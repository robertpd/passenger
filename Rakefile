--- conflicted
+++ resolved
@@ -367,15 +367,9 @@
 
 ##### Unit tests
 
-<<<<<<< HEAD
-	TEST_BOOST_OXT_LIBRARY = define_libboost_oxt_task("test")
-	TEST_COMMON_LIBRARY    = define_common_library_task("test",
-		nil, false, TEST_BOOST_OXT_LIBRARY)
-=======
 	TEST_BOOST_OXT_LIBRARY = define_libboost_oxt_task("test", "test")
 	TEST_COMMON_LIBRARY    = define_common_library_task("test", "test",
-		nil, true, TEST_BOOST_OXT_LIBRARY)
->>>>>>> 281c020a
+		nil, false, TEST_BOOST_OXT_LIBRARY)
 	
 	TEST_COMMON_CFLAGS = "-DTESTING_APPLICATION_POOL " <<
 		"#{PlatformInfo.portability_cflags} #{EXTRA_CXXFLAGS}"
