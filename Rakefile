--- conflicted
+++ resolved
@@ -139,7 +139,6 @@
 end
 
 
-<<<<<<< HEAD
 ##### Static library for Passenger source files that are shared between
 ##### the Apache module and the Nginx helper server.
 
@@ -160,7 +159,7 @@
 		'ext/common/Logging.h',
 		'ext/common/Logging.cpp',
 		'ext/common/SystemTime.h',
-		'ext/common/SystemTime.c',
+		'ext/common/SystemTime.cpp',
 		'ext/common/CachedFileStat.h',
 		'ext/common/CachedFileStat.cpp'
 	]) do
@@ -174,7 +173,7 @@
 			
 			compile_cxx("#{ext_dir}/common/Utils.cpp", flags)
 			compile_cxx("#{ext_dir}/common/Logging.cpp", flags)
-			compile_cxx("#{ext_dir}/common/SystemTime.c", flags)
+			compile_cxx("#{ext_dir}/common/SystemTime.cpp", flags)
 			compile_cxx("#{ext_dir}/common/CachedFileStat.cpp", flags)
 			
 			puts
@@ -220,24 +219,6 @@
 	end
 	
 	return targets
-=======
-##### Apache module
-
-class APACHE2
-	CXXFLAGS = "-I.. -fPIC #{OPTIMIZATION_FLAGS} #{APR_FLAGS} #{APU_FLAGS} #{APXS2_FLAGS} #{CXXFLAGS}"
-	OBJECTS = {
-		'Configuration.o' => %w(Configuration.cpp Configuration.h),
-		'Bucket.o' => %w(Bucket.cpp Bucket.h),
-		'Hooks.o' => %w(Hooks.cpp Hooks.h
-				Configuration.h ApplicationPool.h ApplicationPoolServer.h
-				SpawnManager.h Exceptions.h Application.h MessageChannel.h
-				PoolOptions.h Utils.h DirectoryMapper.h FileChecker.h),
-		'Utils.o'   => %w(Utils.cpp Utils.h),
-		'Logging.o' => %w(Logging.cpp Logging.h),
-		'SystemTime.o' => %w(SystemTime.cpp SystemTime.h),
-		'CachedFileStat.o' => %w(CachedFileStat.cpp CachedFileStat.h)
-	}
->>>>>>> 2c2fbd3f
 end
 
 
@@ -373,53 +354,7 @@
 
 ##### Unit tests
 
-<<<<<<< HEAD
 	TEST_FLAGS = "#{CXXFLAGS} -DTESTING_SPAWN_MANAGER -DTESTING_APPLICATION_POOL "
-=======
-class TEST
-	CXXFLAGS = "#{::CXXFLAGS} -DTESTING_SPAWN_MANAGER -DTESTING_APPLICATION_POOL "
-
-	AP2_FLAGS = "-I../ext/apache2 -I../ext -Isupport #{APR_FLAGS} #{APU_FLAGS}"
-	AP2_OBJECTS = {
-		'CxxTestMain.o' => %w(CxxTestMain.cpp),
-		'MessageChannelTest.o' => %w(MessageChannelTest.cpp
-			../ext/apache2/MessageChannel.h),
-		'SpawnManagerTest.o' => %w(SpawnManagerTest.cpp
-			../ext/apache2/SpawnManager.h
-			../ext/apache2/PoolOptions.h
-			../ext/apache2/Application.h
-			../ext/apache2/MessageChannel.h),
-		'ApplicationPoolServerTest.o' => %w(ApplicationPoolServerTest.cpp
-			../ext/apache2/ApplicationPoolServer.h
-			../ext/apache2/PoolOptions.h
-			../ext/apache2/MessageChannel.h),
-		'ApplicationPoolServer_ApplicationPoolTest.o' => %w(ApplicationPoolServer_ApplicationPoolTest.cpp
-			ApplicationPoolTest.cpp
-			../ext/apache2/ApplicationPoolServer.h
-			../ext/apache2/ApplicationPool.h
-			../ext/apache2/SpawnManager.h
-			../ext/apache2/PoolOptions.h
-			../ext/apache2/Application.h
-			../ext/apache2/MessageChannel.h),
-		'StandardApplicationPoolTest.o' => %w(StandardApplicationPoolTest.cpp
-			ApplicationPoolTest.cpp
-			../ext/apache2/ApplicationPool.h
-			../ext/apache2/StandardApplicationPool.h
-			../ext/apache2/SpawnManager.h
-			../ext/apache2/PoolOptions.h
-			../ext/apache2/Application.h
-			../ext/apache2/FileChecker.h),
-		'PoolOptionsTest.o' => %w(PoolOptionsTest.cpp ../ext/apache2/PoolOptions.h),
-		'FileCheckerTest.o' => %w(FileCheckerTest.cpp ../ext/apache2/FileChecker.h),
-		'SystemTimeTest.o' => %w(SystemTimeTest.cpp
-			../ext/apache2/SystemTime.h
-			../ext/apache2/SystemTime.cpp),
-		'CachedFileStatTest.o' => %w(CachedFileStatTest.cpp
-			../ext/apache2/CachedFileStat.h
-			../ext/apache2/CachedFileStat.cpp),
-		'UtilsTest.o' => %w(UtilsTest.cpp ../ext/apache2/Utils.h)
-	}
->>>>>>> 2c2fbd3f
 	
 	TEST_OXT_FLAGS = "-I../../ext -I../support #{TEST_FLAGS}"
 	TEST_OXT_OBJECTS = {
@@ -484,7 +419,7 @@
 		'test/SystemTimeTest.o' => %w(
 			test/SystemTimeTest.cpp
 			ext/common/SystemTime.h
-			ext/common/SystemTime.c),
+			ext/common/SystemTime.cpp),
 		'test/CachedFileStatTest.o' => %w(
 			test/CachedFileStatTest.cpp
 			ext/common/CachedFileStat.h
