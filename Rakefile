--- conflicted
+++ resolved
@@ -31,11 +31,7 @@
 ##### Configuration
 
 # Don't forget to edit Configuration.h too
-<<<<<<< HEAD
 PACKAGE_VERSION = PhusionPassenger::VERSION_STRING
-=======
-PACKAGE_VERSION = "2.1.1"
->>>>>>> e19ac441
 OPTIMIZE = ["yes", "on", "true"].include?(ENV['OPTIMIZE'])
 
 include PlatformInfo
