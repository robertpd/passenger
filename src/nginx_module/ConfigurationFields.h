/*
 *  Phusion Passenger - https://www.phusionpassenger.com/
 *  Copyright (c) 2010-2015 Phusion Holding B.V.
 *
 *  "Passenger", "Phusion Passenger" and "Union Station" are registered
 *  trademarks of Phusion Holding B.V.
 *
 *  See LICENSE file for license information.
 */

/*
 * ConfigurationFields.h is automatically generated from ConfigurationFields.h.erb,
 * using definitions from src/ruby_supportlib/phusion_passenger/nginx/config_options.rb.
 * Edits to ConfigurationFields.h will be lost.
 *
 * To update ConfigurationFields.h:
 *   rake nginx
 *
 * To force regeneration of ConfigurationFields.h:
 *   rm -f src/nginx_module/ConfigurationFields.h
 *   rake src/nginx_module/ConfigurationFields.h
 */
 
 typedef struct {
    ngx_http_upstream_conf_t upstream_config;
    ngx_array_t *flushes;
    ngx_array_t *headers_set_len;
    ngx_array_t *headers_set;
    ngx_hash_t   headers_set_hash;

    /** Raw HTTP header data for this location are cached here. */
    ngx_str_t    options_cache;
    ngx_str_t    env_vars_cache;




	ngx_int_t abort_websockets_on_process_shutdown;

	ngx_array_t *base_uris;

	ngx_int_t debugger;

	ngx_int_t enabled;

	ngx_array_t *env_vars;

	ngx_int_t force_max_concurrent_requests_per_process;

	ngx_int_t friendly_error_pages;

	ngx_uint_t headers_hash_bucket_size;

	ngx_uint_t headers_hash_max_size;

	ngx_array_t *headers_source;

	ngx_int_t load_shell_envvars;

	ngx_int_t max_instances;

	ngx_int_t max_instances_per_app;

	ngx_int_t max_preloader_idle_time;

	ngx_int_t max_request_queue_size;

	ngx_int_t max_request_time;

	ngx_int_t max_requests;

	ngx_int_t memory_limit;

	ngx_int_t min_instances;

	ngx_int_t request_queue_overflow_status_code;

<<<<<<< HEAD
	ngx_int_t resist_deployment_errors;

	ngx_int_t rolling_restarts;
=======
	ngx_int_t socket_backlog;
>>>>>>> 18bf2625

	ngx_int_t start_timeout;

	ngx_int_t sticky_sessions;

	ngx_int_t thread_count;

	ngx_array_t *union_station_filters;

	ngx_int_t union_station_support;

	ngx_str_t app_group_name;

	ngx_str_t app_rights;

	ngx_str_t app_root;

	ngx_str_t app_type;

	ngx_str_t concurrency_model;

	ngx_str_t document_root;

	ngx_str_t environment;

	ngx_str_t fly_with;

	ngx_str_t group;

	ngx_str_t meteor_app_settings;

	ngx_str_t nodejs;

	ngx_str_t python;

	ngx_str_t restart_dir;

	ngx_str_t ruby;

	ngx_str_t spawn_method;

	ngx_str_t startup_file;

	ngx_str_t sticky_sessions_cookie_name;

	ngx_str_t union_station_key;

	ngx_str_t user;

	ngx_str_t vary_turbocache_by_cookie;



#if (NGX_HTTP_CACHE)
    ngx_http_complex_value_t cache_key;
#endif

    /************************************/
} passenger_loc_conf_t;<|MERGE_RESOLUTION|>--- conflicted
+++ resolved
@@ -75,13 +75,11 @@
 
 	ngx_int_t request_queue_overflow_status_code;
 
-<<<<<<< HEAD
 	ngx_int_t resist_deployment_errors;
 
 	ngx_int_t rolling_restarts;
-=======
+
 	ngx_int_t socket_backlog;
->>>>>>> 18bf2625
 
 	ngx_int_t start_timeout;
 
