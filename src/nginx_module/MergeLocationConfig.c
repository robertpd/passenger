--- conflicted
+++ resolved
@@ -249,7 +249,18 @@
 	
 
 	
-<<<<<<< HEAD
+		ngx_conf_merge_value(conf->abort_websockets_on_process_shutdown,
+			prev->abort_websockets_on_process_shutdown,
+			NGX_CONF_UNSET);
+	
+
+	
+		ngx_conf_merge_value(conf->force_max_concurrent_requests_per_process,
+			prev->force_max_concurrent_requests_per_process,
+			NGX_CONF_UNSET);
+	
+
+	
 		ngx_conf_merge_str_value(conf->fly_with,
 			prev->fly_with,
 			NULL);
@@ -288,21 +299,12 @@
 	
 		ngx_conf_merge_value(conf->rolling_restarts,
 			prev->rolling_restarts,
-=======
-		ngx_conf_merge_value(conf->abort_websockets_on_process_shutdown,
-			prev->abort_websockets_on_process_shutdown,
->>>>>>> 988af70b
-			NGX_CONF_UNSET);
-	
-
-	
-<<<<<<< HEAD
+			NGX_CONF_UNSET);
+	
+
+	
 		ngx_conf_merge_value(conf->resist_deployment_errors,
 			prev->resist_deployment_errors,
-=======
-		ngx_conf_merge_value(conf->force_max_concurrent_requests_per_process,
-			prev->force_max_concurrent_requests_per_process,
->>>>>>> 988af70b
 			NGX_CONF_UNSET);
 	
 
