/*
 *  Phusion Passenger - https://www.phusionpassenger.com/
 *  Copyright (c) 2010-2015 Phusion
 *
 *  "Phusion Passenger" is a trademark of Hongli Lai & Ninh Bui.
 *
 *  See LICENSE file for license information.
 */
#ifndef _PASSENGER_CONSTANTS_H_
#define _PASSENGER_CONSTANTS_H_

/* Constants.h is automatically generated from Constants.h.erb by the build system.
 * Most constants are derived from src/ruby_supportlib/phusion_passenger/constants.rb.
 *
 * To force regenerating this file:
 *   rm -f src/cxx_supportlib/Constants.h
 *   rake src/cxx_supportlib/Constants.h
 */

#define DEFAULT_BACKEND_ACCOUNT_RIGHTS Account::DETACH


	#define AGENT_EXE "PassengerAgent"

	#define DEB_APACHE_MODULE_PACKAGE "libapache2-mod-passenger-enterprise"

	#define DEB_DEV_PACKAGE "passenger-enterprise-dev"

	#define DEB_MAIN_PACKAGE "passenger-enterprise"

	#define DEB_NGINX_PACKAGE "nginx-extras"

	#define DEFAULT_ANALYTICS_LOG_GROUP ""

	#define DEFAULT_ANALYTICS_LOG_PERMISSIONS "u=rwx,g=rx,o=rx"

	#define DEFAULT_ANALYTICS_LOG_USER "nobody"

	#define DEFAULT_APP_ENV "production"

	#define DEFAULT_APP_THREAD_COUNT 1

	#define DEFAULT_CONCURRENCY_MODEL "process"

	#define DEFAULT_FILE_BUFFERED_CHANNEL_THRESHOLD 131072

	#define DEFAULT_HTTP_SERVER_LISTEN_ADDRESS "tcp://127.0.0.1:3000"

	#define DEFAULT_INTEGRATION_MODE "standalone"

	#define DEFAULT_LOG_LEVEL 3

	#define DEFAULT_MAX_POOL_SIZE 6

	#define DEFAULT_MAX_PRELOADER_IDLE_TIME 300

	#define DEFAULT_MBUF_CHUNK_SIZE 512

	#define DEFAULT_NODEJS "node"

	#define DEFAULT_POOL_IDLE_TIME 300

	#define DEFAULT_PYTHON "python"

	#define DEFAULT_RESPONSE_BUFFER_HIGH_WATERMARK 134217728

	#define DEFAULT_RUBY "ruby"

	#define DEFAULT_SPAWN_METHOD "smart"

	#define DEFAULT_START_TIMEOUT 90000

	#define DEFAULT_STAT_THROTTLE_RATE 10

	#define DEFAULT_STICKY_SESSIONS_COOKIE_NAME "_passenger_route"

	#define DEFAULT_UNION_STATION_GATEWAY_ADDRESS "gateway.unionstationapp.com"

	#define DEFAULT_UNION_STATION_GATEWAY_PORT 443

	#define DEFAULT_UST_ROUTER_LISTEN_ADDRESS "tcp://127.0.0.1:9344"

	#define DEFAULT_WEB_APP_USER "nobody"

	#define ENTERPRISE_URL "https://www.phusionpassenger.com/enterprise"

	#define FEEDBACK_FD 3

	#define FLYING_PASSENGER_NAME "Flying Passenger"

	#define GLOBAL_NAMESPACE_DIRNAME "passenger-enterprise"

	#define MESSAGE_SERVER_MAX_PASSWORD_SIZE 100

	#define MESSAGE_SERVER_MAX_USERNAME_SIZE 100

	#define PASSENGER_API_VERSION "0.2"

	#define PASSENGER_API_VERSION_MAJOR 0

	#define PASSENGER_API_VERSION_MINOR 2

	#define PASSENGER_DEFAULT_USER "nobody"

<<<<<<< HEAD
	#define PASSENGER_IS_ENTERPRISE 1

	#define PASSENGER_VERSION "5.0.20"
=======
	#define PASSENGER_VERSION "5.0.21"
>>>>>>> 9d9a7ba6

	#define POOL_HELPER_THREAD_STACK_SIZE 262144

	#define PROCESS_SHUTDOWN_TIMEOUT 60

	#define PROCESS_SHUTDOWN_TIMEOUT_DISPLAY "1 minute"

	#define PROGRAM_NAME "Phusion Passenger"

	#define RPM_APACHE_MODULE_PACKAGE "mod_passenger_enterprise"

	#define RPM_DEV_PACKAGE "passenger-enterprise-devel"

	#define RPM_MAIN_PACKAGE "passenger-enterprise"

	#define RPM_NGINX_PACKAGE "nginx"

	#define SERVER_INSTANCE_DIR_STRUCTURE_MAJOR_VERSION 3

	#define SERVER_INSTANCE_DIR_STRUCTURE_MINOR_VERSION 0

	#define SERVER_INSTANCE_DIR_STRUCTURE_MIN_SUPPORTED_MINOR_VERSION 0

	#define SERVER_KIT_MAX_SERVER_ENDPOINTS 4

	#define SERVER_TOKEN_NAME "Phusion_Passenger"

	#define SHORT_PROGRAM_NAME "Passenger"

	#define STANDALONE_NGINX_CONFIGURE_OPTIONS "--with-cc-opt='-Wno-error' --without-http_fastcgi_module --without-http_scgi_module --without-http_uwsgi_module --with-http_gzip_static_module --with-http_stub_status_module --with-http_ssl_module --with-http_realip_module"

	#define SUPPORT_URL "https://www.phusionpassenger.com/documentation_and_support"

	#define USER_NAMESPACE_DIRNAME ".passenger-enterprise"


#endif /* _PASSENGER_CONSTANTS_H */<|MERGE_RESOLUTION|>--- conflicted
+++ resolved
@@ -102,13 +102,9 @@
 
 	#define PASSENGER_DEFAULT_USER "nobody"
 
-<<<<<<< HEAD
 	#define PASSENGER_IS_ENTERPRISE 1
 
-	#define PASSENGER_VERSION "5.0.20"
-=======
 	#define PASSENGER_VERSION "5.0.21"
->>>>>>> 9d9a7ba6
 
 	#define POOL_HELPER_THREAD_STACK_SIZE 262144
 
