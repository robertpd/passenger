/*
 *  Phusion Passenger - https://www.phusionpassenger.com/
 *  Copyright (c) 2010-2015 Phusion Holding B.V.
 *
 *  "Passenger", "Phusion Passenger" and "Union Station" are registered
 *  trademarks of Phusion Holding B.V.
 *
 *  See LICENSE file for license information.
 */
#ifndef _PASSENGER_CONSTANTS_H_
#define _PASSENGER_CONSTANTS_H_

/* Constants.h is automatically generated from Constants.h.erb by the build system.
 * Most constants are derived from src/ruby_supportlib/phusion_passenger/constants.rb.
 *
 * To force regenerating this file:
 *   rm -f src/cxx_supportlib/Constants.h
 *   rake src/cxx_supportlib/Constants.h
 */


	#define AGENT_EXE "PassengerAgent"

	#define DEB_APACHE_MODULE_PACKAGE "libapache2-mod-passenger-enterprise"

	#define DEB_DEV_PACKAGE "passenger-enterprise-dev"

	#define DEB_MAIN_PACKAGE "passenger-enterprise"

	#define DEB_NGINX_PACKAGE "nginx-extras"

	#define DEFAULT_ANALYTICS_LOG_GROUP ""

	#define DEFAULT_ANALYTICS_LOG_PERMISSIONS "u=rwx,g=rx,o=rx"

	#define DEFAULT_ANALYTICS_LOG_USER "nobody"

	#define DEFAULT_APP_ENV "production"

	#define DEFAULT_APP_THREAD_COUNT 1

	#define DEFAULT_CONCURRENCY_MODEL "process"

	#define DEFAULT_FILE_BUFFERED_CHANNEL_THRESHOLD 131072

	#define DEFAULT_HTTP_SERVER_LISTEN_ADDRESS "tcp://127.0.0.1:3000"

	#define DEFAULT_INTEGRATION_MODE "standalone"

	#define DEFAULT_LOG_LEVEL 3

	#define DEFAULT_MAX_POOL_SIZE 6

	#define DEFAULT_MAX_PRELOADER_IDLE_TIME 300

	#define DEFAULT_MBUF_CHUNK_SIZE 512

	#define DEFAULT_NODEJS "node"

	#define DEFAULT_POOL_IDLE_TIME 300

	#define DEFAULT_PYTHON "python"

	#define DEFAULT_RESPONSE_BUFFER_HIGH_WATERMARK 134217728

	#define DEFAULT_RUBY "ruby"

	#define DEFAULT_SPAWN_METHOD "smart"

	#define DEFAULT_START_TIMEOUT 90000

	#define DEFAULT_STAT_THROTTLE_RATE 10

	#define DEFAULT_STICKY_SESSIONS_COOKIE_NAME "_passenger_route"

	#define DEFAULT_UNION_STATION_GATEWAY_ADDRESS "gateway.unionstationapp.com"

	#define DEFAULT_UNION_STATION_GATEWAY_PORT 443

	#define DEFAULT_UST_ROUTER_LISTEN_ADDRESS "tcp://127.0.0.1:9344"

	#define DEFAULT_WEB_APP_USER "nobody"

	#define ENTERPRISE_URL "https://www.phusionpassenger.com/enterprise"

	#define FEEDBACK_FD 3

	#define FLYING_PASSENGER_NAME "Flying Passenger"

	#define GLOBAL_NAMESPACE_DIRNAME "passenger-enterprise"

	#define MESSAGE_SERVER_MAX_PASSWORD_SIZE 100

	#define MESSAGE_SERVER_MAX_USERNAME_SIZE 100

	#define PASSENGER_API_VERSION "0.2"

	#define PASSENGER_API_VERSION_MAJOR 0

	#define PASSENGER_API_VERSION_MINOR 2

	#define PASSENGER_DEFAULT_USER "nobody"

<<<<<<< HEAD
	#define PASSENGER_IS_ENTERPRISE 1

	#define PASSENGER_VERSION "5.0.21"
=======
	#define PASSENGER_VERSION "5.0.22"
>>>>>>> 4ca25f8e

	#define POOL_HELPER_THREAD_STACK_SIZE 262144

	#define PROCESS_SHUTDOWN_TIMEOUT 60

	#define PROCESS_SHUTDOWN_TIMEOUT_DISPLAY "1 minute"

	#define PROGRAM_NAME "Phusion Passenger"

	#define RPM_APACHE_MODULE_PACKAGE "mod_passenger_enterprise"

	#define RPM_DEV_PACKAGE "passenger-enterprise-devel"

	#define RPM_MAIN_PACKAGE "passenger-enterprise"

	#define RPM_NGINX_PACKAGE "nginx"

	#define SERVER_INSTANCE_DIR_STRUCTURE_MAJOR_VERSION 3

	#define SERVER_INSTANCE_DIR_STRUCTURE_MINOR_VERSION 0

	#define SERVER_INSTANCE_DIR_STRUCTURE_MIN_SUPPORTED_MINOR_VERSION 0

	#define SERVER_KIT_MAX_SERVER_ENDPOINTS 4

	#define SERVER_TOKEN_NAME "Phusion_Passenger"

	#define SHORT_PROGRAM_NAME "Passenger"

	#define SUPPORT_URL "https://www.phusionpassenger.com/documentation_and_support"

	#define USER_NAMESPACE_DIRNAME ".passenger-enterprise"


#endif /* _PASSENGER_CONSTANTS_H */<|MERGE_RESOLUTION|>--- conflicted
+++ resolved
@@ -101,13 +101,9 @@
 
 	#define PASSENGER_DEFAULT_USER "nobody"
 
-<<<<<<< HEAD
 	#define PASSENGER_IS_ENTERPRISE 1
 
-	#define PASSENGER_VERSION "5.0.21"
-=======
 	#define PASSENGER_VERSION "5.0.22"
->>>>>>> 4ca25f8e
 
 	#define POOL_HELPER_THREAD_STACK_SIZE 262144
 
