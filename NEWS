<<<<<<< HEAD
Release 2.9.2
-------------

 * [Nginx] passenger_app_rights
 * [Nginx] Now installs Nginx 0.7.65 by default.
 * passenger-status -v displays individual processes' HTTP addresses.
 * Passenger Lite allows customization of domain names via passenger.conf.
 * Touches files in the server instance dir every 6 hours. Fixes bug #365.
 * PassengerPreStart/passenger_pre_start, for prestarting apps.
 * [Nginx] Nginx can now be compiled no noexec /tmp filesystems. Fixes
   issue #380.
 * [Nginx] Allow multiple concurrent instances of
   passenger-install-nginx-module.
 * PassengerUser/PassengerGroup and passenger_user/passenger_group.
 * PassengerDefaultGroup/passenger_default_group.
 * #at_exit blocks are called during app shutdown.
 * PassengerAppGroupName/passenger_app_group_name
 * Packaging guidelines and revamped fakeroot task.
 * [Apache] passenger-install-apache2-module now supports --snippet


Release 2.9.1
-------------

 * Auto-compilation of native_support.so.
 * passenger-install-*-module only cleans its own files so that e.g. running
   passenger-install-nginx-module won't delete the Apache module.
 * passenger-install-nginx-module: compile with SSL support by default.
 * Support for Nginx 0.8
 * 100% Ruby 1.9 support, passes entire unit test suite
 * [Nginx] passenger_set_cgi_param


Release 2.9.0
-------------

 * Caveat: command line tools are not compatible with earlier Phusion
   Passenger versions, so do not attempt this!
 * [Nginx] Dropped support for Nginx 0.6.
 * Much improved fault-tolerance: HelperServer is restarted by watchdog
   when it crashes. Processes reconnect to each other when connection lost.
   During shutdown if child processes don't exit quickly enough then they'll
   be killed.
 * Better ApplicationPool multicore performance: critical section made smaller.
 * OS X kernel bug workaround; we now use Unix sockets again.
 * Ruby RequestHandler optimizations.
 * Ruby MessageChannel optimizations.
 * [Apache] Fix some compatibility problems with mod_autoindex: it no longer
   interferes with our own reporting of filesystem errors.
 * Zero-copy I/O architecture.
 * PassengerMinInstances
 * File descriptor passing fixes: more robust now.
 * Multicorn.
    * Mongrel-like interface
    * Serving multiple apps
    * Production ready
 * PassengerFriendlyErrorPages/passenger_friendly_error_pages
   Issue #132.
 * [Nginx] More options are now valid in a wider scope (e.g.
   passenger_enabled can now be specified in http block)
 * App processes are now individually addressable via HTTP, for
   debugging purposes.
 * Killing an app with SIGUSR1 now ensures that no connections are dropped
   through race conditions, even on high volume websites.
 * [Nginx] passenger_ignore_client_abort
 * [Nginx] passenger_pass_header
 * Smart spawning for Rack apps. RailsSpawnMethod renamed to
   PassengerSpawnMethod.
 * Unit tests now test with multiple Rails versions.
 * More Ruby 1.9 compatibility fixes.
 * FileDescriptor::close() ignores ENOTCONN.
 * We support negative UIDs now because we override Ruby's setuid
   implementation.
=======
Release 2.2.13
--------------

 * Fixed some Rails 3 compatibility issues that were recently introduced.
 * Fixed a typo that causes config/setup_load_paths.rb not to be loaded
   correctly.
>>>>>>> 30296ca0


Release 2.2.12
--------------

 * Improved Bundler support.
   Previous versions might not be able to correctly load gems bundled
   by Bundler. We've also documented how our Bundler support works and
   how to override our support if you need special behavior.
   Please refer to the Phusion Passenger Users Guide, section
   "Bundler support".
 * Worked around some user account handling bugs in Ruby. Issue #192.
 * Fixed some Ruby 1.9 tempfile.rb compatibility problems.
 * Fixed some compilation problems on some ARM Linux platforms.
 * [Apache] Suppress bogus mod_xsendfile-related error messages.
   When mod_xsendfile is being used, Phusion Passenger might print
   bogus error messages like "EPIPE" or "Apache stopped forwarding
   the backend's response" to the log file. These messages are
   normal, are harmless and can be safely ignored, but they pollute
   the log file. So in this release we've added code to suppress
   these messages when mod_xsendfile is being used. Issue #474.
 * [Nginx] Fixed "passenger_user_switching off" permission problems
   If Nginx is running as root and passenger_user_switching is turned
   off, then Phusion Passenger would fail to initialize because of
   a permission problem. This has been fixed. Issue #458.
 * [Nginx] Nginx >= 0.8.38 is now supported.
   Thanks to Sergey A. Osokin for reporting the problem.
 * [Nginx] passenger-install-nginx-module upgraded
    It now defaults to installing Nginx 0.7.65 instead of 0.7.64.


Release 2.2.11
--------------

 * This release fixes a regression that appeared in 2.2.10 which only
   affects Apache. When under high load, Apache might freeze and stop
   responding to requests. It is caused by a race condition which is
   why it escaped our last release testing.
   
   This problem does not affect Nginx; you only have to upgrade if
   you're using Apache.
   
   http://groups.google.com/group/phusion-passenger/t/d5bb2f17c8446ea0


Release 2.2.10
--------------

 * Fixed some Bundler compatibility problems.
 * Fixed some file descriptor passing problems, which previously
   could lead to mysterious crashes.
 * Fixed some compilation problems on newer GCC versions. Issue #430.
 * Support #size method in rack.input.



Release 2.2.9
-------------

 * Fixed compatibility with Rails 3.
   Actually, previous Phusion Passenger releases were already compatible
   with Rails 3, depending on the spawn method that would be invoked. Here's
   the story:
   
   Since Phusion Passenger 2.2.8, when the file config.ru exists, Phusion
   Passenger will treat the app as a Rack app, not as a Rails app. This is
   in contrast to earlier versions which gave Rails detection more priority
   than Rack detection. Phusion Passenger loads Rack apps and Rails apps in
   different ways. The Rails loader was not compatible with Rails 3, which
   is what we've fixed in this release.
   
   That said, a Rails 3 app would have worked out-of-the-box on Phusion
   Passenger 2.2.8 as well because Rails 3 apps include a config.ru file
   by default, causing Phusion Passenger 2.2.8 to use the Rack loader.
   Earlier versions of Phusion Passenger would just completely bail out
   because they'd use the Rails loader.
   
   That said, with 2.2.9 there are still some caveats:
   - Smart spawning (the mechanism with which REE's 33% memory reduction
     is implemented) is *not* supported for Rack apps. This means that if
     you want to utilize smart spawning with Rails 3, then you should
     remove your config.ru file.
   - Rails 3 depends on Rack 1.1.0. You must have Rack 1.1.0 installed as
     a gem, even if you've bundled it with the gem bundler. This is because
     Phusion Passenger itself depends on Rack.
   
   Both of these caveats are temporary. We have plans to solve both of these
   properly in the future.
 * What's up with the Gem Bundler?
   There has been some reports that Phusion Passenger is not compatible with
   Yehuda Katz's gem bundler (http://github.com/wycats/bundler). This might
   have been true for an earlier version of the gem bundler, but the latest
   version seems to work fine. Please note that you need to insert the
   following snippet in config/preinitializer.rb, as instructed by the gem
   bundler's README:
   
     require "#{RAILS_ROOT}/vendor/gems/environment"
   
   The Rails::Boot monkey patching code as posted at
   http://yehudakatz.com/2009/11/03/using-the-new-gem-bundler-today/
   does not seem to be required anymore.
 * Fixed support for ActiveRecord subclasses that connect to another database.
   ActiveRecord subclasses that connect to a database other than the default
   one did not have their connection correctly cleared after forking.
   This can result in weird errors along the lines of "Lost connection to
   MySQL server during query". Issue #429.
 * [Nginx] Fixed PCRE URL.
   passenger-install-nginx-module downloads PCRE 7.8 if PCRE is not already
   installed. However PCRE 7.8 has been removed from their FTP server,
   so we've updated the URL to point to the latest version, 8.0.


Release 2.2.8
-------------

 * [Nginx] Fixed some signal handling problems.
   Restarting Nginx on OS X with SIGHUP can sometimes take a long time or
   even fail completely. This is because of some signal handling problems,
   which have now been fixed.
 * [Nginx] Added OpenSSL as dependency.
   OpenSSL is required in order to install Nginx, but this was not checked
   by passenger-install-nginx-module. As a result,
   passenger-install-nginx-module fails on e.g. out-of-the-box Ubuntu
   installations until the user manually installs OpenSSL. Issue #422.
 * [Nginx] Fixed support for internal redirects and subrequests.
   It is now possible to, for example, point X-Accel-Redirects to Phusion
   Passenger-served URLs. Patch contributed by W. Andrew Loe III: issue #433.
 * [Apache] Fixed a GnuTLS compatibility issue.
   mod_gnutls can cause Phusion Passenger to crash because of an unchecked
   NULL pointer. This problem has now been fixed: issue #391.
 * Fixed thread creation issue on Intel Itanium platforms.
   This fixes issue #427.
 * Fixed compilation problems on Linux running on the Renesas SH4 CPU.
   Patch contributed by iwamatsu: issue #428.
 * The Rack library has been unvendored.
   The original reason for vendoring was to work around broken Rails
   applications that explicitly specify Rack as a gem dependency. We've
   found a better workaround that does not require vendoring Rack.
   This also fixes a compatibility problem with Rails 3, because Rails
   3 depends on a newer Rack version than the one we had vendored.
   Issue #432.
 * Fixed compatibility with Ruby 1.9.1 patchlevel >= 152
   Ruby 1.9.1 patchlevel >= 152 has a bug in its tempfile library. If you've
   seen an error message along the lines of

      *** Exception IOError in Passenger RequestHandler (closed stream)
   
   then this is a Ruby bug at work. This bug has been fixed in Ruby 1.9.2,
   but Ruby 1.9.1 still contains this bug. We've added a workaround so that
   the bug is not triggered with this Ruby version. Issue #432.


Release 2.2.7
-------------

 * Removed forgotten debugging code in passenger-install-apache2-module,
   which caused it not to compile anything.


Release 2.2.6
-------------

 * Some /tmp cleaner programs such as tmpwatch try to remove subdirectories
   in /tmp/passenger.xxx after a while because they think those
   subdirectories are unused. This could cause Phusion Passenger to
   malfunction, requiring a web server restart. Measures have now been
   taken to prevent those tmp cleaner programs from removing anything
   in /tmp/passenger.xxx. Issue #365.
 * When autodetecting the application type, Rack is now given more priority
   than Rails. This allows one to drop a config.ru file in a Rails directory
   and have it detected as a Rack application instead of a Rails application.
   Patch contributed by Sam Pohlenz: issue #338.
 * The default socket backlog has been increased from 'SOMAXCONN' (which
   is 128 on most platforms) to 1024. This should fix most
   'helper_server.sock failed: Resource temporarily unavailable'
   errors.
 * Fixed compilation problems on Solaris. Issue #369 and issue #379.
 * Fixed crashes on PowerPC.
 * Some Ruby 1.9 compatibility fixes. Issue #398.
 * The installer now displays correct dependency installation instructions
   for Mandriva Linux.
 * [Apache] The location of the 'apxs' and 'apr-config' commands can now
   also be passed to the installer through the --apxs-path and
   --apr-config-path parameters, in addition to the $APXS2 and $APR_CONFIG
   environment variables. Issue #3.
 * [Nginx] Various problems that only occur on 64-bit platforms have been fixed.
 * [Nginx] The installer now installs Nginx 0.7.64 by default.


Release 2.2.5
-------------

 * [Apache] Small file uploads are now buffered; fixes potential DoS attack
   Phusion Passenger buffers large file uploads to temp files so that it
   doesn't block applications while an upload is in progress, but it sent
   small uploads directly to the application without buffering it. This could
   result in a potential DoS attack: the client can send many small, incomplete
   file uploads to the server, and this would block all application processes
   until a timeout occurs. In order to solve this problem, Phusion Passenger
   now buffers small file uploads in memory. Bug #356.

 * [Apache] Fixed support for mod_rewrite passthrough rules
   Mod_rewrite passthrough rules were not properly supported because of a bug
   fix for supporting encoded slashes (%2f) in URLs. Unfortunately, due to
   bugs/limitations in Apache, we can support either encoded slashes or
   mod_rewrite passthrough rules, but not both; supporting one will break the
   other.

   Support for mod_rewrite passthrough rules is now enabled by default; that
   is, support for encoded slashes is disabled by default. A new configuration
   option, "PassengerAllowEncodedSlashes", has been added. Turning this option
   on will enable support for encoded slashes and disable support for
   mod_rewrite passthrough rules.

   Issue #113 and issue #230.

 * [Apache] Added a configuration option for resolving symlinks in the document root path
   Phusion Passenger 2.2.0 and higher no longer resolves symlinks in
   the document root path in order to properly support Capistrano-style
   directory structures. The exact behavior is documented in the Users Guide,
   section "How Phusion Passenger detects whether a virtual host is a web
   application".

   However, some people relied on the old behavior. A new configuration option,
   PassengerResolveSymlinksInDocumentRoot, has been added to allow reverting
   back to the old behavior.

   Patch contributed by Locaweb (http://www.locaweb.com.br/).

 * [Apache] mod_env variables are now also passed through CGI environment headers
   Prior to version 2.2.3, environment variables set by mod_env are passed to
   the application as CGI environment headers, not through Ruby's ENV variable.
   In the last release we introduced support for setting ENV environment
   variables with mod_env, and got rid of the code for setting CGI environment
   headers. It turns out that some people relied on the old behavior, we so now
   environment variables set with mod_env are set in both ENV and in the CGI
   environment.
   
   Fixes bug #335.

 * [Apache] Fixed compilation problems on some Linux systems with older versions of Apache
   If you used to see compilation errors like this:

       ext/apache2/Configuration.cpp:554: error: expected primary-expression before '.' token

   then this version should compile properly.

 * [Apache] Fixed I/O timeouts for communication with backend processes
   Got rid of the code for enforcing I/O timeouts when reading from or writing to
   a backend process. This caused more problems than it solved.

 * [Nginx] Support for streaming responses (e.g. Comet or HTTP push)
   Buffering of backend responses is now disabled. This fixes support for
   streaming responses, something which the Apache version has supported
   for a while now. One can generate streaming responses in Ruby on Rails
   like this:

       render :text => lambda { |response, output|
           10_000.times do |i|
               output.write("hello #{i}!\n")
           end
       }

 * [Nginx] Installer now installs Nginx 0.7.61 by default
   Previously it installed 0.6.37 by default.

 * [Nginx] Fixed the installer's --extra-configure-flags flag when combined with --auto-download
   Arguments passed to --extra-configure-flags were not being passed to the
   Nginx configure script when --auto-download is given. This has been
   fixed: bug #349.

 * [Nginx] Fixed unnecessary download of PCRE
   The installer now checks whether PCRE is installed in /opt/local (e.g.
   MacPorts) as well before concluding that it isn't installed and going ahead
   with downloading PCRE.

 * Fixed STDERR capturing
   While spawning an application, Phusion Passenger captures any output written
   to STDERR so that it can show them later if the application failed to start.
   This turns out to be much more difficult than expected, with all kinds of
   corner cases that can mess up this feature.

   For example, if the Rails log file is not writable, then this can cause
   Rails to crash with a bizarre and unhelpful error message whenever it tries
   to write to STDERR:

       /!\ FAILSAFE /!\  Thu Aug 20 14:58:39 +1000 2009
       Status: 500 Internal Server Error
       undefined method `[]' for nil:NilClass

   Some applications reopen STDERR to a log file. This didn't work.

   Of all of these problems have been fixed now. (Bug #332)

 * Fixed some bugs in application sources preloading
   Rails >= 2.2 already preloads the application sources, in which case Phusion
   Passenger wasn't supposed to perform it's own preloading, but the Rails
   >= 2.2 detection code was bugged. This has been fixed.

   Rails < 2.2 doesn't preload the application sources by itself, but there
   should be a certain order with which the sources are preloaded, otherwise
   preloading could fail in some applications. We now enforce a specific load
   order: first models, then controllers, then helpers.

   Bug #359.
 
 * Fixed a few bugs in WSGI compliance
   PATH_INFO is supposed to be set to the request URI, but without the query
   string and without the base URI. This has been fixed: bug #360.

 * Fixed some Ruby 1.9-specific crashes caused by encoding issues. Bug #354.
 * Fixed loading of config/environment.rb on Ruby 1.9.2, because Ruby 1.9.2
   no longer has "." in the default load path. Patch by metaljastix, issue #368.
 * The Users Guide for Apache now mentions something about correct permissions
   for application directories.
 * Fixed compilation problems on IA-64 (bug #118). We also reduced the stack
   sizes for the threads by half, so Phusion Passenger should use even less
   virtual memory now.
 * Fixed compilation problems on Linux systems with ARM CPU.
 * Fixed a few compatibility problems with 64-bit OpenBSD.
 * Fixed a few typos and minor bugs.


Older releases
--------------
Please consult the blog posts on http://blog.phusion.nl/ for the information about older releases.<|MERGE_RESOLUTION|>--- conflicted
+++ resolved
@@ -1,4 +1,3 @@
-<<<<<<< HEAD
 Release 2.9.2
 -------------
 
@@ -72,14 +71,14 @@
  * FileDescriptor::close() ignores ENOTCONN.
  * We support negative UIDs now because we override Ruby's setuid
    implementation.
-=======
+
+
 Release 2.2.13
 --------------
 
  * Fixed some Rails 3 compatibility issues that were recently introduced.
  * Fixed a typo that causes config/setup_load_paths.rb not to be loaded
    correctly.
->>>>>>> 30296ca0
 
 
 Release 2.2.12
