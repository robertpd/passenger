<<<<<<< HEAD
Release 2.9.2
-------------

 * [Nginx] passenger_app_rights
 * [Nginx] Now installs Nginx 0.7.65 by default.
 * passenger-status -v displays individual processes' HTTP addresses.
 * Passenger Lite allows customization of domain names via passenger.conf.
 * Touches files in the server instance dir every 6 hours. Fixes bug #365.
 * PassengerPreStart/passenger_pre_start, for prestarting apps.
 * [Nginx] Nginx can now be compiled no noexec /tmp filesystems. Fixes
   issue #380.
 * [Nginx] Allow multiple concurrent instances of
   passenger-install-nginx-module.
 * PassengerUser/PassengerGroup and passenger_user/passenger_group.
 * PassengerDefaultGroup/passenger_default_group.
 * #at_exit blocks are called during app shutdown.
 * PassengerAppGroupName/passenger_app_group_name
 * Packaging guidelines and revamped fakeroot task.


Release 2.9.1
-------------

 * Auto-compilation of native_support.so.
 * passenger-install-*-module only cleans its own files so that e.g. running
   passenger-install-nginx-module won't delete the Apache module.
 * passenger-install-nginx-module: compile with SSL support by default.
 * Support for Nginx 0.8
 * 100% Ruby 1.9 support, passes entire unit test suite
 * [Nginx] passenger_set_cgi_param


Release 2.9.0
-------------

 * Caveat: command line tools are not compatible with earlier Phusion
   Passenger versions, so do not attempt this!
 * [Nginx] Dropped support for Nginx 0.6.
 * Much improved fault-tolerance: HelperServer is restarted by watchdog
   when it crashes. Processes reconnect to each other when connection lost.
   During shutdown if child processes don't exit quickly enough then they'll
   be killed.
 * Better ApplicationPool multicore performance: critical section made smaller.
 * OS X kernel bug workaround; we now use Unix sockets again.
 * Ruby RequestHandler optimizations.
 * Ruby MessageChannel optimizations.
 * [Apache] Fix some compatibility problems with mod_autoindex: it no longer
   interferes with our own reporting of filesystem errors.
 * Zero-copy I/O architecture.
 * PassengerMinInstances
 * File descriptor passing fixes: more robust now.
 * Multicorn.
    * Mongrel-like interface
    * Serving multiple apps
    * Production ready
 * PassengerFriendlyErrorPages/passenger_friendly_error_pages
   Issue #132.
 * [Nginx] More options are now valid in a wider scope (e.g.
   passenger_enabled can now be specified in http block)
 * App processes are now individually addressable via HTTP, for
   debugging purposes.
 * Killing an app with SIGUSR1 now ensures that no connections are dropped
   through race conditions, even on high volume websites.
 * [Nginx] passenger_ignore_client_abort
 * [Nginx] passenger_pass_header
 * Smart spawning for Rack apps. RailsSpawnMethod renamed to
   PassengerSpawnMethod.
 * Unit tests now test with multiple Rails versions.
 * More Ruby 1.9 compatibility fixes.
 * FileDescriptor::close() ignores ENOTCONN.
 * We support negative UIDs now because we override Ruby's setuid
   implementation.
=======
Release 2.2.12
--------------

 * Improved Bundler support.
   Previous versions might not be able to correctly load gems bundled
   by Bundler.
>>>>>>> e6a1bc5f


Release 2.2.11
--------------

 * This release fixes a regression that appeared in 2.2.10 which only
   affects Apache. When under high load, Apache might freeze and stop
   responding to requests. It is caused by a race condition which is
   why it escaped our last release testing.
   
   This problem does not affect Nginx; you only have to upgrade if
   you're using Apache.
   
   http://groups.google.com/group/phusion-passenger/t/d5bb2f17c8446ea0


Release 2.2.10
--------------

 * Fixed some Bundler compatibility problems.
 * Fixed some file descriptor passing problems, which previously
   could lead to mysterious crashes.
 * Fixed some compilation problems on newer GCC versions. Issue #430.
 * Support #size method in rack.input.



Release 2.2.9
-------------

 * Fixed compatibility with Rails 3.
   Actually, previous Phusion Passenger releases were already compatible
   with Rails 3, depending on the spawn method that would be invoked. Here's
   the story:
   
   Since Phusion Passenger 2.2.8, when the file config.ru exists, Phusion
   Passenger will treat the app as a Rack app, not as a Rails app. This is
   in contrast to earlier versions which gave Rails detection more priority
   than Rack detection. Phusion Passenger loads Rack apps and Rails apps in
   different ways. The Rails loader was not compatible with Rails 3, which
   is what we've fixed in this release.
   
   That said, a Rails 3 app would have worked out-of-the-box on Phusion
   Passenger 2.2.8 as well because Rails 3 apps include a config.ru file
   by default, causing Phusion Passenger 2.2.8 to use the Rack loader.
   Earlier versions of Phusion Passenger would just completely bail out
   because they'd use the Rails loader.
   
   That said, with 2.2.9 there are still some caveats:
   - Smart spawning (the mechanism with which REE's 33% memory reduction
     is implemented) is *not* supported for Rack apps. This means that if
     you want to utilize smart spawning with Rails 3, then you should
     remove your config.ru file.
   - Rails 3 depends on Rack 1.1.0. You must have Rack 1.1.0 installed as
     a gem, even if you've bundled it with the gem bundler. This is because
     Phusion Passenger itself depends on Rack.
   
   Both of these caveats are temporary. We have plans to solve both of these
   properly in the future.
 * What's up with the Gem Bundler?
   There has been some reports that Phusion Passenger is not compatible with
   Yehuda Katz's gem bundler (http://github.com/wycats/bundler). This might
   have been true for an earlier version of the gem bundler, but the latest
   version seems to work fine. Please note that you need to insert the
   following snippet in config/preinitializer.rb, as instructed by the gem
   bundler's README:
   
     require "#{RAILS_ROOT}/vendor/gems/environment"
   
   The Rails::Boot monkey patching code as posted at
   http://yehudakatz.com/2009/11/03/using-the-new-gem-bundler-today/
   does not seem to be required anymore.
 * Fixed support for ActiveRecord subclasses that connect to another database.
   ActiveRecord subclasses that connect to a database other than the default
   one did not have their connection correctly cleared after forking.
   This can result in weird errors along the lines of "Lost connection to
   MySQL server during query". Issue #429.
 * [Nginx] Fixed PCRE URL.
   passenger-install-nginx-module downloads PCRE 7.8 if PCRE is not already
   installed. However PCRE 7.8 has been removed from their FTP server,
   so we've updated the URL to point to the latest version, 8.0.


Release 2.2.8
-------------

 * [Nginx] Fixed some signal handling problems.
   Restarting Nginx on OS X with SIGHUP can sometimes take a long time or
   even fail completely. This is because of some signal handling problems,
   which have now been fixed.
 * [Nginx] Added OpenSSL as dependency.
   OpenSSL is required in order to install Nginx, but this was not checked
   by passenger-install-nginx-module. As a result,
   passenger-install-nginx-module fails on e.g. out-of-the-box Ubuntu
   installations until the user manually installs OpenSSL. Issue #422.
 * [Nginx] Fixed support for internal redirects and subrequests.
   It is now possible to, for example, point X-Accel-Redirects to Phusion
   Passenger-served URLs. Patch contributed by W. Andrew Loe III: issue #433.
 * [Apache] Fixed a GnuTLS compatibility issue.
   mod_gnutls can cause Phusion Passenger to crash because of an unchecked
   NULL pointer. This problem has now been fixed: issue #391.
 * Fixed thread creation issue on Intel Itanium platforms.
   This fixes issue #427.
 * Fixed compilation problems on Linux running on the Renesas SH4 CPU.
   Patch contributed by iwamatsu: issue #428.
 * The Rack library has been unvendored.
   The original reason for vendoring was to work around broken Rails
   applications that explicitly specify Rack as a gem dependency. We've
   found a better workaround that does not require vendoring Rack.
   This also fixes a compatibility problem with Rails 3, because Rails
   3 depends on a newer Rack version than the one we had vendored.
   Issue #432.
 * Fixed compatibility with Ruby 1.9.1 patchlevel >= 152
   Ruby 1.9.1 patchlevel >= 152 has a bug in its tempfile library. If you've
   seen an error message along the lines of

      *** Exception IOError in Passenger RequestHandler (closed stream)
   
   then this is a Ruby bug at work. This bug has been fixed in Ruby 1.9.2,
   but Ruby 1.9.1 still contains this bug. We've added a workaround so that
   the bug is not triggered with this Ruby version. Issue #432.


Release 2.2.7
-------------

 * Removed forgotten debugging code in passenger-install-apache2-module,
   which caused it not to compile anything.


Release 2.2.6
-------------

 * Some /tmp cleaner programs such as tmpwatch try to remove subdirectories
   in /tmp/passenger.xxx after a while because they think those
   subdirectories are unused. This could cause Phusion Passenger to
   malfunction, requiring a web server restart. Measures have now been
   taken to prevent those tmp cleaner programs from removing anything
   in /tmp/passenger.xxx. Issue #365.
 * When autodetecting the application type, Rack is now given more priority
   than Rails. This allows one to drop a config.ru file in a Rails directory
   and have it detected as a Rack application instead of a Rails application.
   Patch contributed by Sam Pohlenz: issue #338.
 * The default socket backlog has been increased from 'SOMAXCONN' (which
   is 128 on most platforms) to 1024. This should fix most
   'helper_server.sock failed: Resource temporarily unavailable'
   errors.
 * Fixed compilation problems on Solaris. Issue #369 and issue #379.
 * Fixed crashes on PowerPC.
 * Some Ruby 1.9 compatibility fixes. Issue #398.
 * The installer now displays correct dependency installation instructions
   for Mandriva Linux.
 * [Apache] The location of the 'apxs' and 'apr-config' commands can now
   also be passed to the installer through the --apxs-path and
   --apr-config-path parameters, in addition to the $APXS2 and $APR_CONFIG
   environment variables. Issue #3.
 * [Nginx] Various problems that only occur on 64-bit platforms have been fixed.
 * [Nginx] The installer now installs Nginx 0.7.64 by default.


Release 2.2.5
-------------

 * [Apache] Small file uploads are now buffered; fixes potential DoS attack
   Phusion Passenger buffers large file uploads to temp files so that it
   doesn't block applications while an upload is in progress, but it sent
   small uploads directly to the application without buffering it. This could
   result in a potential DoS attack: the client can send many small, incomplete
   file uploads to the server, and this would block all application processes
   until a timeout occurs. In order to solve this problem, Phusion Passenger
   now buffers small file uploads in memory. Bug #356.

 * [Apache] Fixed support for mod_rewrite passthrough rules
   Mod_rewrite passthrough rules were not properly supported because of a bug
   fix for supporting encoded slashes (%2f) in URLs. Unfortunately, due to
   bugs/limitations in Apache, we can support either encoded slashes or
   mod_rewrite passthrough rules, but not both; supporting one will break the
   other.

   Support for mod_rewrite passthrough rules is now enabled by default; that
   is, support for encoded slashes is disabled by default. A new configuration
   option, "PassengerAllowEncodedSlashes", has been added. Turning this option
   on will enable support for encoded slashes and disable support for
   mod_rewrite passthrough rules.

   Issue #113 and issue #230.

 * [Apache] Added a configuration option for resolving symlinks in the document root path
   Phusion Passenger 2.2.0 and higher no longer resolves symlinks in
   the document root path in order to properly support Capistrano-style
   directory structures. The exact behavior is documented in the Users Guide,
   section "How Phusion Passenger detects whether a virtual host is a web
   application".

   However, some people relied on the old behavior. A new configuration option,
   PassengerResolveSymlinksInDocumentRoot, has been added to allow reverting
   back to the old behavior.

   Patch contributed by Locaweb (http://www.locaweb.com.br/).

 * [Apache] mod_env variables are now also passed through CGI environment headers
   Prior to version 2.2.3, environment variables set by mod_env are passed to
   the application as CGI environment headers, not through Ruby's ENV variable.
   In the last release we introduced support for setting ENV environment
   variables with mod_env, and got rid of the code for setting CGI environment
   headers. It turns out that some people relied on the old behavior, we so now
   environment variables set with mod_env are set in both ENV and in the CGI
   environment.
   
   Fixes bug #335.

 * [Apache] Fixed compilation problems on some Linux systems with older versions of Apache
   If you used to see compilation errors like this:

       ext/apache2/Configuration.cpp:554: error: expected primary-expression before '.' token

   then this version should compile properly.

 * [Apache] Fixed I/O timeouts for communication with backend processes
   Got rid of the code for enforcing I/O timeouts when reading from or writing to
   a backend process. This caused more problems than it solved.

 * [Nginx] Support for streaming responses (e.g. Comet or HTTP push)
   Buffering of backend responses is now disabled. This fixes support for
   streaming responses, something which the Apache version has supported
   for a while now. One can generate streaming responses in Ruby on Rails
   like this:

       render :text => lambda { |response, output|
           10_000.times do |i|
               output.write("hello #{i}!\n")
           end
       }

 * [Nginx] Installer now installs Nginx 0.7.61 by default
   Previously it installed 0.6.37 by default.

 * [Nginx] Fixed the installer's --extra-configure-flags flag when combined with --auto-download
   Arguments passed to --extra-configure-flags were not being passed to the
   Nginx configure script when --auto-download is given. This has been
   fixed: bug #349.

 * [Nginx] Fixed unnecessary download of PCRE
   The installer now checks whether PCRE is installed in /opt/local (e.g.
   MacPorts) as well before concluding that it isn't installed and going ahead
   with downloading PCRE.

 * Fixed STDERR capturing
   While spawning an application, Phusion Passenger captures any output written
   to STDERR so that it can show them later if the application failed to start.
   This turns out to be much more difficult than expected, with all kinds of
   corner cases that can mess up this feature.

   For example, if the Rails log file is not writable, then this can cause
   Rails to crash with a bizarre and unhelpful error message whenever it tries
   to write to STDERR:

       /!\ FAILSAFE /!\  Thu Aug 20 14:58:39 +1000 2009
       Status: 500 Internal Server Error
       undefined method `[]' for nil:NilClass

   Some applications reopen STDERR to a log file. This didn't work.

   Of all of these problems have been fixed now. (Bug #332)

 * Fixed some bugs in application sources preloading
   Rails >= 2.2 already preloads the application sources, in which case Phusion
   Passenger wasn't supposed to perform it's own preloading, but the Rails
   >= 2.2 detection code was bugged. This has been fixed.

   Rails < 2.2 doesn't preload the application sources by itself, but there
   should be a certain order with which the sources are preloaded, otherwise
   preloading could fail in some applications. We now enforce a specific load
   order: first models, then controllers, then helpers.

   Bug #359.
 
 * Fixed a few bugs in WSGI compliance
   PATH_INFO is supposed to be set to the request URI, but without the query
   string and without the base URI. This has been fixed: bug #360.

 * Fixed some Ruby 1.9-specific crashes caused by encoding issues. Bug #354.
 * Fixed loading of config/environment.rb on Ruby 1.9.2, because Ruby 1.9.2
   no longer has "." in the default load path. Patch by metaljastix, issue #368.
 * The Users Guide for Apache now mentions something about correct permissions
   for application directories.
 * Fixed compilation problems on IA-64 (bug #118). We also reduced the stack
   sizes for the threads by half, so Phusion Passenger should use even less
   virtual memory now.
 * Fixed compilation problems on Linux systems with ARM CPU.
 * Fixed a few compatibility problems with 64-bit OpenBSD.
 * Fixed a few typos and minor bugs.


Older releases
--------------
Please consult the blog posts on http://blog.phusion.nl/ for the information about older releases.<|MERGE_RESOLUTION|>--- conflicted
+++ resolved
@@ -1,4 +1,3 @@
-<<<<<<< HEAD
 Release 2.9.2
 -------------
 
@@ -71,14 +70,14 @@
  * FileDescriptor::close() ignores ENOTCONN.
  * We support negative UIDs now because we override Ruby's setuid
    implementation.
-=======
+
+
 Release 2.2.12
 --------------
 
  * Improved Bundler support.
    Previous versions might not be able to correctly load gems bundled
    by Bundler.
->>>>>>> e6a1bc5f
 
 
 Release 2.2.11
