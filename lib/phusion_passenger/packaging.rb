--- conflicted
+++ resolved
@@ -27,13 +27,8 @@
 	
 	SUPER_USER_EXECUTABLES = [
 		'passenger-status',
-<<<<<<< HEAD
 		'passenger-memory-stats',
-		'passenger-make-enterprisey',
 		'passenger-irb'
-=======
-		'passenger-memory-stats'
->>>>>>> fe370e6c
 	]
 	
 	# A list of globs which match all files that should be packaged
