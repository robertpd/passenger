#  Phusion Passenger - https://www.phusionpassenger.com/
#  Copyright (c) 2010-2014 Phusion
#
#  "Phusion Passenger" is a trademark of Hongli Lai & Ninh Bui.
#
#  See LICENSE file for license information.

module PhusionPassenger

  module Packaging
    # A list of HTML files that are generated with Asciidoc.
    ASCII_DOCS = [
      'doc/Users guide.html',
      'doc/Users guide Apache.html',
      'doc/Users guide Nginx.html',
      'doc/Users guide Standalone.html',
      'doc/Security of user switching support.html',
      'doc/Design and Architecture.html'
    ]

    # Files that must be generated before packaging.
    PREGENERATED_FILES = [
      'ext/common/Constants.h',
      'doc/Packaging.html',
      'doc/CloudLicensingConfiguration.html',
      'doc/ServerOptimizationGuide.html'
    ] + ASCII_DOCS

<<<<<<< HEAD
	USER_EXECUTABLES = [
		'passenger',
		'passenger-install-apache2-module',
		'passenger-install-nginx-module',
		'passenger-config',
		'flying-passenger'
	]

	SUPER_USER_EXECUTABLES = [
		'passenger-status',
		'passenger-memory-stats',
		'passenger-irb'
	]

	# Used during native packaging. Specifies executables for
	# which the shebang should NOT be set to #!/usr/bin/ruby,
	# so that these executables can be run with any Ruby interpreter
	# the user desires.
	EXECUTABLES_WITH_FREE_RUBY = [
		'passenger',
		'passenger-config',
		'passenger-install-apache2-module',
		'passenger-install-nginx-module',
		'flying-passenger'
	]

	# A list of globs which match all files that should be packaged
	# in the Phusion Passenger gem or tarball.
	GLOB = [
		'.gitignore',
		'.travis.yml',
		'.editorconfig',
		'configure',
		'Rakefile',
		'Gemfile',
		'Gemfile.lock',
		'Vagrantfile',
		'README.md',
		'CONTRIBUTORS',
		'CONTRIBUTING.md',
		'LICENSE',
		'CHANGELOG',
		'INSTALL.md',
		'NEWS',
		'package.json',
		'npm-shrinkwrap.json',
		'passenger-enterprise-server.gemspec',
		'build/*.rb',
		'lib/*.rb',
		'lib/**/*.rb',
		'lib/**/*.py',
		'node_lib/**/*.js',
		'bin/*',
		'doc/**/*',
		'man/*',
		'debian.template/**/*',
		'packaging/**/*',
		'helper-scripts/**/*',
		'ext/common/**/*.{cpp,c,h,hpp,md,erb}',
		'ext/apache2/*.{cpp,h,hpp,c,erb}',
		'ext/nginx/*.{c,cpp,h,erb}',
		'ext/nginx/config',
		'ext/boost/**/*',
		'ext/libev/{LICENSE,Changes,README,Makefile.am,Makefile.in}',
		'ext/libev/{*.m4,autogen.sh,config.guess,config.h.in,config.sub}',
		'ext/libev/{configure,configure.ac,depcomp,install-sh,ltmain.sh,missing,mkinstalldirs}',
		'ext/libev/{*.h,*.c}',
		'ext/libeio/{LICENSE,Changes,README,Makefile.am,Makefile.in}',
		'ext/libeio/{*.m4,autogen.sh,config.guess,config.h.in,config.sub}',
		'ext/libeio/{configure,configure.ac,install-sh,ltmain.sh,missing,mkinstalldirs}',
		'ext/libeio/{*.h,*.c}',
		'ext/oxt/*.hpp',
		'ext/oxt/*.cpp',
		'ext/oxt/*.txt',
		'ext/oxt/detail/*.hpp',
		'ext/ruby/*.{c,rb}',
		'dev/**/*',
		'resources/**/*',
		'test/.rspec',
		'test/*.example',
		'test/*.travis',
		'test/*.rpm-automation',
		'test/*.vagrant',
		'test/*.supp',
		'test/support/*.{c,cpp,h,rb}',
		'test/tut/*',
		'test/cxx/**/*.{cpp,h}',
		'test/oxt/*.{cpp,hpp}',
		'test/ruby/**/*',
		'test/node/**/*',
		'test/integration_tests/**/*',
		'test/stub/**/*',
		'test/stub/**/.*'
	]
=======
    USER_EXECUTABLES = [
      'passenger',
      'passenger-install-apache2-module',
      'passenger-install-nginx-module',
      'passenger-config'
    ]

    SUPER_USER_EXECUTABLES = [
      'passenger-status',
      'passenger-memory-stats'
    ]

    # Used during native packaging. Specifies executables for
    # which the shebang should NOT be set to #!/usr/bin/ruby,
    # so that these executables can be run with any Ruby interpreter
    # the user desires.
    EXECUTABLES_WITH_FREE_RUBY = [
      'passenger',
      'passenger-config',
      'passenger-install-apache2-module',
      'passenger-install-nginx-module'
    ]

    # A list of globs which match all files that should be packaged
    # in the Phusion Passenger gem or tarball.
    GLOB = [
      '.gitignore',
      '.travis.yml',
      '.editorconfig',
      'configure',
      'Rakefile',
      'Gemfile',
      'Gemfile.lock',
      'Vagrantfile',
      'README.md',
      'CONTRIBUTORS',
      'CONTRIBUTING.md',
      'LICENSE',
      'CHANGELOG',
      'INSTALL.md',
      'NEWS',
      'package.json',
      'npm-shrinkwrap.json',
      'passenger.gemspec',
      'build/*.rb',
      'lib/*.rb',
      'lib/**/*.rb',
      'lib/**/*.py',
      'node_lib/**/*.js',
      'bin/*',
      'doc/**/*',
      'man/*',
      'debian.template/**/*',
      'packaging/**/*',
      'helper-scripts/**/*',
      'ext/common/**/*.{cpp,c,h,hpp,md,erb}',
      'ext/apache2/*.{cpp,h,hpp,c,erb}',
      'ext/nginx/*.{c,cpp,h,erb}',
      'ext/nginx/config',
      'ext/boost/**/*',
      'ext/libev/{LICENSE,Changes,README,Makefile.am,Makefile.in}',
      'ext/libev/{*.m4,autogen.sh,config.guess,config.h.in,config.sub}',
      'ext/libev/{configure,configure.ac,depcomp,install-sh,ltmain.sh,missing,mkinstalldirs}',
      'ext/libev/{*.h,*.c}',
      'ext/libeio/{LICENSE,Changes,README,Makefile.am,Makefile.in}',
      'ext/libeio/{*.m4,autogen.sh,config.guess,config.h.in,config.sub}',
      'ext/libeio/{configure,configure.ac,install-sh,ltmain.sh,missing,mkinstalldirs}',
      'ext/libeio/{*.h,*.c}',
      'ext/oxt/*.hpp',
      'ext/oxt/*.cpp',
      'ext/oxt/*.txt',
      'ext/oxt/detail/*.hpp',
      'ext/ruby/*.{c,rb}',
      'dev/**/*',
      'resources/**/*',
      'test/.rspec',
      'test/*.example',
      'test/*.travis',
      'test/*.rpm-automation',
      'test/*.vagrant',
      'test/*.supp',
      'test/support/*.{c,cpp,h,rb}',
      'test/tut/*',
      'test/cxx/**/*.{cpp,h}',
      'test/oxt/*.{cpp,hpp}',
      'test/ruby/**/*',
      'test/node/**/*',
      'test/integration_tests/**/*',
      'test/stub/**/*',
      'test/stub/**/.*'
    ]
>>>>>>> 92cd18e2

    EXCLUDE_GLOB = [
      '**/.DS_Store',
      'packaging/*/.git',
      'test/stub/rails_apps/3.0/empty/help/**/*',
      'test/stub/*.dSYM'
    ]

    # Files that should be excluded from the Debian tarball.
    DEBIAN_EXCLUDE_GLOB = [
      "debian.template/**/*",
      "packaging/**/*",
    ]

    # Files and directories that should be excluded from the Homebrew installation.
    HOMEBREW_EXCLUDE = [
      ".gitignore", ".gitmodules", ".travis.yml", "package.json", "Vagrantfile",
      "npm-shrinkwrap.json", "Gemfile", "Gemfile.lock", "debian.template",
      "packaging", "dev", "test"
    ]

    def self.files
      result = Dir[*GLOB] - Dir[*EXCLUDE_GLOB]
      result.reject! { |path| path =~ %r{/\.\.?$} }
      return result
    end

    def self.debian_orig_tarball_files
      return files - Dir[*DEBIAN_EXCLUDE_GLOB]
    end
  end

end # module PhusionPassenger<|MERGE_RESOLUTION|>--- conflicted
+++ resolved
@@ -26,112 +26,18 @@
       'doc/ServerOptimizationGuide.html'
     ] + ASCII_DOCS
 
-<<<<<<< HEAD
-	USER_EXECUTABLES = [
-		'passenger',
-		'passenger-install-apache2-module',
-		'passenger-install-nginx-module',
-		'passenger-config',
-		'flying-passenger'
-	]
-
-	SUPER_USER_EXECUTABLES = [
-		'passenger-status',
-		'passenger-memory-stats',
-		'passenger-irb'
-	]
-
-	# Used during native packaging. Specifies executables for
-	# which the shebang should NOT be set to #!/usr/bin/ruby,
-	# so that these executables can be run with any Ruby interpreter
-	# the user desires.
-	EXECUTABLES_WITH_FREE_RUBY = [
-		'passenger',
-		'passenger-config',
-		'passenger-install-apache2-module',
-		'passenger-install-nginx-module',
-		'flying-passenger'
-	]
-
-	# A list of globs which match all files that should be packaged
-	# in the Phusion Passenger gem or tarball.
-	GLOB = [
-		'.gitignore',
-		'.travis.yml',
-		'.editorconfig',
-		'configure',
-		'Rakefile',
-		'Gemfile',
-		'Gemfile.lock',
-		'Vagrantfile',
-		'README.md',
-		'CONTRIBUTORS',
-		'CONTRIBUTING.md',
-		'LICENSE',
-		'CHANGELOG',
-		'INSTALL.md',
-		'NEWS',
-		'package.json',
-		'npm-shrinkwrap.json',
-		'passenger-enterprise-server.gemspec',
-		'build/*.rb',
-		'lib/*.rb',
-		'lib/**/*.rb',
-		'lib/**/*.py',
-		'node_lib/**/*.js',
-		'bin/*',
-		'doc/**/*',
-		'man/*',
-		'debian.template/**/*',
-		'packaging/**/*',
-		'helper-scripts/**/*',
-		'ext/common/**/*.{cpp,c,h,hpp,md,erb}',
-		'ext/apache2/*.{cpp,h,hpp,c,erb}',
-		'ext/nginx/*.{c,cpp,h,erb}',
-		'ext/nginx/config',
-		'ext/boost/**/*',
-		'ext/libev/{LICENSE,Changes,README,Makefile.am,Makefile.in}',
-		'ext/libev/{*.m4,autogen.sh,config.guess,config.h.in,config.sub}',
-		'ext/libev/{configure,configure.ac,depcomp,install-sh,ltmain.sh,missing,mkinstalldirs}',
-		'ext/libev/{*.h,*.c}',
-		'ext/libeio/{LICENSE,Changes,README,Makefile.am,Makefile.in}',
-		'ext/libeio/{*.m4,autogen.sh,config.guess,config.h.in,config.sub}',
-		'ext/libeio/{configure,configure.ac,install-sh,ltmain.sh,missing,mkinstalldirs}',
-		'ext/libeio/{*.h,*.c}',
-		'ext/oxt/*.hpp',
-		'ext/oxt/*.cpp',
-		'ext/oxt/*.txt',
-		'ext/oxt/detail/*.hpp',
-		'ext/ruby/*.{c,rb}',
-		'dev/**/*',
-		'resources/**/*',
-		'test/.rspec',
-		'test/*.example',
-		'test/*.travis',
-		'test/*.rpm-automation',
-		'test/*.vagrant',
-		'test/*.supp',
-		'test/support/*.{c,cpp,h,rb}',
-		'test/tut/*',
-		'test/cxx/**/*.{cpp,h}',
-		'test/oxt/*.{cpp,hpp}',
-		'test/ruby/**/*',
-		'test/node/**/*',
-		'test/integration_tests/**/*',
-		'test/stub/**/*',
-		'test/stub/**/.*'
-	]
-=======
     USER_EXECUTABLES = [
       'passenger',
       'passenger-install-apache2-module',
       'passenger-install-nginx-module',
-      'passenger-config'
+      'passenger-config',
+      'flying-passenger'
     ]
 
     SUPER_USER_EXECUTABLES = [
       'passenger-status',
-      'passenger-memory-stats'
+      'passenger-memory-stats',
+      'passenger-irb'
     ]
 
     # Used during native packaging. Specifies executables for
@@ -142,7 +48,8 @@
       'passenger',
       'passenger-config',
       'passenger-install-apache2-module',
-      'passenger-install-nginx-module'
+      'passenger-install-nginx-module',
+      'flying-passenger'
     ]
 
     # A list of globs which match all files that should be packaged
@@ -165,7 +72,7 @@
       'NEWS',
       'package.json',
       'npm-shrinkwrap.json',
-      'passenger.gemspec',
+      'passenger-enterprise-server.gemspec',
       'build/*.rb',
       'lib/*.rb',
       'lib/**/*.rb',
@@ -213,7 +120,6 @@
       'test/stub/**/*',
       'test/stub/**/.*'
     ]
->>>>>>> 92cd18e2
 
     EXCLUDE_GLOB = [
       '**/.DS_Store',
