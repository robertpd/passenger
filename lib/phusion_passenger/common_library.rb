--- conflicted
+++ resolved
@@ -407,15 +407,6 @@
     :deps     => %w(
       ApplicationPool2/Common.h
       ApplicationPool2/Pool.h
-<<<<<<< HEAD
-      ApplicationPool2/Pool/AnalyticsCollection.cpp
-      ApplicationPool2/Pool/GarbageCollection.cpp
-      ApplicationPool2/Pool/GeneralUtils.cpp
-      ApplicationPool2/Pool/ProcessUtils.cpp
-      ApplicationPool2/Pool/Inspection.cpp
-      ApplicationPool2/Pool/Debug.cpp
-      ApplicationPool2/Pool/RollingRestart.cpp
-=======
       ApplicationPool2/Pool/InitializationAndShutdown.cpp
       ApplicationPool2/Pool/AnalyticsCollection.cpp
       ApplicationPool2/Pool/GarbageCollection.cpp
@@ -424,7 +415,7 @@
       ApplicationPool2/Pool/ProcessUtils.cpp
       ApplicationPool2/Pool/StateInspection.cpp
       ApplicationPool2/Pool/Miscellaneous.cpp
->>>>>>> c67f0630
+      ApplicationPool2/Pool/RollingRestart.cpp
       ApplicationPool2/Group.h
       ApplicationPool2/Group/ProcessListManagement.cpp
       ApplicationPool2/Group/Utils.cpp
