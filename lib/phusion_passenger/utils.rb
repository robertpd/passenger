--- conflicted
+++ resolved
@@ -173,44 +173,6 @@
 		return output
 	end
 	
-<<<<<<< HEAD
-=======
-	def to_boolean(value)
-		return !(value.nil? || value == false || value == "false")
-	end
-	
-	def sanitize_spawn_options(options)
-		defaults = {
-			"app_type"         => "rails",
-			"environment"      => "production",
-			"spawn_method"     => "smart-lv2",
-			"framework_spawner_timeout" => -1,
-			"app_spawner_timeout"       => -1,
-			"print_exceptions" => true,
-			"memory_limit"    => 0
-		}
-		options = defaults.merge(options)
-		options["app_group_name"]            = options["app_root"] if !options["app_group_name"]
-		options["framework_spawner_timeout"] = options["framework_spawner_timeout"].to_i
-		options["app_spawner_timeout"]       = options["app_spawner_timeout"].to_i
-		if options.has_key?("print_framework_loading_exceptions")
-			options["print_framework_loading_exceptions"] = to_boolean(options["print_framework_loading_exceptions"])
-		end
-		# Force this to be a boolean for easy use with Utils#unmarshal_and_raise_errors.
-		options["print_exceptions"]          = to_boolean(options["print_exceptions"])
-		options["memory_limit"]              = options["memory_limit"].to_i
-		
-		options["analytics"]                 = to_boolean(options["analytics"])
-		options["show_version_in_header"]    = to_boolean(options["show_version_in_header"])
-		
-		# Smart spawning is not supported when using ruby-debug.
-		options["debugger"]     = to_boolean(options["debugger"])
-		options["spawn_method"] = "conservative" if options["debugger"]
-		
-		return options
-	end
-	
->>>>>>> 9e7daff4
 	if defined?(PhusionPassenger::NativeSupport)
 		# Split the given string into an hash. Keys and values are obtained by splitting the
 		# string using the null character as the delimitor.
