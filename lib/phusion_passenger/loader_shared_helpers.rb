--- conflicted
+++ resolved
@@ -13,466 +13,6 @@
 
 module PhusionPassenger
 
-<<<<<<< HEAD
-# Provides shared functions for loader and preloader apps.
-module LoaderSharedHelpers
-	extend self
-
-	# To be called by the (pre)loader as soon as possible.
-	def init(options)
-		Thread.main[:name] = "Main thread"
-		# We don't dump PATH info because at this point it's
-		# unlikely to be changed.
-		dump_ruby_environment
-		check_rvm_using_wrapper_script(options)
-		return sanitize_spawn_options(options)
-	end
-
-	def check_rvm_using_wrapper_script(options)
-		ruby = options["ruby"]
-		if ruby =~ %r(/\.?rvm/) && ruby =~ %r(/bin/ruby$)
-			raise "You've set the `PassengerRuby` (Apache) or `passenger_ruby` (Nginx) option to '#{ruby}'. " +
-				"However, because you are using RVM, this is not allowed: the option must point to " +
-				"an RVM wrapper script, not a raw Ruby binary. This is because RVM is implemented " +
-				"through various environment variables, which are set through the wrapper script.\n" +
-				"\n" +
-				"To find out the correct value for `PassengerRuby`/`passenger_ruby`, please read:\n\n" +
-				"  #{APACHE2_DOC_URL}#PassengerRuby\n\n" +
-				"  #{NGINX_DOC_URL}#PassengerRuby\n\n" +
-				"Scroll to section 'RVM helper tool'.\n" +
-				"\n-------------------------\n"
-		end
-	end
-
-	# To be called whenever the (pre)loader is about to abort with an error.
-	def about_to_abort(exception = nil)
-		dump_all_information
-		# https://code.google.com/p/phusion-passenger/issues/detail?id=1039
-		puts
-	end
-
-	def to_boolean(value)
-		return !(value.nil? || value == false || value == "false")
-	end
-
-	def sanitize_spawn_options(options)
-		defaults = {
-			"app_type"         => "rack",
-			"environment"      => "production",
-			"print_exceptions" => true
-		}
-		options = defaults.merge(options)
-		options["app_group_name"]            = options["app_root"] if !options["app_group_name"]
-		options["print_exceptions"]          = to_boolean(options["print_exceptions"])
-		options["analytics"]                 = to_boolean(options["analytics"])
-		options["show_version_in_header"]    = to_boolean(options["show_version_in_header"])
-		options["log_level"]                 = options["log_level"].to_i if options["log_level"]
-		# TODO: smart spawning is not supported when using ruby-debug. We should raise an error
-		# in this case.
-		options["debugger"]     = to_boolean(options["debugger"])
-		options["spawn_method"] = "direct" if options["debugger"]
-
-		return options
-	end
-
-	def dump_all_information
-		dump_ruby_environment
-		dump_envvars
-		dump_system_metrics
-	end
-
-	def dump_ruby_environment
-		if dir = ENV['PASSENGER_DEBUG_DIR']
-			File.open("#{dir}/ruby_info", "w") do |f|
-				f.puts "RUBY_VERSION = #{RUBY_VERSION}"
-				f.puts "RUBY_PLATFORM = #{RUBY_PLATFORM}"
-				f.puts "RUBY_ENGINE = #{defined?(RUBY_ENGINE) ? RUBY_ENGINE : 'nil'}"
-			end
-			File.open("#{dir}/load_path", "wb") do |f|
-				$LOAD_PATH.each do |path|
-					f.puts path
-				end
-			end
-			File.open("#{dir}/loaded_libs", "wb") do |f|
-				$LOADED_FEATURES.each do |filename|
-					f.puts filename
-				end
-			end
-
-			# We write to these files last because the 'require' calls can fail.
-			require 'rbconfig' if !defined?(RbConfig::CONFIG)
-			File.open("#{dir}/rbconfig", "wb") do |f|
-				RbConfig::CONFIG.each_pair do |key, value|
-					f.puts "#{key} = #{value}"
-				end
-			end
-			begin
-				require 'rubygems' if !defined?(Gem)
-			rescue LoadError
-			end
-			if defined?(Gem)
-				File.open("#{dir}/ruby_info", "a") do |f|
-					f.puts "RubyGems version = #{Gem::VERSION}"
-					if Gem.respond_to?(:path)
-						f.puts "RubyGems paths = #{Gem.path.inspect}"
-					else
-						f.puts "RubyGems paths = unknown; incompatible RubyGems API"
-					end
-				end
-				File.open("#{dir}/activated_gems", "wb") do |f|
-					if Gem.respond_to?(:loaded_specs)
-						Gem.loaded_specs.each_pair do |name, spec|
-							f.puts "#{name} => #{spec.version}"
-						end
-					else
-						f.puts "Unable to query this information; incompatible RubyGems API."
-					end
-				end
-			end
-		end
-	rescue SystemCallError
-		# Don't care.
-	end
-
-	def dump_envvars
-		if dir = ENV['PASSENGER_DEBUG_DIR']
-			File.open("#{dir}/envvars", "wb") do |f|
-				ENV.each_pair do |key, value|
-					f.puts "#{key} = #{value}"
-				end
-			end
-		end
-	rescue SystemCallError
-		# Don't care.
-	end
-
-	def dump_system_metrics
-		if dir = ENV['PASSENGER_DEBUG_DIR']
-			# When invoked through Passenger Standalone, we want passenger-config
-			# to use the HelperAgent in the Passsenger Standalone buildout directory,
-			# because the one in the source root may not exist.
-			command = [
-				"env",
-				"PASSENGER_LOCATION_CONFIGURATION_FILE=#{PhusionPassenger.install_spec}",
-				"#{PhusionPassenger.bin_dir}/passenger-config",
-				"system-metrics"
-			]
-			contents = `#{Shellwords.join(command)}`
-			if $? && $?.exitstatus == 0
-				File.open("#{dir}/system_metrics", "wb") do |f|
-					f.write(contents)
-				end
-			end
-		end
-	rescue SystemCallError
-		# Don't care.
-	end
-
-	# Prepare an application process using rules for the given spawn options.
-	# This method is to be called before loading the application code.
-	#
-	# +startup_file+ is the application type's startup file, e.g.
-	# "config/environment.rb" for Rails apps and "config.ru" for Rack apps.
-	# +options+ are the spawn options that were given.
-	#
-	# This function may modify +options+. The modified options are to be
-	# passed to the request handler.
-	def before_loading_app_code_step1(startup_file, options)
-		DebugLogging.log_level = options["log_level"] if options["log_level"]
-
-		# Instantiate the Union Station core if requested. Can be nil.
-		PhusionPassenger.require_passenger_lib 'union_station/core'
-		options["union_station_core"] = UnionStation::Core.new_from_options(options)
-	end
-
-	def run_load_path_setup_code(options)
-		# rack-preloader.rb depends on the 'rack' library, but the app
-		# might want us to use a bundled version instead of a
-		# gem/apt-get/yum/whatever-installed version. Therefore we must setup
-		# the correct load paths before requiring 'rack'.
-		#
-		# The most popular tool for bundling dependencies is Bundler. Bundler
-		# works as follows:
-		# - If the bundle is locked then a file .bundle/environment.rb exists
-		#   which will setup the load paths.
-		# - If the bundle is not locked then the load paths must be set up by
-		#   calling Bundler.setup.
-		# - Rails 3's boot.rb automatically loads .bundle/environment.rb or
-		#   calls Bundler.setup if that's not available.
-		# - Other Rack apps might not have a boot.rb but we still want to setup
-		#   Bundler.
-		# - Some Rails 2 apps might have explicitly added Bundler support.
-		#   These apps call Bundler.setup in their preinitializer.rb.
-		#
-		# So the strategy is as follows:
-
-		# Our strategy might be completely unsuitable for the app or the
-		# developer is using something other than Bundler, so we let the user
-		# manually specify a load path setup file.
-		if options["load_path_setup_file"]
-			require File.expand_path(options["load_path_setup_file"])
-
-		# The app developer may also override our strategy with this magic file.
-		elsif File.exist?('config/setup_load_paths.rb')
-			require File.expand_path('config/setup_load_paths')
-
-		# Older versions of Bundler use .bundle/environment.rb as the Bundler
-		# environment lock file. This has been replaced by Gemfile.lock in later
-		# versions, but we still support the older mechanism.
-		# If the Bundler environment lock file exists then load that. If it
-		# exists then there's a 99.9% chance that loading it is the correct
-		# thing to do.
-		elsif File.exist?('.bundle/environment.rb')
-			running_bundler(options) do
-				require File.expand_path('.bundle/environment')
-			end
-
-		# If the legacy Bundler environment file doesn't exist then there are two
-		# possibilities:
-		# 1. Bundler is not used, in which case we don't have to do anything.
-		# 2. Bundler *is* used, but either the user is using a newer Bundler versions,
-		#    or the gems are not locked. In either case, we're supposed to call
-		#    Bundler.setup.
-		#
-		# The existence of Gemfile indicates whether (2) is true:
-		elsif File.exist?('Gemfile')
-			# In case of Rails 3, config/boot.rb already calls Bundler.setup.
-			# However older versions of Rails may not so loading boot.rb might
-			# not be the correct thing to do. To be on the safe side we
-			# call Bundler.setup ourselves; calling Bundler.setup twice is
-			# harmless. If this isn't the correct thing to do after all then
-			# there's always the load_path_setup_file option and
-			# setup_load_paths.rb.
-			running_bundler(options) do
-				require 'rubygems'
-				require 'bundler/setup'
-			end
-		end
-
-
-		# !!! NOTE !!!
-		# If the app is using Bundler then any dependencies required past this
-		# point must be specified in the Gemfile. Like ruby-debug if debugging is on...
-	end
-
-	def before_loading_app_code_step2(options)
-		if options["debugger"]
-			if RUBY_VERSION < "1.9.0"
-				debug_libname = 'ruby-debug'
-			elsif RUBY_VERSION.start_with?('1.9')
-				debug_libname = 'debugger'
-			else
-				debug_libname = 'byebug'
-			end
-			require(debug_libname)
-			if defined?(Debugger)
-				up_to_date = Debugger.respond_to?(:ctrl_port)
-			else
-				up_to_date = Byebug.respond_to?(:actual_port)
-			end
-			if !up_to_date
-				raise "Your version of the '#{debug_libname}' gem is too old. Please upgrade to the latest version."
-			end
-		end
-	end
-
-	# This method is to be called after loading the application code but
-	# before forking a worker process.
-	def after_loading_app_code(options)
-		# Post-install framework extensions. Possibly preceded by a call to
-		# PhusionPassenger.install_framework_extensions!
-		if defined?(::Rails) && !defined?(::Rails::VERSION)
-			require 'rails/version'
-		end
-	end
-
-	def create_socket_address(protocol, address)
-		if protocol == 'unix'
-			return "unix:#{address}"
-		elsif protocol == 'tcp'
-			return "tcp://#{address}"
-		else
-			raise ArgumentError, "Unknown protocol '#{protocol}'"
-		end
-	end
-
-	def advertise_readiness
-		# https://code.google.com/p/phusion-passenger/issues/detail?id=1039
-		puts
-
-		puts "!> Ready"
-	end
-
-	def advertise_sockets(output, request_handler)
-		request_handler.server_sockets.each_pair do |name, options|
-			concurrency = PhusionPassenger.advertised_concurrency_level || options[:concurrency]
-			output.puts "!> socket: #{name};#{options[:address]};#{options[:protocol]};#{concurrency}"
-		end
-	end
-
-	# To be called before the request handler main loop is entered, but after the app
-	# startup file has been loaded. This function will fire off necessary events
-	# and perform necessary preparation tasks.
-	#
-	# +forked+ indicates whether the current worker process is forked off from
-	# an ApplicationSpawner that has preloaded the app code.
-	# +options+ are the spawn options that were passed.
-	def before_handling_requests(forked, options)
-		if forked
-			# Reseed pseudo-random number generator for security reasons.
-			srand
-		end
-
-		if options["process_title"] && !options["process_title"].empty?
-			$0 = options["process_title"] + ": " + options["app_group_name"]
-		end
-
-		if forked && options["union_station_core"]
-			options["union_station_core"].clear_connection
-		end
-
-		# If we were forked from a preloader process then clear or
-		# re-establish ActiveRecord database connections. This prevents
-		# child processes from concurrently accessing the same
-		# database connection handles.
-		if forked && defined?(ActiveRecord::Base)
-			if ActiveRecord::Base.respond_to?(:clear_all_connections!)
-				ActiveRecord::Base.clear_all_connections!
-			elsif ActiveRecord::Base.respond_to?(:clear_active_connections!)
-				ActiveRecord::Base.clear_active_connections!
-			elsif ActiveRecord::Base.respond_to?(:connected?) &&
-			      ActiveRecord::Base.connected?
-				ActiveRecord::Base.establish_connection
-			end
-		end
-
-		if options["debugger"]
-			if defined?(Debugger)
-				Debugger.start_remote('127.0.0.1', [0, 0])
-				Debugger.start
-			else
-				Byebug.start_server('127.0.0.1', 0)
-			end
-		end
-
-		# Fire off events.
-		PhusionPassenger.call_event(:starting_worker_process, forked)
-		if options["pool_account_username"] && options["pool_account_password_base64"]
-			password = options["pool_account_password_base64"].unpack('m').first
-			PhusionPassenger.call_event(:credentials,
-				options["pool_account_username"], password)
-		else
-			PhusionPassenger.call_event(:credentials, nil, nil)
-		end
-	end
-
-	# To be called after the request handler main loop is exited. This function
-	# will fire off necessary events perform necessary cleanup tasks.
-	def after_handling_requests
-		PhusionPassenger.call_event(:stopping_worker_process)
-	end
-
-private
-	def running_bundler(options)
-		yield
-	rescue Exception => e
-		if (defined?(Bundler::GemNotFound) && e.is_a?(Bundler::GemNotFound)) ||
-		   (defined?(Bundler::GitError) && e.is_a?(Bundler::GitError))
-			PhusionPassenger.require_passenger_lib 'platform_info/ruby'
-			comment =
-				"<p>It looks like Bundler could not find a gem. Maybe you didn't install all the " +
-				"gems that this application needs. To install your gems, please run:</p>\n\n" +
-				"  <pre class=\"commands\">bundle install</pre>\n\n"
-			ruby = options["ruby"]
-			if ruby =~ %r(^/usr/local/rvm/)
-				comment <<
-					"<p>If that didn't work, then maybe the problem is that your gems are installed " +
-					"to <code>#{h home_dir}/.rvm/gems</code>, while at the same time you set " +
-					"<code>PassengerRuby</code> (Apache) or <code>passenger_ruby</code> (Nginx) to " +
-					"<code>#{h ruby}</code>. Because of the latter, RVM does not load gems from the " +
-					"home directory.</p>\n\n" +
-					"<p>To make RVM load gems from the home directory, you need to set " +
-					"<code>PassengerRuby</code>/<code>passenger_ruby</code> to an RVM wrapper script " +
-					"inside the home directory:</p>\n\n" +
-					"<ol>\n" +
-					"  <li>Login as #{h whoami}.</li>\n"
-				if PlatformInfo.rvm_installation_mode == :multi
-					comment <<
-						"  <li>Enable RVM mixed mode by running:\n" +
-						"      <pre class=\"commands\">rvm user gemsets</pre></li>\n"
-				end
-				comment <<
-					"  <li>Run this to find out what to set <code>PassengerRuby</code>/<code>passenger_ruby</code> to:\n" +
-					"      <pre class=\"commands\">#{PlatformInfo.ruby_command} \\\n" +
-					"#{PhusionPassenger.bin_dir}/passenger-config --detect-ruby</pre></li>\n" +
-					"</ol>\n\n" +
-					"<p>If that didn't help either, then maybe your application is being run under a " +
-					"different environment than it's supposed to. Please check the following:</p>\n\n"
-			else
-				comment <<
-					"<p>If that didn't work, then the problem is probably caused by your " +
-					"application being run under a different environment than it's supposed to. " +
-					"Please check the following:</p>\n\n"
-			end
-			comment << "<ol>\n"
-			comment <<
-				"  <li>Is this app supposed to be run as the <code>#{h whoami}</code> user?</li>\n" +
-				"  <li>Is this app being run on the correct Ruby interpreter? Below you will\n" +
-				"      see which Ruby interpreter Phusion Passenger attempted to use.</li>\n"
-			if PlatformInfo.in_rvm?
-				comment <<
-					"  <li>Please check whether the correct RVM gemset is being used.</li>\n" +
-					"  <li>Sometimes, RVM gemsets may be broken.\n" +
-					"      <a href=\"https://github.com/phusion/passenger/wiki/Resetting-RVM-gemsets\">Try resetting them.</a></li>\n"
-			end
-			comment << "</ol>\n"
-			prepend_exception_html_comment(e, comment)
-		end
-		raise e
-	end
-
-	def prepend_exception_html_comment(e, comment)
-		# Since Exception doesn't allow changing the message, we monkeypatch
-		# the #message and #to_s methods.
-		separator = "\n<p>-------- The exception is as follows: -------</p>\n"
-		new_message = comment + separator + h(e.message)
-		new_s = comment + separator + h(e.to_s)
-		metaclass = class << e; self; end
-		metaclass.send(:define_method, :message) do
-			new_message
-		end
-		metaclass.send(:define_method, :to_s) do
-			new_s
-		end
-		metaclass.send(:define_method, :html?) do
-			true
-		end
-	end
-
-	def h(text)
-		require 'erb' if !defined?(ERB)
-		return ERB::Util.h(text)
-	end
-
-	def whoami
-		require 'etc' if !defined?(Etc)
-		begin
-			user = Etc.getpwuid(Process.uid)
-		rescue ArgumentError
-			user = nil
-		end
-		if user
-			return user.name
-		else
-			return "##{Process.uid}"
-		end
-	end
-
-	def home_dir
-		return PhusionPassenger.home_dir
-	end
-end
-=======
   # Provides shared functions for loader and preloader apps.
   module LoaderSharedHelpers
     extend self
@@ -715,7 +255,24 @@
     end
 
     def before_loading_app_code_step2(options)
-      # Do nothing.
+      if options["debugger"]
+        if RUBY_VERSION < "1.9.0"
+          debug_libname = 'ruby-debug'
+        elsif RUBY_VERSION.start_with?('1.9')
+          debug_libname = 'debugger'
+        else
+          debug_libname = 'byebug'
+        end
+        require(debug_libname)
+        if defined?(Debugger)
+          up_to_date = Debugger.respond_to?(:ctrl_port)
+        else
+          up_to_date = Byebug.respond_to?(:actual_port)
+        end
+        if !up_to_date
+          raise "Your version of the '#{debug_libname}' gem is too old. Please upgrade to the latest version."
+        end
+      end
     end
 
     # This method is to be called after loading the application code but
@@ -785,6 +342,15 @@
         elsif ActiveRecord::Base.respond_to?(:connected?) &&
               ActiveRecord::Base.connected?
           ActiveRecord::Base.establish_connection
+        end
+      end
+
+      if options["debugger"]
+        if defined?(Debugger)
+          Debugger.start_remote('127.0.0.1', [0, 0])
+          Debugger.start
+        else
+          Byebug.start_server('127.0.0.1', 0)
         end
       end
 
@@ -905,6 +471,5 @@
       return PhusionPassenger.home_dir
     end
   end
->>>>>>> 92cd18e2
 
 end # module PhusionPassenger