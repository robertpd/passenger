--- conflicted
+++ resolved
@@ -20,774 +20,6 @@
 
 module PhusionPassenger
 
-<<<<<<< HEAD
-
-class RequestHandler
-	include DebugLogging
-	include Utils
-
-	# Signal which will cause the application to exit immediately.
-	HARD_TERMINATION_SIGNAL = "SIGTERM"
-	BACKLOG_SIZE    = 500
-
-	# String constants which exist to relieve Ruby's garbage collector.
-	IGNORE              = 'IGNORE'              # :nodoc:
-	DEFAULT             = 'DEFAULT'             # :nodoc:
-
-	# A hash containing all server sockets that this request handler listens on.
-	# The hash is in the form of:
-	#
-	#   {
-	#      name1 => [socket_address1, socket_type1, socket1],
-	#      name2 => [socket_address2, socket_type2, socket2],
-	#      ...
-	#   }
-	#
-	# +name+ is a Symbol. +socket_addressx+ is the address of the socket,
-	# +socket_typex+ is the socket's type (either 'unix' or 'tcp') and
-	# +socketx+ is the actual socket IO objec.
-	# There's guaranteed to be at least one server socket, namely one with the
-	# name +:main+.
-	attr_reader :server_sockets
-
-	attr_reader :concurrency
-
-	# A password with which clients must authenticate. Default is unauthenticated.
-	attr_accessor :connect_password
-
-	# Create a new RequestHandler with the given owner pipe.
-	# +owner_pipe+ must be the readable part of a pipe IO object.
-	#
-	# Additionally, the following options may be given:
-	# - connect_password
-	def initialize(owner_pipe, options = {})
-		require_option(options, "app_group_name")
-		install_options_as_ivars(self, options,
-			"app",
-			"app_group_name",
-			"connect_password",
-			"union_station_core"
-		)
-
-		@keepalive = options.fetch("keepalive", true).to_s == "true"
-		@force_http_session = ENV["_PASSENGER_FORCE_HTTP_SESSION"] == "true"
-		if @force_http_session
-			@connect_password = nil
-		end
-		@thread_handler = options["thread_handler"] || ThreadHandler
-		@concurrency = 1
-
-		#############
-
-		if options["concurrency_model"] == "thread"
-			@concurrency = options.fetch("thread_count", 1).to_i
-		end
-		
-		#############
-
-		@server_sockets = {}
-
-		if should_use_unix_sockets?
-			@main_socket_address, @main_socket = create_unix_socket_on_filesystem(options)
-		else
-			@main_socket_address, @main_socket = create_tcp_socket
-		end
-		@server_sockets[:main] = {
-			:address     => @main_socket_address,
-			:socket      => @main_socket,
-			:protocol    => @force_http_session ? :http_session : :session,
-			:concurrency => @concurrency
-		}
-
-		@http_socket_address, @http_socket = create_tcp_socket
-		@server_sockets[:http] = {
-			:address     => @http_socket_address,
-			:socket      => @http_socket,
-			:protocol    => :http,
-			:concurrency => 1
-		}
-
-		@owner_pipe = owner_pipe
-		@options = options
-		@previous_signal_handlers = {}
-		@main_loop_generation  = 0
-		@main_loop_thread_lock = Mutex.new
-		@main_loop_thread_cond = ConditionVariable.new
-		@threads = []
-		@threads_mutex = Mutex.new
-		@main_loop_running  = false
-
-		#############
-
-		if options["debugger"]
-			if defined?(Debugger)
-				@server_sockets[:ruby_debug_cmd] = {
-					:address     => "tcp://127.0.0.1:#{Debugger.cmd_port}",
-					:protocol    => :ruby_debug_cmd,
-					:concurrency => 1
-				}
-				@server_sockets[:ruby_debug_ctrl] = {
-					:address     => "tcp://127.0.0.1:#{Debugger.ctrl_port}",
-					:protocol    => :ruby_debug_ctrl,
-					:concurrency => 1
-				}
-			else
-				@server_sockets[:byebug] = {
-					:address     => "tcp://127.0.0.1:#{Byebug.actual_port}",
-					:protocol    => :byebug,
-					:concurrency => 1
-				}
-			end
-		end
-
-		@async_irb_socket_address, @async_irb_socket =
-			create_unix_socket_on_filesystem(options)
-		@server_sockets[:async_irb] = {
-			:address     => @async_irb_socket_address,
-			:socket      => @async_irb_socket,
-			:protocol    => :irb,
-			:concurrency => 0
-		}
-		@async_irb_mutex = Mutex.new
-	end
-
-	# Clean up temporary stuff created by the request handler.
-	#
-	# If the main loop was started by #main_loop, then this method may only
-	# be called after the main loop has exited.
-	#
-	# If the main loop was started by #start_main_loop_thread, then this method
-	# may be called at any time, and it will stop the main loop thread.
-	def cleanup
-		if @main_loop_thread
-			@main_loop_thread_lock.synchronize do
-				@graceful_termination_pipe[1].close rescue nil
-			end
-			@main_loop_thread.join
-		end
-		@server_sockets.each_value do |info|
-			socket = info[:socket]
-			type = get_socket_address_type(info[:address])
-
-			begin
-				socket.close if !socket.closed?
-			rescue Exception => e
-				# Ignore "stream closed" error, which occurs in some unit tests.
-				# We catch Exception here instead of IOError because of a Ruby 1.8.7 bug.
-				if e.to_s !~ /stream closed/ && e.message.to_s !~ /stream closed/
-					raise e
-				end
-			end
-			if type == :unix
-				filename = info[:address].sub(/^unix:/, '')
-				File.unlink(filename) rescue nil
-			end
-		end
-		@owner_pipe.close rescue nil
-	end
-
-	# Check whether the main loop's currently running.
-	def main_loop_running?
-		@main_loop_thread_lock.synchronize do
-			return @main_loop_running
-		end
-	end
-
-	# Enter the request handler's main loop.
-	def main_loop
-		debug("Entering request handler main loop")
-		reset_signal_handlers
-		begin
-			@graceful_termination_pipe = IO.pipe
-			@graceful_termination_pipe[0].close_on_exec!
-			@graceful_termination_pipe[1].close_on_exec!
-
-			@main_loop_thread_lock.synchronize do
-				@main_loop_generation += 1
-				@main_loop_running = true
-				@main_loop_thread_cond.broadcast
-
-				@select_timeout = nil
-
-				@selectable_sockets = []
-				@server_sockets.each_value do |value|
-					socket = value[2]
-					@selectable_sockets << socket if socket
-				end
-				@selectable_sockets << @owner_pipe
-				@selectable_sockets << @graceful_termination_pipe[0]
-
-				@selectable_sockets.delete(@async_irb_socket)
-				start_async_irb_server
-			end
-
-			install_useful_signal_handlers
-			start_threads
-			wait_until_termination_requested
-			wait_until_all_threads_are_idle
-			terminate_threads
-			debug("Request handler main loop exited normally")
-
-		rescue EOFError
-			# Exit main loop.
-			trace(2, "Request handler main loop interrupted by EOFError exception")
-		rescue Interrupt
-			# Exit main loop.
-			trace(2, "Request handler main loop interrupted by Interrupt exception")
-		rescue SignalException => signal
-			trace(2, "Request handler main loop interrupted by SignalException")
-			if signal.message != HARD_TERMINATION_SIGNAL
-				raise
-			end
-		rescue Exception => e
-			trace(2, "Request handler main loop interrupted by #{e.class} exception")
-			raise
-		ensure
-			debug("Exiting request handler main loop")
-			revert_signal_handlers
-			@main_loop_thread_lock.synchronize do
-				@graceful_termination_pipe[1].close rescue nil
-				stop_async_irb_server
-				@graceful_termination_pipe[0].close rescue nil
-				@selectable_sockets = []
-				@main_loop_generation += 1
-				@main_loop_running = false
-				@main_loop_thread_cond.broadcast
-			end
-		end
-	end
-
-	# Start the main loop in a new thread. This thread will be stopped by #cleanup.
-	def start_main_loop_thread
-		current_generation = @main_loop_generation
-		@main_loop_thread = create_thread_and_abort_on_exception do
-			main_loop
-		end
-		@main_loop_thread_lock.synchronize do
-			while @main_loop_generation == current_generation
-				@main_loop_thread_cond.wait(@main_loop_thread_lock)
-			end
-		end
-	end
-
-private
-	def should_use_unix_sockets?
-		# Historical note:
-		# There seems to be a bug in MacOS X Leopard w.r.t. Unix server
-		# sockets file descriptors that are passed to another process.
-		# Usually Unix server sockets work fine, but when they're passed
-		# to another process, then clients that connect to the socket
-		# can incorrectly determine that the client socket is closed,
-		# even though that's not actually the case. More specifically:
-		# recv()/read() calls on these client sockets can return 0 even
-		# when we know EOF is not reached.
-		#
-		# The ApplicationPool infrastructure used to connect to a backend
-		# process's Unix socket in the helper server process, and then
-		# pass the connection file descriptor to the web server, which
-		# triggers this kernel bug. We used to work around this by using
-		# TCP sockets instead of Unix sockets; TCP sockets can still fail
-		# with this fake-EOF bug once in a while, but not nearly as often
-		# as with Unix sockets.
-		#
-		# This problem no longer applies today. The web server now passes
-		# all I/O through the HelperAgent, and the bug is no longer
-		# triggered. Nevertheless, we keep this function intact so that
-		# if something like this ever happens again, we know why, and we
-		# can easily reactivate the workaround. Or maybe if we just need
-		# TCP sockets for some other reason.
-
-		#return RUBY_PLATFORM !~ /darwin/
-
-		ruby_engine = defined?(RUBY_ENGINE) ? RUBY_ENGINE : "ruby"
-		# Unix domain socket implementation on JRuby
-		# is still bugged as of version 1.7.0. They can
-		# cause unexplicable freezes when used in combination
-		# with threading.
-		return !@force_http_session && ruby_engine != "jruby"
-	end
-
-	def create_unix_socket_on_filesystem(options)
-		if defined?(NativeSupport)
-			unix_path_max = NativeSupport::UNIX_PATH_MAX
-		else
-			unix_path_max = options.fetch('UNIX_PATH_MAX', 100).to_i
-		end
-		if options['socket_dir']
-			socket_dir = options['socket_dir']
-			socket_prefix = "ruby"
-		else
-			socket_dir = Dir.tmpdir
-			socket_prefix = "PsgRubyApp"
-		end
-
-		retry_at_most(128, Errno::EADDRINUSE) do
-			socket_address = "#{socket_dir}/#{socket_prefix}.#{generate_random_id(:base64)}"
-			socket_address = socket_address.slice(0, unix_path_max - 10)
-			socket = UNIXServer.new(socket_address)
-			socket.listen(BACKLOG_SIZE)
-			socket.binmode
-			socket.sync = true
-			socket.close_on_exec!
-			File.chmod(0600, socket_address)
-			["unix:#{socket_address}", socket]
-		end
-	end
-
-	def create_tcp_socket
-		# We use "127.0.0.1" as address in order to force
-		# TCPv4 instead of TCPv6.
-		socket = TCPServer.new('127.0.0.1', 0)
-		socket.listen(BACKLOG_SIZE)
-		socket.setsockopt(Socket::IPPROTO_TCP, Socket::TCP_NODELAY, 1)
-		socket.binmode
-		socket.sync = true
-		socket.close_on_exec!
-		socket_address = "tcp://127.0.0.1:#{socket.addr[1]}"
-		return [socket_address, socket]
-	end
-
-	# Reset signal handlers to their default handler, and install some
-	# special handlers for a few signals. The previous signal handlers
-	# will be put back by calling revert_signal_handlers.
-	def reset_signal_handlers
-		Signal.list_trappable.each_key do |signal|
-			begin
-				prev_handler = trap(signal, DEFAULT)
-				if prev_handler != DEFAULT
-					@previous_signal_handlers[signal] = prev_handler
-				end
-			rescue ArgumentError
-				# Signal cannot be trapped; ignore it.
-			end
-		end
-		trap('HUP', IGNORE)
-		PhusionPassenger.call_event(:after_installing_signal_handlers)
-	end
-
-	def install_useful_signal_handlers
-		trappable_signals = Signal.list_trappable
-
-		trap('ABRT') do
-			print_status_report
-		end if trappable_signals.has_key?('ABRT')
-		trap('QUIT') do
-			print_status_report
-		end if trappable_signals.has_key?('QUIT')
-	end
-
-	def revert_signal_handlers
-		@previous_signal_handlers.each_pair do |signal, handler|
-			trap(signal, handler)
-		end
-	end
-
-	def print_status_report
-		warn(Utils.global_backtrace_report)
-		warn("Threads: #{@threads.inspect}")
-	end
-
-	def start_threads
-		common_options = {
-			:app              => @app,
-			:app_group_name   => @app_group_name,
-			:connect_password => @connect_password,
-			:union_station_core => @union_station_core,
-			:keepalive_enabled  => @keepalive
-		}
-		main_socket_options = common_options.merge(
-			:server_socket => @main_socket,
-			:socket_name => "main socket",
-			:protocol => @server_sockets[:main][:protocol] == :session ?
-				:session :
-				:http
-		)
-		http_socket_options = common_options.merge(
-			:server_socket => @http_socket,
-			:socket_name => "HTTP socket",
-			:protocol => :http
-		)
-
-		# Used for marking threads that have finished initializing,
-		# or failed during initialization. Threads that are not yet done
-		# are not in `initialization_state`. Threads that have succeeded
-		# set their own state to true. Threads that have failed set their
-		# own state to false.
-		initialization_state_mutex = Mutex.new
-		initialization_state_cond = ConditionVariable.new
-		initialization_state = {}
-		set_initialization_state = lambda do |value|
-			initialization_state_mutex.synchronize do
-				initialization_state[Thread.current] = value
-				initialization_state_cond.signal
-			end
-		end
-		set_initialization_state_to_true = lambda do
-			set_initialization_state.call(true)
-		end
-
-		# Actually start all the threads.
-		thread_handler = @thread_handler
-		expected_nthreads = 0
-
-		@threads_mutex.synchronize do
-			@concurrency.times do |i|
-				thread = create_thread_and_abort_on_exception(i) do |number|
-					begin
-						Thread.current[:name] = "Worker #{number + 1}"
-						handler = thread_handler.new(self, main_socket_options)
-						handler.install
-						handler.main_loop(set_initialization_state_to_true)
-					ensure
-						set_initialization_state.call(false)
-						unregister_current_thread
-					end
-				end
-				@threads << thread
-				expected_nthreads += 1
-			end
-
-			thread = create_thread_and_abort_on_exception do
-				begin
-					Thread.current[:name] = "HTTP helper worker"
-					handler = thread_handler.new(self, http_socket_options)
-					handler.install
-					handler.main_loop(set_initialization_state_to_true)
-				ensure
-					set_initialization_state.call(false)
-					unregister_current_thread
-				end
-			end
-			@threads << thread
-			expected_nthreads += 1
-		end
-
-		# Wait until all threads have finished starting.
-		initialization_state_mutex.synchronize do
-			while initialization_state.size != expected_nthreads
-				initialization_state_cond.wait(initialization_state_mutex)
-			end
-		end
-	end
-
-	def unregister_current_thread
-		@threads_mutex.synchronize do
-			@threads.delete(Thread.current)
-		end
-	end
-
-	def wait_until_termination_requested
-		ruby_engine = defined?(RUBY_ENGINE) ? RUBY_ENGINE : "ruby"
-		if ruby_engine == "jruby"
-			# On JRuby, selecting on an input TTY always returns, so
-			# we use threads to do the job.
-			owner_pipe_watcher = IO.pipe
-			owner_pipe_watcher_thread = create_thread_and_abort_on_exception do
-				Thread.current[:name] = "Owner pipe waiter"
-				begin
-					@owner_pipe.read(1)
-				ensure
-					owner_pipe_watcher[1].write('x')
-				end
-			end
-			begin
-				ios = select([owner_pipe_watcher[0], @graceful_termination_pipe[0]])[0]
-				if ios.include?(owner_pipe_watcher[0])
-					trace(2, "Owner pipe closed")
-				else
-					trace(2, "Graceful termination pipe closed")
-				end
-			ensure
-				owner_pipe_watcher_thread.kill
-				owner_pipe_watcher_thread.join
-				owner_pipe_watcher[0].close if !owner_pipe_watcher[0].closed?
-				owner_pipe_watcher[1].close if !owner_pipe_watcher[1].closed?
-			end
-		else
-			ios = select([@owner_pipe, @graceful_termination_pipe[0]])[0]
-			if ios.include?(@owner_pipe)
-				trace(2, "Owner pipe closed")
-			else
-				trace(2, "Graceful termination pipe closed")
-			end
-		end
-	end
-
-	def wakeup_all_threads
-		threads = []
-		if get_socket_address_type(@server_sockets[:main][:address]) == :unix &&
-		   !File.exist?(@server_sockets[:main][:address].sub(/^unix:/, ''))
-			# It looks like someone deleted the Unix domain socket we listen on.
-			# This makes it impossible to wake up the worker threads gracefully,
-			# so we hard kill them.
-			warn("Unix domain socket gone; force aborting all threads")
-			@threads_mutex.synchronize do
-				@threads.each do |thread|
-					thread.raise(RuntimeError.new("Force abort"))
-				end
-			end
-		else
-			@concurrency.times do
-				threads << create_thread_and_abort_on_exception(@server_sockets[:main][:address]) do |address|
-					begin
-						debug("Shutting down worker thread by connecting to #{address}")
-						connect_to_server(address).close
-					rescue Errno::ECONNREFUSED
-						debug("Worker thread listening on #{address} already exited")
-					rescue SystemCallError, IOError => e
-						debug("Error shutting down worker thread (#{address}): #{e} (#{e.class})")
-					end
-				end
-			end
-		end
-		threads << create_thread_and_abort_on_exception(@server_sockets[:http][:address]) do |address|
-			begin
-				debug("Shutting down HTTP thread by connecting to #{address}")
-				connect_to_server(address).close
-			rescue Errno::ECONNREFUSED
-				debug("Worker thread listening on #{address} already exited")
-			rescue SystemCallError, IOError => e
-				debug("Error shutting down HTTP thread (#{address}): #{e} (#{e.class})")
-			end
-		end
-		return threads
-	end
-
-	def terminate_threads
-		debug("Stopping all threads")
-		threads = @threads_mutex.synchronize do
-			@threads.dup
-		end
-		threads.each do |thr|
-			thr.raise(ThreadHandler::Interrupted.new)
-		end
-		threads.each do |thr|
-			thr.join
-		end
-		debug("All threads stopped")
-	end
-
-	def wait_until_all_threads_are_idle
-		debug("Waiting until all threads have become idle...")
-
-		# We wait until 100 ms have passed since all handlers have become
-		# interruptable and remained in the same iterations.
-
-		done = false
-
-		while !done
-			handlers = @threads_mutex.synchronize do
-				@threads.map do |thr|
-					thr[:passenger_thread_handler]
-				end
-			end
-			debug("There are currently #{handlers.size} threads")
-			if handlers.empty?
-				# There are no threads, so we're done.
-				done = true
-				break
-			end
-
-			# Record initial state.
-			handlers.each { |h| h.stats_mutex.lock }
-			iterations = handlers.map { |h| h.iteration }
-			handlers.each { |h| h.stats_mutex.unlock }
-
-			start_time = Time.now
-			sleep 0.01
-
-			while true
-				if handlers.size != @threads_mutex.synchronize { @threads.size }
-					debug("The number of threads changed. Restarting waiting algorithm")
-					break
-				end
-
-				# Record current state.
-				handlers.each { |h| h.stats_mutex.lock }
-				all_interruptable = handlers.all? { |h| h.interruptable }
-				new_iterations    = handlers.map  { |h| h.iteration }
-
-				# Are all threads interruptable and has there been no activity
-				# since last time we checked?
-				if all_interruptable && new_iterations == iterations
-					# Yes. If enough time has passed then we're done.
-					handlers.each { |h| h.stats_mutex.unlock }
-					if Time.now >= start_time + 0.1
-						done = true
-						break
-					end
-				else
-					# No. We reset the timer and check again later.
-					handlers.each { |h| h.stats_mutex.unlock }
-					iterations = new_iterations
-					start_time = Time.now
-					sleep 0.01
-				end
-			end
-		end
-
-		debug("All threads are now idle")
-	end
-
-	class IrbContext
-		def initialize(channel)
-			@channel = channel
-			@mutex   = Mutex.new
-			@binding = binding
-		end
-
-		def _eval(code)
-			eval(code, @binding, '(passenger-irb)')
-		end
-		
-		def help
-			puts "Available commands:"
-			puts
-			puts "  p OBJECT    Inspect an object."
-			puts "  pp OBJECT   Inspect an object, with pretty printing."
-			puts "  backtraces  Show the all threads' backtraces (requires Ruby Enterprise"
-			puts "              Edition or Ruby 1.9)."
-			puts "  debugger    Enter a ruby-debug console."
-			puts "  help        Show this help message."
-			puts
-			puts "Available variables:"
-			puts
-			puts "  app         The Rack application object."
-			return
-		end
-		
-		def puts(*args)
-			@mutex.synchronize do
-				io = StringIO.new
-				io.puts(*args)
-				@channel.write('puts', [io.string].pack('m'))
-				return nil
-			end
-		end
-
-		def p(object)
-			@mutex.synchronize do
-				io = StringIO.new
-				io.puts(object.inspect)
-				@channel.write('puts', [io.string].pack('m'))
-				return nil
-			end
-		end
-
-		def pp(object)
-			require 'pp' if !defined?(PP)
-			@mutex.synchronize do
-				io = StringIO.new
-				PP.pp(object, io)
-				@channel.write('puts', [io.string].pack('m'))
-				return nil
-			end
-		end
-		
-		def backtraces
-			puts Utils.global_backtrace_report
-			return nil
-		end
-
-		def app
-			return PhusionPassenger::App.app
-		end
-	end
-	
-	def start_irb_session(socket)
-		channel = MessageChannel.new(socket)
-		irb_context = IrbContext.new(channel)
-		
-		password = channel.read_scalar
-		if password.nil?
-			return
-		elsif password == @connect_password
-			channel.write("ok")
-		else
-			channel.write("Invalid connect password.")
-		end
-		
-		while !socket.eof?
-			code = channel.read_scalar
-			break if code.nil?
-			begin
-				result = irb_context._eval(code)
-				if result.respond_to?(:inspect)
-					result_str = "=> #{result.inspect}"
-				else
-					result_str = "(result object doesn't respond to #inspect)"
-				end
-			rescue SignalException
-				raise
-			rescue SyntaxError => e
-				result_str = "SyntaxError:\n#{e}"
-			rescue Exception => e
-				end_of_trace = nil
-				e.backtrace.each_with_index do |trace, i|
-					if trace =~ /^\(passenger-irb\)/
-						end_of_trace = i
-						break
-					end
-				end
-				if end_of_trace
-					e.set_backtrace(e.backtrace[0 .. end_of_trace])
-				end
-				result_str = e.backtrace_string("passenger-irb")
-			end
-			channel.write('end', [result_str].pack('m'))
-		end
-	end
-	
-	def start_async_irb_server
-		@async_irb_worker_threads = []
-		@async_irb_thread = Thread.new do
-			Thread.current[:name] = "IRB acceptor"
-			Thread.current.abort_on_exception = true
-			while true
-				ios = select([@async_irb_socket, @graceful_termination_pipe[0]]).first
-				if ios.include?(@async_irb_socket)
-					socket = @async_irb_socket.accept
-					@async_irb_mutex.synchronize do
-						@async_irb_worker_threads << Thread.new do
-							Thread.current[:name] = "IRB worker"
-							Thread.current.abort_on_exception = true
-							async_irb_worker_main(socket)
-						end
-					end
-				else
-					break
-				end
-			end
-		end
-	end
-	
-	def async_irb_worker_main(socket)
-		start_irb_session(socket)
-	rescue Exception => e
-		print_exception("passenger-irb", e)
-	ensure
-		socket.close if !socket.closed?
-		@async_irb_mutex.synchronize do
-			@async_irb_worker_threads.delete(Thread.current)
-		end
-	end
-	
-	def stop_async_irb_server
-		if @async_irb_worker_threads
-			@async_irb_thread.join
-			threads = nil
-			@async_irb_mutex.synchronize do
-				threads = @async_irb_worker_threads
-				@async_irb_worker_threads = []
-			end
-			threads.each do |thread|
-				thread.terminate
-				thread.join
-			end
-		end
-	end
-end
-=======
   class RequestHandler
     include DebugLogging
     include Utils
@@ -844,6 +76,11 @@
       @concurrency = 1
 
       #############
+
+      if options["concurrency_model"] == "thread"
+        @concurrency = options.fetch("thread_count", 1).to_i
+      end
+
       #############
 
       @server_sockets = {}
@@ -879,6 +116,37 @@
       @main_loop_running  = false
 
       #############
+
+      if options["debugger"]
+        if defined?(Debugger)
+          @server_sockets[:ruby_debug_cmd] = {
+            :address     => "tcp://127.0.0.1:#{Debugger.cmd_port}",
+            :protocol    => :ruby_debug_cmd,
+            :concurrency => 1
+          }
+          @server_sockets[:ruby_debug_ctrl] = {
+            :address     => "tcp://127.0.0.1:#{Debugger.ctrl_port}",
+            :protocol    => :ruby_debug_ctrl,
+            :concurrency => 1
+          }
+        else
+          @server_sockets[:byebug] = {
+            :address     => "tcp://127.0.0.1:#{Byebug.actual_port}",
+            :protocol    => :byebug,
+            :concurrency => 1
+          }
+        end
+      end
+
+      @async_irb_socket_address, @async_irb_socket =
+        create_unix_socket_on_filesystem(options)
+      @server_sockets[:async_irb] = {
+        :address     => @async_irb_socket_address,
+        :socket      => @async_irb_socket,
+        :protocol    => :irb,
+        :concurrency => 0
+      }
+      @async_irb_mutex = Mutex.new
     end
 
     # Clean up temporary stuff created by the request handler.
@@ -946,6 +214,9 @@
           end
           @selectable_sockets << @owner_pipe
           @selectable_sockets << @graceful_termination_pipe[0]
+
+          @selectable_sockets.delete(@async_irb_socket)
+          start_async_irb_server
         end
 
         install_useful_signal_handlers
@@ -974,6 +245,7 @@
         revert_signal_handlers
         @main_loop_thread_lock.synchronize do
           @graceful_termination_pipe[1].close rescue nil
+          stop_async_irb_server
           @graceful_termination_pipe[0].close rescue nil
           @selectable_sockets = []
           @main_loop_generation += 1
@@ -1354,7 +626,164 @@
 
       debug("All threads are now idle")
     end
-  end
->>>>>>> 92cd18e2
+
+    class IrbContext
+      def initialize(channel)
+        @channel = channel
+        @mutex   = Mutex.new
+        @binding = binding
+      end
+
+      def _eval(code)
+        eval(code, @binding, '(passenger-irb)')
+      end
+
+      def help
+        puts "Available commands:"
+        puts
+        puts "  p OBJECT    Inspect an object."
+        puts "  pp OBJECT   Inspect an object, with pretty printing."
+        puts "  backtraces  Show the all threads' backtraces (requires Ruby Enterprise"
+        puts "              Edition or Ruby 1.9)."
+        puts "  debugger    Enter a ruby-debug console."
+        puts "  help        Show this help message."
+        puts
+        puts "Available variables:"
+        puts
+        puts "  app         The Rack application object."
+        return
+      end
+
+      def puts(*args)
+        @mutex.synchronize do
+          io = StringIO.new
+          io.puts(*args)
+          @channel.write('puts', [io.string].pack('m'))
+          return nil
+        end
+      end
+
+      def p(object)
+        @mutex.synchronize do
+          io = StringIO.new
+          io.puts(object.inspect)
+          @channel.write('puts', [io.string].pack('m'))
+          return nil
+        end
+      end
+
+      def pp(object)
+        require 'pp' if !defined?(PP)
+        @mutex.synchronize do
+          io = StringIO.new
+          PP.pp(object, io)
+          @channel.write('puts', [io.string].pack('m'))
+          return nil
+        end
+      end
+
+      def backtraces
+        puts Utils.global_backtrace_report
+        return nil
+      end
+
+      def app
+        return PhusionPassenger::App.app
+      end
+    end
+
+    def start_irb_session(socket)
+      channel = MessageChannel.new(socket)
+      irb_context = IrbContext.new(channel)
+
+      password = channel.read_scalar
+      if password.nil?
+        return
+      elsif password == @connect_password
+        channel.write("ok")
+      else
+        channel.write("Invalid connect password.")
+      end
+
+      while !socket.eof?
+        code = channel.read_scalar
+        break if code.nil?
+        begin
+          result = irb_context._eval(code)
+          if result.respond_to?(:inspect)
+            result_str = "=> #{result.inspect}"
+          else
+            result_str = "(result object doesn't respond to #inspect)"
+          end
+        rescue SignalException
+          raise
+        rescue SyntaxError => e
+          result_str = "SyntaxError:\n#{e}"
+        rescue Exception => e
+          end_of_trace = nil
+          e.backtrace.each_with_index do |trace, i|
+            if trace =~ /^\(passenger-irb\)/
+              end_of_trace = i
+              break
+            end
+          end
+          if end_of_trace
+            e.set_backtrace(e.backtrace[0 .. end_of_trace])
+          end
+          result_str = e.backtrace_string("passenger-irb")
+        end
+        channel.write('end', [result_str].pack('m'))
+      end
+    end
+
+    def start_async_irb_server
+      @async_irb_worker_threads = []
+      @async_irb_thread = Thread.new do
+        Thread.current[:name] = "IRB acceptor"
+        Thread.current.abort_on_exception = true
+        while true
+          ios = select([@async_irb_socket, @graceful_termination_pipe[0]]).first
+          if ios.include?(@async_irb_socket)
+            socket = @async_irb_socket.accept
+            @async_irb_mutex.synchronize do
+              @async_irb_worker_threads << Thread.new do
+                Thread.current[:name] = "IRB worker"
+                Thread.current.abort_on_exception = true
+                async_irb_worker_main(socket)
+              end
+            end
+          else
+            break
+          end
+        end
+      end
+    end
+
+    def async_irb_worker_main(socket)
+      start_irb_session(socket)
+    rescue Exception => e
+      print_exception("passenger-irb", e)
+    ensure
+      socket.close if !socket.closed?
+      @async_irb_mutex.synchronize do
+        @async_irb_worker_threads.delete(Thread.current)
+      end
+    end
+
+    def stop_async_irb_server
+      if @async_irb_worker_threads
+        @async_irb_thread.join
+        threads = nil
+        @async_irb_mutex.synchronize do
+          threads = @async_irb_worker_threads
+          @async_irb_worker_threads = []
+        end
+        threads.each do |thread|
+          thread.terminate
+          thread.join
+        end
+      end
+    end # class IrbContext
+  end # class RequestHandler
 
 end # module PhusionPassenger