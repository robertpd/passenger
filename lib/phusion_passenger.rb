--- conflicted
+++ resolved
@@ -28,11 +28,7 @@
 	###### Version numbers ######
 	
 	# Phusion Passenger version number. Don't forget to edit ext/common/Constants.h too.
-<<<<<<< HEAD
 	VERSION_STRING = '3.1.0'
-=======
-	VERSION_STRING = '3.0.13'
->>>>>>> 33003ea3
 	
 	PREFERRED_NGINX_VERSION = '1.2.1'
 	PREFERRED_PCRE_VERSION  = '8.30'
