# encoding: utf-8
#  Phusion Passenger - https://www.phusionpassenger.com/
#  Copyright (c) 2010-2013 Phusion
#
#  "Phusion Passenger" is a trademark of Hongli Lai & Ninh Bui.
#
#  See LICENSE file for license information.

module PhusionPassenger
	FILE_LOCATION = File.expand_path(__FILE__)
	
	
	###### Version numbers ######
	
	PACKAGE_NAME = 'passenger-enterprise-server'
	# Run 'rake ext/common/Constants.h' after changing this number.
	VERSION_STRING = '4.0.12'
	
	PREFERRED_NGINX_VERSION = '1.4.2'
	NGINX_SHA256_CHECKSUM = '5361ffb7b0ebf8b1a04369bc3d1295eaed091680c1c58115f88d56c8e51f3611'

	PREFERRED_PCRE_VERSION  = '8.32'
	PCRE_SHA256_CHECKSUM = 'd5d8634b36baf3d08be442a627001099583b397f456bc795304a013383b6423a'

	STANDALONE_INTERFACE_VERSION  = 1
	
	ENTERPRISE_SERVER = true
	
	
	###### Directories ######
	
<<<<<<< HEAD
	GLOBAL_NAMESPACE_DIRNAME            = "passenger-enterprise"
	GLOBAL_STANDALONE_NAMESPACE_DIRNAME = "passenger-standalone"
=======
	GLOBAL_NAMESPACE_DIRNAME            = "passenger"
>>>>>>> 0c6583a8
	# Subdirectory under $HOME to use for storing stuff.
	USER_NAMESPACE_DIRNAME              = ".passenger-enterprise"
	
	# Directories in which to look for plugins.
	PLUGIN_DIRS = [
		"/usr/share/#{GLOBAL_NAMESPACE_DIRNAME}/plugins",
		"/usr/local/share/#{GLOBAL_NAMESPACE_DIRNAME}/plugins",
		"~/#{USER_NAMESPACE_DIRNAME}/plugins"
	]
	
	REQUIRED_LOCATIONS_INI_FIELDS = [
		:bin_dir,
		:agents_dir,
		:lib_dir,
		:helper_scripts_dir,
		:resources_dir,
		:include_dir,
		:doc_dir,
		:ruby_libdir,
		:apache2_module_path,
		:ruby_extension_source_dir,
		:nginx_module_source_dir
	].freeze
	OPTIONAL_LOCATIONS_INI_FIELDS = [
		# Directory in which downloaded Phusion Passenger binaries are stored.
		# Only available when originally packaged.
		:download_cache_dir
	].freeze
	
	# Follows the logic of ext/common/ResourceLocator.h, so don't forget to modify that too.
	def self.locate_directories(source_root_or_location_configuration_file = nil)
		source_root_or_location_configuration_file ||= find_location_configuration_file
		root_or_file = @source_root = source_root_or_location_configuration_file
		
		if root_or_file && File.file?(root_or_file)
			filename = root_or_file
			options  = parse_ini_file(filename)
			
			@natively_packaged     = get_bool_option(filename, options, 'natively_packaged')
			REQUIRED_LOCATIONS_INI_FIELDS.each do |field|
				instance_variable_set("@#{field}", get_option(filename, options, field.to_s).freeze)
			end
			OPTIONAL_LOCATIONS_INI_FIELDS.each do |field|
				instance_variable_set("@#{field}", get_option(filename, options, field.to_s, false).freeze)
			end
		else
			@source_root           = File.dirname(File.dirname(FILE_LOCATION))
			@natively_packaged     = false
			@bin_dir               = "#{@source_root}/bin".freeze
			@agents_dir            = "#{@source_root}/buildout/agents".freeze
			@lib_dir               = "#{@source_root}/buildout".freeze
			@helper_scripts_dir    = "#{@source_root}/helper-scripts".freeze
			@resources_dir         = "#{@source_root}/resources".freeze
			@include_dir           = "#{@source_root}/ext".freeze
			@doc_dir               = "#{@source_root}/doc".freeze
			@ruby_libdir           = File.dirname(FILE_LOCATION)
			@apache2_module_path   = "#{@source_root}/buildout/apache2/mod_passenger.so".freeze
			@ruby_extension_source_dir = "#{@source_root}/ext/ruby"
			@nginx_module_source_dir   = "#{@source_root}/ext/nginx"
			@download_cache_dir    = "#{@source_root}/download_cache"
			REQUIRED_LOCATIONS_INI_FIELDS.each do |field|
				if instance_variable_get("@#{field}").nil?
					raise "BUG: @#{field} not set"
				end
			end
		end
	end
	
	# Returns whether this Phusion Passenger installation is in the 'originally packaged'
	# configuration (as opposed to the 'natively packaged' configuration.
	def self.originally_packaged?
		return !@natively_packaged
	end

	def self.natively_packaged?
		return @natively_packaged
	end

	# Whether the current Phusion Passenger installation is installed
	# from a release package, e.g. an official gem or official tarball.
	# Retruns false if e.g. the gem was built by the user, or if this
	# install is from a git repository.
	def self.installed_from_release_package?
		File.exist?("#{resources_dir}/release.txt")
	end

	# When originally packaged, returns the source root.
	# When natively packaged, returns the location of the location configuration file.
	def self.source_root
		return @source_root
	end

	# Generate getters for the directory types in locations.ini.
	getters_code = ""
	@ruby_libdir = File.dirname(FILE_LOCATION)
	(REQUIRED_LOCATIONS_INI_FIELDS + OPTIONAL_LOCATIONS_INI_FIELDS).each do |field|
		getters_code << %Q{
			def self.#{field}
				return @#{field}
			end
		}
	end
	eval(getters_code, binding, __FILE__, __LINE__)
	
	
	###### Other resource locations ######
	
	BINARIES_URL_ROOT  = nil

	def self.binaries_ca_cert_path
		return "#{resources_dir}/enterprise-binaries.phusionpassenger.com.crt"
	end
	
	
	if !$LOAD_PATH.include?(ruby_libdir)
		$LOAD_PATH.unshift(ruby_libdir)
		$LOAD_PATH.uniq!
	end


private
	def self.find_location_configuration_file
		filename = ENV['PASSENGER_LOCATION_CONFIGURATION_FILE']
		return filename if filename && !filename.empty?

		filename = File.dirname(FILE_LOCATION) + "/phusion_passenger/locations.ini"
		return filename if filename && File.exist?(filename)

		require 'etc' if !defined?(Etc)
		begin
			home_dir = Etc.getpwuid(Process.uid).dir
		rescue ArgumentError
			# Unknown user.
			home_dir = ENV['HOME']
		end
		if home_dir && !home_dir.empty?
			filename = "#{home_dir}/#{USER_NAMESPACE_DIRNAME}/locations.ini"
			return filename if File.exist?(filename)
		end

		filename = "/etc/#{GLOBAL_NAMESPACE_DIRNAME}/locations.ini"
		return filename if File.exist?(filename)

		return nil
	end

	def self.parse_ini_file(filename)
		options  = {}
		in_locations_section = false
		File.open(filename, 'r') do |f|
			while !f.eof?
				line = f.readline
				line.strip!
				next if line.empty?
				if line =~ /\A\[(.+)\]\Z/
					in_locations_section = $1 == 'locations'
				elsif in_locations_section && line =~ /=/
					key, value = line.split(/ *= */, 2)
					options[key.freeze] = value.freeze
				end
			end
		end
		return options
	end

	def self.get_option(filename, options, key, required = true)
		value = options[key]
		if value
			return value
		elsif required
			raise "Option '#{key}' missing in file '#{filename}'"
		else
			return nil
		end
	end
	
	def self.get_bool_option(filename, options, key)
		value = get_option(filename, options, key)
		return value == 'yes' || value == 'true' || value == 'on' || value == '1'
	end
end if !defined?(PhusionPassenger::VERSION_STRING)<|MERGE_RESOLUTION|>--- conflicted
+++ resolved
@@ -29,12 +29,7 @@
 	
 	###### Directories ######
 	
-<<<<<<< HEAD
 	GLOBAL_NAMESPACE_DIRNAME            = "passenger-enterprise"
-	GLOBAL_STANDALONE_NAMESPACE_DIRNAME = "passenger-standalone"
-=======
-	GLOBAL_NAMESPACE_DIRNAME            = "passenger"
->>>>>>> 0c6583a8
 	# Subdirectory under $HOME to use for storing stuff.
 	USER_NAMESPACE_DIRNAME              = ".passenger-enterprise"
 	
