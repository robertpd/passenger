--- conflicted
+++ resolved
@@ -95,14 +95,6 @@
 		end
 	end
 	
-<<<<<<< HEAD
-	NATIVELY_PACKAGED_SOURCE_ROOT        = "/usr/share/phusion-passenger-enterprise/source"
-	NATIVELY_PACKAGED_DOCDIR             = "/usr/share/doc/phusion-passenger-enterprise"
-	NATIVELY_PACKAGED_RESOURCES_DIR      = "/usr/share/phusion-passenger-enterprise"
-	NATIVELY_PACKAGED_AGENTS_DIR         = "/usr/lib/phusion-passenger-enterprise/agents"
-	NATIVELY_PACKAGED_HELPER_SCRIPTS_DIR = "/usr/share/phusion-passenger-enterprise/helper-scripts"
-	NATIVELY_PACKAGED_APACHE2_MODULE     = "/usr/lib/apache2/modules/mod_passenger.so"
-=======
 	# Returns whether this Phusion Passenger installation is in the 'originally packaged'
 	# configuration (as opposed to the 'natively packaged' configuration.
 	def self.originally_packaged?
@@ -118,7 +110,6 @@
 	def self.source_root
 		return @source_root
 	end
->>>>>>> 54e5bc06
 	
 	def self.bin_dir
 		return @bin_dir
@@ -128,15 +119,6 @@
 		return @agents_dir
 	end
 	
-<<<<<<< HEAD
-	# Subdirectory under $HOME to use for storing resource files.
-	LOCAL_DIR      = ".passenger-enterprise"
-	
-	# Directories in which to look for plugins.
-	PLUGIN_DIRS    = ["/usr/share/phusion-passenger/plugins",
-		"/usr/local/share/phusion-passenger/plugins",
-		"~/.passenger/plugins"]
-=======
 	def self.helper_scripts_dir
 		return @helper_scripts_dir
 	end
@@ -144,20 +126,14 @@
 	def self.resources_dir
 		return @resources_dir
 	end
->>>>>>> 54e5bc06
 	
 	def self.doc_dir
 		return @doc_dir
 	end
 	
-<<<<<<< HEAD
-	# System-wide directory for storing Phusion Passenger Standalone resource files.
-	GLOBAL_STANDALONE_RESOURCE_DIR = "/var/lib/passenger-enterprise-standalone"
-=======
 	def self.ruby_libdir
 		@libdir ||= File.dirname(FILE_LOCATION)
 	end
->>>>>>> 54e5bc06
 	
 	def self.apache2_module_path
 		return @apache2_module_path
