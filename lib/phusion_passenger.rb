# encoding: utf-8
#  Phusion Passenger - https://www.phusionpassenger.com/
#  Copyright (c) 2010-2013 Phusion
#
#  "Phusion Passenger" is a trademark of Hongli Lai & Ninh Bui.
#
#  See LICENSE file for license information.

module PhusionPassenger
	FILE_LOCATION = File.expand_path(__FILE__)
	
	
	###### Version numbers ######
	
	PACKAGE_NAME = 'passenger-enterprise-server'
	# Run 'rake ext/common/Constants.h' after changing this number.
<<<<<<< HEAD
	VERSION_STRING = '4.0.15'
=======
	VERSION_STRING = '4.0.16'
>>>>>>> 02ce3971
	
	PREFERRED_NGINX_VERSION = '1.4.2'
	NGINX_SHA256_CHECKSUM = '5361ffb7b0ebf8b1a04369bc3d1295eaed091680c1c58115f88d56c8e51f3611'

	PREFERRED_PCRE_VERSION  = '8.32'
	PCRE_SHA256_CHECKSUM = 'd5d8634b36baf3d08be442a627001099583b397f456bc795304a013383b6423a'

	STANDALONE_INTERFACE_VERSION  = 1
	
	
	###### Directories ######
	
	GLOBAL_NAMESPACE_DIRNAME            = "passenger-enterprise"
	# Subdirectory under $HOME to use for storing stuff.
	USER_NAMESPACE_DIRNAME              = ".passenger-enterprise"
	
	# Directories in which to look for plugins.
	PLUGIN_DIRS = [
		"/usr/share/#{GLOBAL_NAMESPACE_DIRNAME}/plugins",
		"/usr/local/share/#{GLOBAL_NAMESPACE_DIRNAME}/plugins",
		"~/#{USER_NAMESPACE_DIRNAME}/plugins"
	]
	
	REQUIRED_LOCATIONS_INI_FIELDS = [
		:bin_dir,
		:agents_dir,
		:lib_dir,
		:helper_scripts_dir,
		:resources_dir,
		:include_dir,
		:doc_dir,
		:ruby_libdir,
		:apache2_module_path,
		:ruby_extension_source_dir,
		:nginx_module_source_dir
	].freeze
	OPTIONAL_LOCATIONS_INI_FIELDS = [
		# Directory in which downloaded Phusion Passenger binaries are stored.
		# Only available when originally packaged.
		:download_cache_dir
	].freeze
	
	# Follows the logic of ext/common/ResourceLocator.h, so don't forget to modify that too.
	def self.locate_directories(source_root_or_location_configuration_file = nil)
		source_root_or_location_configuration_file ||= find_location_configuration_file
		root_or_file = @source_root = source_root_or_location_configuration_file
		
		if root_or_file && File.file?(root_or_file)
			filename = root_or_file
			options  = parse_ini_file(filename)
			
			@natively_packaged     = get_bool_option(filename, options, 'natively_packaged')
			REQUIRED_LOCATIONS_INI_FIELDS.each do |field|
				instance_variable_set("@#{field}", get_option(filename, options, field.to_s).freeze)
			end
			OPTIONAL_LOCATIONS_INI_FIELDS.each do |field|
				instance_variable_set("@#{field}", get_option(filename, options, field.to_s, false).freeze)
			end
		else
			@source_root           = File.dirname(File.dirname(FILE_LOCATION))
			@natively_packaged     = false
			@bin_dir               = "#{@source_root}/bin".freeze
			@agents_dir            = "#{@source_root}/buildout/agents".freeze
			@lib_dir               = "#{@source_root}/buildout".freeze
			@helper_scripts_dir    = "#{@source_root}/helper-scripts".freeze
			@resources_dir         = "#{@source_root}/resources".freeze
			@include_dir           = "#{@source_root}/ext".freeze
			@doc_dir               = "#{@source_root}/doc".freeze
			@ruby_libdir           = File.dirname(FILE_LOCATION)
			@apache2_module_path   = "#{@source_root}/buildout/apache2/mod_passenger.so".freeze
			@ruby_extension_source_dir = "#{@source_root}/ext/ruby"
			@nginx_module_source_dir   = "#{@source_root}/ext/nginx"
			@download_cache_dir    = "#{@source_root}/download_cache"
			REQUIRED_LOCATIONS_INI_FIELDS.each do |field|
				if instance_variable_get("@#{field}").nil?
					raise "BUG: @#{field} not set"
				end
			end
		end
	end
	
	# Returns whether this Phusion Passenger installation is in the 'originally packaged'
	# configuration (as opposed to the 'natively packaged' configuration.
	def self.originally_packaged?
		return !@natively_packaged
	end

	def self.natively_packaged?
		return @natively_packaged
	end

	# Whether the current Phusion Passenger installation is installed
	# from a release package, e.g. an official gem or official tarball.
	# Retruns false if e.g. the gem was built by the user, or if this
	# install is from a git repository.
	def self.installed_from_release_package?
		File.exist?("#{resources_dir}/release.txt")
	end

	# When originally packaged, returns the source root.
	# When natively packaged, returns the location of the location configuration file.
	def self.source_root
		return @source_root
	end

	# Generate getters for the directory types in locations.ini.
	getters_code = ""
	@ruby_libdir = File.dirname(FILE_LOCATION)
	(REQUIRED_LOCATIONS_INI_FIELDS + OPTIONAL_LOCATIONS_INI_FIELDS).each do |field|
		getters_code << %Q{
			def self.#{field}
				return @#{field}
			end
		}
	end
	eval(getters_code, binding, __FILE__, __LINE__)
	
	
	###### Other resource locations ######
	
	BINARIES_URL_ROOT  = "https://oss-binaries.phusionpassenger.com/binaries/enterprise-NQLVwRlu10n13/by_release"

	def self.binaries_ca_cert_path
		return "#{resources_dir}/oss-binaries.phusionpassenger.com.crt"
	end
	
	
	if !$LOAD_PATH.include?(ruby_libdir)
		$LOAD_PATH.unshift(ruby_libdir)
		$LOAD_PATH.uniq!
	end


private
	def self.find_location_configuration_file
		filename = ENV['PASSENGER_LOCATION_CONFIGURATION_FILE']
		return filename if filename && !filename.empty?

		filename = File.dirname(FILE_LOCATION) + "/phusion_passenger/locations.ini"
		return filename if filename && File.exist?(filename)

		require 'etc' if !defined?(Etc)
		begin
			home_dir = Etc.getpwuid(Process.uid).dir
		rescue ArgumentError
			# Unknown user.
			home_dir = ENV['HOME']
		end
		if home_dir && !home_dir.empty?
			filename = "#{home_dir}/#{USER_NAMESPACE_DIRNAME}/locations.ini"
			return filename if File.exist?(filename)
		end

		filename = "/etc/#{GLOBAL_NAMESPACE_DIRNAME}/locations.ini"
		return filename if File.exist?(filename)

		return nil
	end

	def self.parse_ini_file(filename)
		options  = {}
		in_locations_section = false
		File.open(filename, 'r') do |f|
			while !f.eof?
				line = f.readline
				line.strip!
				next if line.empty?
				if line =~ /\A\[(.+)\]\Z/
					in_locations_section = $1 == 'locations'
				elsif in_locations_section && line =~ /=/
					key, value = line.split(/ *= */, 2)
					options[key.freeze] = value.freeze
				end
			end
		end
		return options
	end

	def self.get_option(filename, options, key, required = true)
		value = options[key]
		if value
			return value
		elsif required
			raise "Option '#{key}' missing in file '#{filename}'"
		else
			return nil
		end
	end
	
	def self.get_bool_option(filename, options, key)
		value = get_option(filename, options, key)
		return value == 'yes' || value == 'true' || value == 'on' || value == '1'
	end
end if !defined?(PhusionPassenger::VERSION_STRING)<|MERGE_RESOLUTION|>--- conflicted
+++ resolved
@@ -14,11 +14,7 @@
 	
 	PACKAGE_NAME = 'passenger-enterprise-server'
 	# Run 'rake ext/common/Constants.h' after changing this number.
-<<<<<<< HEAD
-	VERSION_STRING = '4.0.15'
-=======
 	VERSION_STRING = '4.0.16'
->>>>>>> 02ce3971
 	
 	PREFERRED_NGINX_VERSION = '1.4.2'
 	NGINX_SHA256_CHECKSUM = '5361ffb7b0ebf8b1a04369bc3d1295eaed091680c1c58115f88d56c8e51f3611'
