--- conflicted
+++ resolved
@@ -29,11 +29,7 @@
 	###### Version numbers ######
 	
 	# Phusion Passenger version number. Don't forget to edit ext/common/Constants.h too.
-<<<<<<< HEAD
 	VERSION_STRING = '3.1.0'
-=======
-	VERSION_STRING = '3.0.14'
->>>>>>> b7dee0aa
 	
 	PREFERRED_NGINX_VERSION = '1.2.2'
 	PREFERRED_PCRE_VERSION  = '8.30'
