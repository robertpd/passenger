# encoding: utf-8
#  Phusion Passenger - https://www.phusionpassenger.com/
#  Copyright (c) 2010-2013 Phusion
#
#  "Phusion Passenger" is a trademark of Hongli Lai & Ninh Bui.
#
#  See LICENSE file for license information.

module PhusionPassenger
	FILE_LOCATION = File.expand_path(__FILE__)
	
	
	###### Version numbers ######
	
<<<<<<< HEAD
	PACKAGE_NAME = 'passenger-enterprise-server'
	
	# Phusion Passenger version number. Don't forget to edit ext/common/Constants.h too.
=======
	PACKAGE_NAME = 'passenger'
>>>>>>> ab768969
	VERSION_STRING = '4.0.3'
	
	PREFERRED_NGINX_VERSION = '1.4.1'
	NGINX_SHA256_CHECKSUM = 'bca5d1e89751ba29406185e1736c390412603a7e6b604f5b4575281f6565d119'

	PREFERRED_PCRE_VERSION  = '8.32'
	PCRE_SHA256_CHECKSUM = 'd5d8634b36baf3d08be442a627001099583b397f456bc795304a013383b6423a'

	STANDALONE_INTERFACE_VERSION  = 1
	
	ENTERPRISE_SERVER = true
	
	
	###### Directories ######
	
	GLOBAL_NAMESPACE_DIRNAME            = "phusion-passenger-enterprise"
	GLOBAL_STANDALONE_NAMESPACE_DIRNAME = "passenger-standalone"
	# Subdirectory under $HOME to use for storing stuff.
	USER_NAMESPACE_DIRNAME              = ".passenger"
	
	# Directories in which to look for plugins.
	PLUGIN_DIRS = [
		"/usr/share/#{GLOBAL_NAMESPACE_DIRNAME}/plugins",
		"/usr/local/share/#{GLOBAL_NAMESPACE_DIRNAME}/plugins",
		"~/#{USER_NAMESPACE_DIRNAME}/plugins"
	]
	
	# Directory under $HOME for storing Phusion Passenger Standalone runtime files.
	LOCAL_STANDALONE_RESOURCE_DIR  = File.join(USER_NAMESPACE_DIRNAME, "standalone")
	
	# System-wide directory for storing Phusion Passenger Standalone runtime files.
	GLOBAL_STANDALONE_RESOURCE_DIR = "/var/lib/#{GLOBAL_STANDALONE_NAMESPACE_DIRNAME}".freeze
	
	# Follows the logic of ext/common/ResourceLocator.h, so don't forget to modify that too.
	def self.locate_directories(source_root_or_location_configuration_file = nil)
		source_root_or_location_configuration_file ||= find_location_configuration_file
		root_or_file = @source_root = source_root_or_location_configuration_file
		
		if root_or_file && File.file?(root_or_file)
			filename = root_or_file
			options  = {}
			in_locations_section = false
			File.open(filename, 'r') do |f|
				while !f.eof?
					line = f.readline
					line.strip!
					next if line.empty?
					if line =~ /\A\[(.+)\]\Z/
						in_locations_section = $1 == 'locations'
					elsif in_locations_section && line =~ /=/
						key, value = line.split(/ *= */, 2)
						options[key.freeze] = value.freeze
					end
				end
			end
			
			@natively_packaged     = get_bool_option(filename, options, 'natively_packaged')
			@bin_dir               = get_option(filename, options, 'bin').freeze
			@agents_dir            = get_option(filename, options, 'agents').freeze
			@lib_dir               = get_option(filename, options, 'libdir').freeze
			@helper_scripts_dir    = get_option(filename, options, 'helper_scripts').freeze
			@resources_dir         = get_option(filename, options, 'resources').freeze
			@include_dir           = get_option(filename, options, 'includedir').freeze
			@doc_dir               = get_option(filename, options, 'doc').freeze
			@apache2_module_path   = get_option(filename, options, 'apache2_module').freeze
			@ruby_extension_source_dir = get_option(filename, options, 'ruby_extension_source').freeze
		else
			@source_root           = File.dirname(File.dirname(FILE_LOCATION))
			@natively_packaged     = false
			@bin_dir               = "#{@source_root}/bin".freeze
			@agents_dir            = "#{@source_root}/agents".freeze
			@lib_dir               = "#{@source_root}/libout".freeze
			@helper_scripts_dir    = "#{@source_root}/helper-scripts".freeze
			@resources_dir         = "#{@source_root}/resources".freeze
			@include_dir           = "#{@source_root}/ext".freeze
			@doc_dir               = "#{@source_root}/doc".freeze
			@apache2_module_path   = "#{@source_root}/libout/apache2/mod_passenger.so".freeze
			@ruby_extension_source_dir = "#{@source_root}/ext/ruby"
		end
	end
	
	# Returns whether this Phusion Passenger installation is in the 'originally packaged'
	# configuration (as opposed to the 'natively packaged' configuration.
	def self.originally_packaged?
		return !@natively_packaged
	end

	def self.natively_packaged?
		return @natively_packaged
	end

	# When originally packaged, returns the source root.
	# When natively packaged, returns the location of the location configuration file.
	def self.source_root
		return @source_root
	end
	
	def self.bin_dir
		return @bin_dir
	end
	
	def self.agents_dir
		return @agents_dir
	end

	def self.lib_dir
		return @lib_dir
	end
	
	def self.helper_scripts_dir
		return @helper_scripts_dir
	end
	
	def self.resources_dir
		return @resources_dir
	end

	def self.include_dir
		return @include_dir
	end
	
	def self.doc_dir
		return @doc_dir
	end
	
	def self.ruby_libdir
		@libdir ||= File.dirname(FILE_LOCATION)
	end
	
	def self.apache2_module_path
		return @apache2_module_path
	end

	def self.ruby_extension_source_dir
		return @ruby_extension_source_dir
	end
	
	
	###### Other resource locations ######
	
	STANDALONE_BINARIES_URL_ROOT  = nil
	
	
	if !$LOAD_PATH.include?(ruby_libdir)
		$LOAD_PATH.unshift(ruby_libdir)
		$LOAD_PATH.uniq!
	end


private
	def self.find_location_configuration_file
		filename = ENV['PASSENGER_LOCATION_CONFIGURATION_FILE']
		return filename if filename && !filename.empty?

		filename = File.dirname(FILE_LOCATION) + "/phusion_passenger/locations.ini"
		return filename if filename && File.exist?(filename)

		require 'etc' if !defined?(Etc)
		begin
			home_dir = Etc.getpwuid(Process.uid).dir
		rescue ArgumentError
			# Unknown user.
			home_dir = ENV['HOME']
		end
		if home_dir && !home_dir.empty?
			filename = "#{home_dir}/.passenger/locations.ini"
			return filename if File.exist?(filename)
		end

		filename = "/etc/#{GLOBAL_NAMESPACE_DIRNAME}/locations.ini"
		return filename if File.exist?(filename)

		return nil
	end

	def self.get_option(filename, options, key, required = true)
		value = options[key]
		if value
			return value
		elsif required
			raise "Option '#{key}' missing in file '#{filename}'"
		else
			return nil
		end
	end
	
	def self.get_bool_option(filename, options, key)
		value = get_option(filename, options, key)
		return value == 'yes' || value == 'true' || value == 'on' || value == '1'
	end
end if !defined?(PhusionPassenger::VERSION_STRING)<|MERGE_RESOLUTION|>--- conflicted
+++ resolved
@@ -12,13 +12,7 @@
 	
 	###### Version numbers ######
 	
-<<<<<<< HEAD
-	PACKAGE_NAME = 'passenger-enterprise-server'
-	
-	# Phusion Passenger version number. Don't forget to edit ext/common/Constants.h too.
-=======
-	PACKAGE_NAME = 'passenger'
->>>>>>> ab768969
+	PACKAGE_NAME = 'passenger-enterprise-server'	
 	VERSION_STRING = '4.0.3'
 	
 	PREFERRED_NGINX_VERSION = '1.4.1'
