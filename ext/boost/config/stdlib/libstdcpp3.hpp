--- conflicted
+++ resolved
@@ -35,11 +35,8 @@
 #  if defined(_GLIBCXX_HAVE_GTHR_DEFAULT) \
         || defined(_GLIBCXX__PTHREADS) \
         || defined(_GLIBCXX_HAS_GTHREADS) \
-<<<<<<< HEAD
+        || defined(_GLIBCXX_PTHREADS) \
         || defined(_WIN32)
-=======
-        || defined(_GLIBCXX_PTHREADS)
->>>>>>> 6ec77e4c
       //
       // If the std lib has thread support turned on, then turn it on in Boost
       // as well.  We do this because some gcc-3.4 std lib headers define _REENTANT
