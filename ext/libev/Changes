Revision history for libev, a high-performance and full-featured event loop.

<<<<<<< HEAD
=======
TODO: ev_loop_wakeup
TODO: EV_STANDALONE == NO_HASSEL (do not use clock_gettime in ev_standalone)

4.11 Sat Feb  4 19:52:39 CET 2012
	- INCOMPATIBLE CHANGE: ev_timer_again now clears the pending status, as
          was documented already, but not implemented in the repeating case.
        - new compiletime symbols: EV_NO_SMP and EV_NO_THREADS.
	- fix a race where the workaround against the epoll fork bugs
          caused signals to not be handled anymore.
	- correct backend_fudge for most backends, and implement a windows
          specific workaround to avoid looping because we call both
          select and Sleep, both with different time resolutions.
        - document range and guarantees of ev_sleep.
        - document reasonable ranges for periodics interval and offset.
        - rename backend_fudge to backend_mintime to avoid future confusion :)
	- change the default periodic reschedule function to hopefully be more
          exact and correct even in corner cases or in the far future.
        - do not rely on -lm anymore: use it when available but use our
          own floor () if it is missing. This should make it easier to embed,
          as no external libraries are required.
        - strategically import macros from libecb and mark rarely-used functions
          as cache-cold (saving almost 2k code size on typical amd64 setups).
        - add Symbols.ev and Symbols.event files, that were missing.
        - fix backend_mintime value for epoll (was 1/1024, is 1/1000 now).
        - fix #3 "be smart about timeouts" to not "deadlock" when
          timeout == now, also improve the section overall.
        - avoid "AVOIDING FINISHING BEFORE RETURNING" idiom.
        - support new EV_API_STATIC mode to make all libev symbols
          static.
        - supply default CFLAGS of -g -O3 with gcc when original CFLAGS
          were empty.

>>>>>>> 3e0338aa
4.04 Wed Feb 16 09:01:51 CET 2011
	- fix two problems in the native win32 backend, where reuse of fd's
          with different underlying handles caused handles not to be removed
          or added to the select set (analyzed and tested by Bert Belder).
	- do no rely on ceil() in ev_e?poll.c.
        - backport libev to HP-UX versions before 11 v3.
        - configure did not detect nanosleep and clock_gettime properly when
          they are available in the libc (as opposed to -lrt).

4.03 Tue Jan 11 14:37:25 CET 2011
	- officially support polling files with all backends.
	- support files, /dev/zero etc. the same way as select in the epoll
          backend, by generating events on our own.
        - ports backend: work around solaris bug 6874410 and many related ones
          (EINTR, maybe more), with no performance loss (note that the solaris
          bug report is actually wrong, reality is far more bizarre and broken
          than that).
	- define EV_READ/EV_WRITE as macros in event.h, as some programs use
          #ifdef to test for them.
        - new (experimental) function: ev_feed_signal.
        - new (to become default) EVFLAG_NOSIGMASK flag.
        - new EVBACKEND_MASK symbol.
        - updated COMMON IDIOMS SECTION.

4.01 Fri Nov  5 21:51:29 CET 2010
        - automake fucked it up, apparently, --add-missing -f is not quite enough
          to make it update its files, so 4.00 didn't install ev++.h and
          event.h on make install. grrr.
        - ev_loop(count|depth) didn't return anything (Robin Haberkorn).
        - change EV_UNDEF to 0xffffffff to silence some overzealous compilers.
        - use "(libev) " prefix for all libev error messages now.

4.00 Mon Oct 25 12:32:12 CEST 2010
	- "PORTING FROM LIBEV 3.X TO 4.X" (in ev.pod) is recommended reading.
	- ev_embed_stop did not correctly stop the watcher (very good
          testcase by Vladimir Timofeev).
        - ev_run will now always update the current loop time - it erroneously
          didn't when idle watchers were active, causing timers not to fire.
        - fix a bug where a timeout of zero caused the timer not to fire
          in the libevent emulation (testcase by Péter Szabó).
	- applied win32 fixes by Michael Lenaghan (also James Mansion).
	- replace EV_MINIMAL by EV_FEATURES.
        - prefer EPOLL_CTL_ADD over EPOLL_CTL_MOD in some more cases, as it
          seems the former is *much* faster than the latter.
        - linux kernel version detection (for inotify bug workarounds)
          did not work properly.
        - reduce the number of spurious wake-ups with the ports backend.
        - remove dependency on sys/queue.h on freebsd (patch by Vanilla Hsu).
        - do async init within ev_async_start, not ev_async_set, which avoids
          an API quirk where the set function must be called in the C++ API
          even when there is nothing to set.
        - add (undocumented) EV_ENABLE when adding events with kqueue,
          this might help with OS X, which seems to need it despite documenting
          not to need it (helpfully pointed out by Tilghman Lesher).
        - do not use poll by default on freebsd, it's broken (what isn't
          on freebsd...).
        - allow to embed epoll on kernels >= 2.6.32.
        - configure now prepends -O3, not appends it, so one can still
          override it.
        - ev.pod: greatly expanded the portability section, added a porting
          section, a description of watcher states and made lots of minor fixes.
        - disable poll backend on AIX, the poll header spams the namespace
          and it's not worth working around dead platforms (reported
          and analyzed by Aivars Kalvans).
        - improve header file compatibility of the standalone eventfd code
          in an obscure case.
        - implement EV_AVOID_STDIO option.
        - do not use sscanf to parse linux version number (smaller, faster,
          no sscanf dependency).
        - new EV_CHILD_ENABLE and EV_SIGNAL_ENABLE configurable settings.
        - update libev.m4 HAVE_CLOCK_SYSCALL test for newer glibcs.
        - add section on accept() problems to the manpage.
        - rename EV_TIMEOUT to EV_TIMER.
        - rename ev_loop_count/depth/verify/loop/unloop.
        - remove ev_default_destroy and ev_default_fork.
        - switch to two-digit minor version.
        - work around an apparent gentoo compiler bug.
        - define _DARWIN_UNLIMITED_SELECT. just so.
        - use enum instead of #define for most constants.
        - improve compatibility to older C++ compilers.
        - (experimental) ev_run/ev_default_loop/ev_break/ev_loop_new have now
          default arguments when compiled as C++.
        - enable automake dependency tracking.
        - ev_loop_new no longer leaks memory when loop creation failed.
        - new ev_cleanup watcher type.

3.9  Thu Dec 31 07:59:59 CET 2009
	- signalfd is no longer used by default and has to be requested
          explicitly - this means that easy to catch bugs become hard to
          catch race conditions, but the users have spoken.
        - point out the unspecified signal mask in the documentation, and
          that this is a race condition regardless of EV_SIGNALFD.
	- backport inotify code to C89.
        - inotify file descriptors could leak into child processes.
        - ev_stat watchers could keep an erroneous extra ref on the loop,
          preventing exit when unregistering all watchers (testcases
          provided by ry@tinyclouds.org).
        - implement EV_WIN32_HANDLE_TO_FD and EV_WIN32_CLOSE_FD configuration
          symbols to make it easier for apps to do their own fd management.
        - support EV_IDLE_ENABLE being disabled in ev++.h
          (patch by Didier Spezia).
        - take advantage of inotify_init1, if available, to set cloexec/nonblock
          on fd creation, to avoid races.
        - the signal handling pipe wasn't always initialised under windows
          (analysed by lekma).
        - changed minimum glibc requirement from glibc 2.9 to 2.7, for
          signalfd.
        - add missing string.h include (Denis F. Latypoff).
        - only replace ev_stat.prev when we detect an actual difference,
          so prev is (almost) always different to attr. this might
          have caused the problems with 04_stat.t.
        - add ev::timer->remaining () method to C++ API.

3.8  Sun Aug  9 14:30:45 CEST 2009
	- incompatible change: do not necessarily reset signal handler
          to SIG_DFL when a sighandler is stopped.
        - ev_default_destroy did not properly free or zero some members,
          potentially causing crashes and memory corruption on repeated
          ev_default_destroy/ev_default_loop calls.
	- take advantage of signalfd on GNU/Linux systems.
	- document that the signal mask might be in an unspecified
          state when using libev's signal handling.
        - take advantage of some GNU/Linux calls to set cloexec/nonblock
          on fd creation, to avoid race conditions.

3.7  Fri Jul 17 16:36:32 CEST 2009
	- ev_unloop and ev_loop wrongly used a global variable to exit loops,
          instead of using a per-loop variable (bug caught by accident...).
	- the ev_set_io_collect_interval interpretation has changed.
        - add new functionality: ev_set_userdata, ev_userdata,
          ev_set_invoke_pending_cb, ev_set_loop_release_cb,
          ev_invoke_pending, ev_pending_count, together with a long example
          about thread locking.
        - add ev_timer_remaining (as requested by Denis F. Latypoff).
        - add ev_loop_depth.
        - calling ev_unloop in fork/prepare watchers will no longer poll
          for new events.
	- Denis F. Latypoff corrected many typos in example code snippets.
        - honor autoconf detection of EV_USE_CLOCK_SYSCALL, also double-
          check that the syscall number is available before trying to
          use it (reported by ry@tinyclouds).
        - use GetSystemTimeAsFileTime instead of _timeb on windows, for
          slightly higher accuracy.
        - properly declare ev_loop_verify and ev_now_update even when
          !EV_MULTIPLICITY.
        - do not compile in any priority code when EV_MAXPRI == EV_MINPRI.
        - support EV_MINIMAL==2 for a reduced API.
        - actually 0-initialise struct sigaction when installing signals.
        - add section on hibernate and stopped processes to ev_timer docs.

3.6  Tue Apr 28 02:49:30 CEST 2009
	- multiple timers becoming ready within an event loop iteration
          will be invoked in the "correct" order now.
	- do not leave the event loop early just because we have no active
          watchers, fixing a problem when embedding a kqueue loop
          that has active kernel events but no registered watchers
          (reported by blacksand blacksand).
	- correctly zero the idx values for arrays, so destroying and
          reinitialising the default loop actually works (patch by
          Malek Hadj-Ali).
        - implement ev_suspend and ev_resume.
        - new EV_CUSTOM revents flag for use by applications.
        - add documentation section about priorities.
        - add a glossary to the dcoumentation.
        - extend the ev_fork description slightly.
        - optimize a jump out of call_pending.

3.53 Sun Feb 15 02:38:20 CET 2009
	- fix a bug in event pipe creation on win32 that would cause a
          failed assertion on event loop creation (patch by Malek Hadj-Ali).
	- probe for CLOCK_REALTIME support at runtime as well and fall
          back to gettimeofday if there is an error, to support older
          operating systems with newer header files/libraries.
        - prefer gettimeofday over clock_gettime with USE_CLOCK_SYSCALL
          (default most everywhere), otherwise not.

3.52 Wed Jan  7 21:43:02 CET 2009
	- fix compilation of select backend in fd_set mode when NFDBITS is
          missing (to get it to compile on QNX, reported by Rodrigo Campos).
        - better select-nfds handling when select backend is in fd_set mode.
        - diagnose fd_set overruns when select backend is in fd_set mode.
        - due to a thinko, instead of disabling everything but
          select on the borked OS X platform, everything but select was
          allowed (reported by Emanuele Giaquinta).
        - actually verify that local and remote port are matching in
          libev's socketpair emulation, which makes denial-of-service
          attacks harder (but not impossible - it's windows). Make sure
          it even works under vista, which thinks that getpeer/sockname
          should return fantasy port numbers.
        - include "libev" in all assertion messages for potentially
          clearer diagnostics.
        - event_get_version (libevent compatibility) returned
          a useless string instead of the expected version string
          (patch by W.C.A. Wijngaards).

3.51 Wed Dec 24 23:00:11 CET 2008
        - fix a bug where an inotify watcher was added twice, causing
          freezes on hash collisions (reported and analysed by Graham Leggett).
	- new config symbol, EV_USE_CLOCK_SYSCALL, to make libev use
          a direct syscall - slower, but no dependency on librt et al.
        - assume negative return values != -1 signals success of port_getn
          (http://cvs.epicsol.org/cgi/viewcvs.cgi/epic5/source/newio.c?rev=1.52)
          (no known failure reports, but it doesn't hurt).
        - fork detection in ev_embed now stops and restarts the watcher
          automatically.
        - EXPERIMENTAL: default the method to operator () in ev++.h,
          to make it nicer to use functors (requested by Benedek László).
        - fixed const object callbacks in ev++.h.
        - replaced loop_ref argument of watcher.set (loop) by a direct
          ev_loop * in ev++.h, to avoid clashes with functor patch.
        - do not try to watch the empty string via inotify.
        - inotify watchers could be leaked under certain circumstances.
        - OS X 10.5 is actually even more broken than earlier versions,
          so fall back to select on that piece of garbage.
        - fixed some weirdness in the ev_embed documentation.

3.49 Wed Nov 19 11:26:53 CET 2008
	- ev_stat watchers will now use inotify as a mere hint on
          kernels <2.6.25, or if the filesystem is not in the
          "known to be good" list.
        - better mingw32 compatibility (it's not as borked as native win32)
          (analysed by Roger Pack).
        - include stdio.h in the example program, as too many people are
          confused by the weird C language otherwise. I guess the next thing
          I get told is that the "..." ellipses in the examples don't compile
          with their C compiler.

3.48 Thu Oct 30 09:02:37 CET 2008
	- further optimise away the EPOLL_CTL_ADD/MOD combo in the epoll
          backend by assuming the kernel event mask hasn't changed if
          ADD fails with EEXIST.
        - work around spurious event notification bugs in epoll by using
          a 32-bit generation counter. recreate kernel state if we receive
          spurious notifications or unwanted events. this is very costly,
          but I didn't come up with this horrible design.
        - use memset to initialise most arrays now and do away with the
          init functions.
        - expand time-out strategies into a "Be smart about timeouts" section.
        - drop the "struct" from all ev_watcher declarations in the
          documentation and did other clarifications (yeah, it was a mistake
          to have a struct AND a function called ev_loop).
	- fix a bug where ev_default would not initialise the default
          loop again after it was destroyed with ev_default_destroy.
        - rename syserr to ev_syserr to avoid name clashes when embedding,
          do similar changes for event.c.

3.45 Tue Oct 21 21:59:26 CEST 2008
	- disable inotify usage on linux <2.6.25, as it is broken
          (reported by Yoann Vandoorselaere).
        - ev_stat erroneously would try to add inotify watchers
          even when inotify wasn't available (this should only
          have a performance impact).
	- ev_once now passes both timeout and io to the callback if both
          occur concurrently, instead of giving timeouts precedence.
	- disable EV_USE_INOTIFY when sys/inotify.h is too old.

3.44 Mon Sep 29 05:18:39 CEST 2008
	- embed watchers now automatically invoke ev_loop_fork on the
          embedded loop when the parent loop forks.
	- new function: ev_now_update (loop).
	- verify_watcher was not marked static.
        - improve the "associating..." manpage section.
        - documentation tweaks here and there.

3.43 Sun Jul  6 05:34:41 CEST 2008
	- include more include files on windows to get struct _stati64
          (reported by Chris Hulbert, but doesn't quite fix his issue).
	- add missing #include <io.h> in ev.c on windows (reported by
          Matt Tolton).

3.42 Tue Jun 17 12:12:07 CEST 2008
	- work around yet another windows bug: FD_SET actually adds fd's
          multiple times to the fd_*SET*, despite official MSN docs claiming
          otherwise. Reported and well-analysed by Matt Tolton.
	- define NFDBITS to 0 when EV_SELECT_IS_WINSOCKET to make it compile
          (reported any analysed by Chris Hulbert).
        - fix a bug in ev_ebadf (this function is only used to catch
          programming errors in the libev user). reported by Matt Tolton.
        - fix a bug in fd_intern on win32 (could lead to compile errors
          under some circumstances, but would work correctly if it compiles).
          reported by Matt Tolton.
        - (try to) work around missing lstat on windows.
	- pass in the write fd set as except fd set under windows. windows
          is so uncontrollably lame that it requires this. this means that
          switching off oobinline is not supported (but tcp/ip doesn't
          have oob, so that would be stupid anyways.
        - use posix module symbol to auto-detect monotonic clock presence
          and some other default values.

3.41 Fri May 23 18:42:54 CEST 2008
	- work around an obscure bug in winsocket select: if you
          provide only empty fd sets then select returns WSAEINVAL. how sucky.
        - improve timer scheduling stability and reduce use of time_epsilon.
        - use 1-based 2-heap for EV_MINIMAL, simplifies code, reduces
          codesize and makes for better cache-efficiency.
        - use 3-based 4-heap for !EV_MINIMAL. this makes better use
          of cpu cache lines and gives better growth behaviour than
          2-based heaps.
        - cache timestamp within heap for !EV_MINIMAL, to avoid random
          memory accesses.
        - document/add EV_USE_4HEAP and EV_HEAP_CACHE_AT.
        - fix a potential aliasing issue in ev_timer_again.
        - add/document ev_periodic_at, retract direct access to ->at.
        - improve ev_stat docs.
        - add portability requirements section.
	- fix manpage headers etc.
        - normalise WSA error codes to lower range on windows.
        - add consistency check code that can be called automatically
          or on demand to check for internal structures (ev_loop_verify).

3.31 Wed Apr 16 20:45:04 CEST 2008
	- added last minute fix for ev_poll.c by Brandon Black.

3.3  Wed Apr 16 19:04:10 CEST 2008
        - event_base_loopexit should return 0 on success
          (W.C.A. Wijngaards).
	- added linux eventfd support.
        - try to autodetect epoll and inotify support
          by libc header version if not using autoconf.
        - new symbols: EV_DEFAULT_UC and EV_DEFAULT_UC_.
        - declare functions defined in ev.h as inline if
          C99 or gcc are available.
        - enable inlining with gcc versions 2 and 3.
        - work around broken poll implementations potentially
          not clearing revents field in ev_poll (Brandon Black)
          (no such systems are known at this time).
        - work around a bug in realloc on openbsd and darwin,
          also makes the erroneous valgrind complaints
          go away (noted by various people).
        - fix ev_async_pending, add c++ wrapper for ev_async
          (based on patch sent by Johannes Deisenhofer).
        - add sensible set method to ev::embed.
        - made integer constants type int in ev.h.

3.2  Wed Apr  2 17:11:19 CEST 2008
	- fix a 64 bit overflow issue in the select backend,
          by using fd_mask instead of int for the mask.
        - rename internal sighandler to avoid clash with very old perls.
        - entering ev_loop will not clear the ONESHOT or NONBLOCKING
          flags of any outer loops anymore.
        - add ev_async_pending.

3.1  Thu Mar 13 13:45:22 CET 2008
	- implement ev_async watchers.
        - only initialise signal pipe on demand.
	- make use of sig_atomic_t configurable.
        - improved documentation.

3.0  Mon Jan 28 13:14:47 CET 2008
	- API/ABI bump to version 3.0.
	- ev++.h includes "ev.h" by default now, not <ev.h>.
	- slightly improved documentation.
	- speed up signal detection after a fork.
        - only optionally return trace status changed in ev_child
          watchers.
        - experimental (and undocumented) loop wrappers for ev++.h.

2.01 Tue Dec 25 08:04:41 CET 2007
	- separate Changes file.
	- fix ev_path_set => ev_stat_set typo.
        - remove event_compat.h from the libev tarball.
        - change how include files are found.
        - doc updates.
        - update licenses, explicitly allow for GPL relicensing.

2.0  Sat Dec 22 17:47:03 CET 2007
        - new ev_sleep, ev_set_(io|timeout)_collect_interval.
        - removed epoll from embeddable fd set.
        - fix embed watchers.
	- renamed ev_embed.loop to other.
	- added exported Symbol tables.
        - undefine member wrapper macros at the end of ev.c.
        - respect EV_H in ev++.h.

1.86 Tue Dec 18 02:36:57 CET 2007
	- fix memleak on loop destroy (not relevant for perl).

1.85 Fri Dec 14 20:32:40 CET 2007
        - fix some aliasing issues w.r.t. timers and periodics
          (not relevant for perl).

(for historic versions refer to EV/Changes, found in the Perl interface)

0.1  Wed Oct 31 21:31:48 CET 2007
	- original version; hacked together in <24h.
<|MERGE_RESOLUTION|>--- conflicted
+++ resolved
@@ -1,7 +1,5 @@
 Revision history for libev, a high-performance and full-featured event loop.
 
-<<<<<<< HEAD
-=======
 TODO: ev_loop_wakeup
 TODO: EV_STANDALONE == NO_HASSEL (do not use clock_gettime in ev_standalone)
 
@@ -34,7 +32,6 @@
         - supply default CFLAGS of -g -O3 with gcc when original CFLAGS
           were empty.
 
->>>>>>> 3e0338aa
 4.04 Wed Feb 16 09:01:51 CET 2011
 	- fix two problems in the native win32 backend, where reuse of fd's
           with different underlying handles caused handles not to be removed
