--- conflicted
+++ resolved
@@ -647,17 +647,12 @@
 				} else {
 					spawnMethod = "smart";
 				}
-<<<<<<< HEAD
 				
 				session = applicationPool->get(
 					canonicalizePath(mapper.getPublicDirectory() + "/.."),
 					true, defaultUser, environment, spawnMethod,
 					mapper.getApplicationTypeString());
-=======
-				session = applicationPool->get(canonicalizePath(railsDir + "/.."),
-					true, defaultUser, environment, spawnMethod);
 				P_DEBUG("Forwarding " << r->uri << " to PID " << session->getPid());
->>>>>>> 7c98461c
 			} catch (const SpawnException &e) {
 				if (e.hasErrorPage()) {
 					ap_set_content_type(r, "text/html; charset=utf-8");
