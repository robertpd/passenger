--- conflicted
+++ resolved
@@ -646,17 +646,12 @@
 					config->getRestartDir(),
 					DEFAULT_BACKEND_ACCOUNT_RIGHTS,
 					false,
-<<<<<<< HEAD
-					config->analyticsEnabled(),
+					config->useUnionStation(),
 					log->isNull() ? AnalyticsLogPtr() : log,
 					config->getMaxInstances(),
 					config->getMemoryLimit(),
 					config->useRollingRestarts(),
 					!config->showFriendlyErrorPages()
-=======
-					config->useUnionStation(),
-					log->isNull() ? AnalyticsLogPtr() : log
->>>>>>> 6ef8f27c
 				);
 				options.environmentVariables = ptr(new EnvironmentVariablesStringListCreator(r));
 				
