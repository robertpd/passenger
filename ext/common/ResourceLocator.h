--- conflicted
+++ resolved
@@ -57,39 +57,12 @@
 			rubyLibDir          = getOption(file, options, "rubylib");
 		} else {
 			string root = rootOrFile;
-<<<<<<< HEAD
-			bool originallyPackaged = fileExists(root + "/Rakefile")
-				&& fileExists(root + "/DEVELOPERS.TXT");
-			
-			if (originallyPackaged) {
-				binDir              = root + "/bin";
-				agentsDir           = root + "/agents";
-				helperScriptsDir    = root + "/helper-scripts";
-				resourcesDir        = root + "/resources";
-				docDir              = root + "/doc";
-				rubyLibDir          = root + "/lib";
-				compilableSourceDir = root;
-				headerDir           = root + "/ext";
-			} else {
-				string NAMESPACE_DIR = "phusion-passenger-enterprise";
-				
-				binDir              = "/usr/bin";
-				agentsDir           = "/usr/lib/" + NAMESPACE_DIR + "/agents";
-				helperScriptsDir    = "/usr/share/" + NAMESPACE_DIR + "/helper-scripts";
-				resourcesDir        = "/usr/share/" + NAMESPACE_DIR;
-				docDir              = "/usr/share/doc/" + NAMESPACE_DIR;
-				rubyLibDir          = "";
-				compilableSourceDir = "";
-				headerDir           = "/usr/include/" + NAMESPACE_DIR;
-			}
-=======
 			binDir              = root + "/bin";
 			agentsDir           = root + "/agents";
 			helperScriptsDir    = root + "/helper-scripts";
 			resourcesDir        = root + "/resources";
 			docDir              = root + "/doc";
 			rubyLibDir          = root + "/lib";
->>>>>>> 2d0ad8fb
 		}
 	}
 	
