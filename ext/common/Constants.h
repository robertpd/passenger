/*
 *  Phusion Passenger - https://www.phusionpassenger.com/
 *  Copyright (c) 2010-2013 Phusion
 *
 *  "Phusion Passenger" is a trademark of Hongli Lai & Ninh Bui.
 *
 *  See LICENSE file for license information.
 */
#ifndef _PASSENGER_CONSTANTS_H_
#define _PASSENGER_CONSTANTS_H_

/* Don't forget to update lib/phusion_passenger.rb too. */
#define PASSENGER_VERSION "4.0.3"

#define FEEDBACK_FD 3

#define DEFAULT_LOG_LEVEL 0
#define DEFAULT_RUBY "ruby"
#define DEFAULT_PYTHON "python"
#define DEFAULT_MAX_POOL_SIZE 6
#define DEFAULT_POOL_IDLE_TIME 300
#define DEFAULT_MAX_INSTANCES_PER_APP 0
#define DEFAULT_WEB_APP_USER "nobody"
#define DEFAULT_ANALYTICS_LOG_USER DEFAULT_WEB_APP_USER
#define DEFAULT_ANALYTICS_LOG_GROUP ""
#define DEFAULT_ANALYTICS_LOG_PERMISSIONS "u=rwx,g=rx,o=rx"
#define DEFAULT_UNION_STATION_GATEWAY_ADDRESS "gateway.unionstationapp.com"
#define DEFAULT_UNION_STATION_GATEWAY_PORT 443

#define MESSAGE_SERVER_MAX_USERNAME_SIZE 100
#define MESSAGE_SERVER_MAX_PASSWORD_SIZE 100
#define DEFAULT_BACKEND_ACCOUNT_RIGHTS Account::DETACH

#define POOL_HELPER_THREAD_STACK_SIZE (1024 * 256)

<<<<<<< HEAD
#define PASSENGER_IS_ENTERPRISE
=======
#define PROCESS_SHUTDOWN_TIMEOUT 60 /* seconds */
#define PROCESS_SHUTDOWN_TIMEOUT_DISPLAY "1 minute"
>>>>>>> 7becca43

#endif /* _PASSENGER_CONSTANTS_H */<|MERGE_RESOLUTION|>--- conflicted
+++ resolved
@@ -33,11 +33,9 @@
 
 #define POOL_HELPER_THREAD_STACK_SIZE (1024 * 256)
 
-<<<<<<< HEAD
-#define PASSENGER_IS_ENTERPRISE
-=======
 #define PROCESS_SHUTDOWN_TIMEOUT 60 /* seconds */
 #define PROCESS_SHUTDOWN_TIMEOUT_DISPLAY "1 minute"
->>>>>>> 7becca43
+
+#define PASSENGER_IS_ENTERPRISE
 
 #endif /* _PASSENGER_CONSTANTS_H */