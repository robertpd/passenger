--- conflicted
+++ resolved
@@ -104,13 +104,9 @@
 
 	#define PASSENGER_DEFAULT_USER "nobody"
 
-<<<<<<< HEAD
 	#define PASSENGER_IS_ENTERPRISE 1
 
-	#define PASSENGER_VERSION "5.0.17"
-=======
 	#define PASSENGER_VERSION "5.0.18"
->>>>>>> 7c9fe43a
 
 	#define POOL_HELPER_THREAD_STACK_SIZE 262144
 
