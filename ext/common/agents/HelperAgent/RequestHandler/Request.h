--- conflicted
+++ resolved
@@ -72,13 +72,11 @@
 		UnionStation::ScopeLog *requestProxying;
 	} scopeLogs;
 
-<<<<<<< HEAD
+	HashedStaticString cacheKey;
+	LString *cacheControl;
+
 	unsigned int maxRequestTime;
 	struct ev_timer timeoutTimer;
-=======
-	HashedStaticString cacheKey;
-	LString *cacheControl;
->>>>>>> 6c9b198c
 
 
 	const char *getStateString() const {
