/*
 *  Phusion Passenger - https://www.phusionpassenger.com/
 *  Copyright (c) 2010-2013 Phusion
 *
 *  "Phusion Passenger" is a trademark of Hongli Lai & Ninh Bui.
 *
 *  See LICENSE file for license information.
 */

#include <oxt/system_calls.hpp>
#include <boost/thread.hpp>
#include <boost/shared_array.hpp>

#include <cassert>
#include <cstdlib>
#include <cstring>
#include <cerrno>
#include <sys/types.h>
#include <sys/wait.h>
#include <sys/resource.h>
#include <sys/uio.h>
#include <libgen.h>
#include <fcntl.h>
#include <poll.h>
#include <dirent.h>
#include <pwd.h>
#include <grp.h>
#include <limits.h>
#include <unistd.h>
#include <string.h>
#include <signal.h>
#ifdef __linux__
	#include <sys/syscall.h>
	#include <features.h>
#endif
#include <vector>
#include <FileDescriptor.h>
#include <MessageServer.h>
#include <ResourceLocator.h>
#include <Exceptions.h>
#include <Utils.h>
#include <Utils/Base64.h>
#include <Utils/CachedFileStat.hpp>
#include <Utils/StrIntUtils.h>
#include <Utils/IOUtils.h>
#include <Utils/HttpHeaderBufferer.h>

#ifndef HOST_NAME_MAX
	#if defined(_POSIX_HOST_NAME_MAX)
		#define HOST_NAME_MAX _POSIX_HOST_NAME_MAX
	#elif defined(_SC_HOST_NAME_MAX)
		#define HOST_NAME_MAX sysconf(_SC_HOST_NAME_MAX)
	#else
		#define HOST_NAME_MAX 255
	#endif
#endif
#if defined(__NetBSD__) || defined(__OpenBSD__) || defined(__sun)
	// Introduced in Solaris 9. Let's hope nobody actually uses
	// a version that doesn't support this.
	#define HAS_CLOSEFROM
#endif

namespace Passenger {

static string passengerTempDir;
HttpHeaderBufferer::StaticData HttpHeaderBufferer::staticData;

namespace {
	/**
	 * Given a filename, FileGuard will unlink the file in its destructor, unless
	 * commit() was called. Used in file operation functions that don't want to
	 * leave behind half-finished files after error conditions.
	 */
	struct FileGuard {
		string filename;
		bool committed;
		
		FileGuard(const string &filename) {
			this->filename = filename;
			committed = false;
		}
		
		~FileGuard() {
			if (!committed) {
				int ret;
				do {
					ret = unlink(filename.c_str());
				} while (ret == -1 && errno == EINTR);
			}
		}
		
		void commit() {
			committed = true;
		}
	};
}

bool
fileExists(const StaticString &filename, CachedFileStat *cstat, unsigned int throttleRate) {
	return getFileType(filename, cstat, throttleRate) == FT_REGULAR;
}

FileType
getFileType(const StaticString &filename, CachedFileStat *cstat, unsigned int throttleRate) {
	struct stat buf;
	int ret;
	
	if (cstat != NULL) {
		ret = cstat->stat(filename, &buf, throttleRate);
	} else {
		ret = stat(filename.c_str(), &buf);
	}
	if (ret == 0) {
		if (S_ISREG(buf.st_mode)) {
			return FT_REGULAR;
		} else if (S_ISDIR(buf.st_mode)) {
			return FT_DIRECTORY;
		} else {
			return FT_OTHER;
		}
	} else {
		if (errno == ENOENT) {
			return FT_NONEXISTANT;
		} else {
			int e = errno;
			string message("Cannot stat '");
			message.append(filename);
			message.append("'");
			throw FileSystemException(message, e, filename);
		}
	}
}

void
createFile(const string &filename, const StaticString &contents, mode_t permissions, uid_t owner,
	gid_t group, bool overwrite)
{
	FileDescriptor fd;
	int ret, e, options;
	
	options = O_WRONLY | O_CREAT | O_TRUNC;
	if (!overwrite) {
		options |= O_EXCL;
	}
	do {
		fd = open(filename.c_str(), options, permissions);
	} while (fd == -1 && errno == EINTR);
	if (fd != -1) {
		FileGuard guard(filename);
		
		// The file permission may not be as expected because of the active
		// umask, so fchmod() it here to ensure correct permissions.
		do {
			ret = fchmod(fd, permissions);
		} while (ret == -1 && errno == EINTR);
		if (ret == -1) {
			e = errno;
			throw FileSystemException("Cannot set permissions on " + filename,
				e, filename);
		}
		
		if (owner != USER_NOT_GIVEN && group != GROUP_NOT_GIVEN) {
			if (owner == USER_NOT_GIVEN) {
				owner = (uid_t) -1; // Don't let fchown change file owner.
			}
			if (group == GROUP_NOT_GIVEN) {
				group = (gid_t) -1; // Don't let fchown change file group.
			}
			do {
				ret = fchown(fd, owner, group);
			} while (ret == -1 && errno == EINTR);
			if (ret == -1) {
				e = errno;
				throw FileSystemException("Cannot set ownership for " + filename,
					e, filename);
			}
		}
		
		try {
			writeExact(fd, contents);
			fd.close();
		} catch (const SystemException &e) {
			throw FileSystemException("Cannot write to file " + filename,
				e.code(), filename);
		}
		guard.commit();
	} else {
		e = errno;
		if (overwrite || e != EEXIST) {
			throw FileSystemException("Cannot create file " + filename,
				e, filename);
		}
	}
}

string
canonicalizePath(const string &path) {
	#ifdef __GLIBC__
		// We're using a GNU extension here. See the 'BUGS'
		// section of the realpath(3) Linux manpage for
		// rationale.
		char *tmp = realpath(path.c_str(), NULL);
		if (tmp == NULL) {
			int e = errno;
			string message;
			
			message = "Cannot resolve the path '";
			message.append(path);
			message.append("'");
			throw FileSystemException(message, e, path);
		} else {
			string result(tmp);
			free(tmp);
			return result;
		}
	#else
		char tmp[PATH_MAX];
		if (realpath(path.c_str(), tmp) == NULL) {
			int e = errno;
			string message;
			
			message = "Cannot resolve the path '";
			message.append(path);
			message.append("'");
			throw FileSystemException(message, e, path);
		} else {
			return tmp;
		}
	#endif
}

string
resolveSymlink(const StaticString &path) {
	char buf[PATH_MAX];
	ssize_t size;
	
	size = readlink(path.c_str(), buf, sizeof(buf) - 1);
	if (size == -1) {
		if (errno == EINVAL) {
			return path;
		} else {
			int e = errno;
			string message = "Cannot resolve possible symlink '";
			message.append(path.c_str(), path.size());
			message.append("'");
			throw FileSystemException(message, e, path);
		}
	} else {
		buf[size] = '\0';
		if (buf[0] == '\0') {
			string message = "The file '";
			message.append(path.c_str(), path.size());
			message.append("' is a symlink, and it refers to an empty filename. This is not allowed.");
			throw FileSystemException(message, ENOENT, path);
		} else if (buf[0] == '/') {
			// Symlink points to an absolute path.
			return buf;
		} else {
			return extractDirName(path) + "/" + buf;
		}
	}
}

string
extractDirName(const StaticString &path) {
	char *path_copy = strdup(path.c_str());
	char *result = dirname(path_copy);
	string result_string(result);
	free(path_copy);
	return result_string;
}

StaticString
extractDirNameStatic(const StaticString &path) {
	if (path.empty()) {
		return StaticString(".", 1);
	}

	const char *data = path.data();
	const char *end = path.data() + path.size();

	// Ignore trailing '/' characters.
	while (end > data && end[-1] == '/') {
		end--;
	}
	if (end == data) {
		// Apparently the entire path consists of slashes.
		return StaticString("/", 1);
	}

	// Find last '/'.
	end--;
	while (end > data && *end != '/') {
		end--;
	}
	if (end == data) {
		if (*data == '/') {
			// '/' found, but it's the first character in the path.
			return StaticString("/", 1);
		} else {
			// No '/' found in path.
			return StaticString(".", 1);
		}
	} else {
		// '/' found and it's not the first character in path.
		// 'end' points to that '/' character.
		// Skip to first non-'/' character.
		while (end >= data && *end == '/') {
			end--;
		}
		if (end < data) {
			// The entire path consists of '/' characters.
			return StaticString("/", 1);
		} else {
			return StaticString(data, end - data + 1);
		}
	}
}

string
extractBaseName(const StaticString &path) {
	char *path_copy = strdup(path.c_str());
	string result_string = basename(path_copy);
	free(path_copy);
	return result_string;
}

string
escapeForXml(const StaticString &input) {
	string result(input.data(), input.size());
	string::size_type input_pos = 0;
	string::size_type input_end_pos = input.size();
	string::size_type result_pos = 0;
	
	while (input_pos < input_end_pos) {
		const unsigned char ch = input[input_pos];
		
		if ((ch >= 'A' && ch <= 'z')
		 || (ch >= '0' && ch <= '9')
		 || ch == '/' || ch == ' ' || ch == '_' || ch == '.'
		 || ch == ':' || ch == '+' || ch == '-') {
			// This is an ASCII character. Ignore it and
			// go to next character.
			result_pos++;
		} else {
			// Not an ASCII character; escape it.
			char escapedCharacter[sizeof("&#255;") + 1];
			int size;
			
			size = snprintf(escapedCharacter,
				sizeof(escapedCharacter) - 1,
				"&#%d;",
				(int) ch);
			if (size < 0) {
				throw std::bad_alloc();
			}
			escapedCharacter[sizeof(escapedCharacter) - 1] = '\0';
			
			result.replace(result_pos, 1, escapedCharacter, size);
			result_pos += size;
		}
		input_pos++;
	}
	
	return result;
}

string
getProcessUsername() {
	struct passwd pwd, *result;
<<<<<<< HEAD
	int ret;

	int bufsize = sysconf(_SC_GETPW_R_SIZE_MAX);
	if (bufsize == -1) {
		bufsize = 1024;
	}
	
	char strings[bufsize];
	result = (struct passwd *) NULL;
	do {
		ret = getpwuid_r(getuid(), &pwd, strings, bufsize, &result);
	} while (ret == -1 && errno == EINTR);
	if (ret == -1) {
=======
	long bufSize;
	shared_array<char> strings;

	bufSize = sysconf(_SC_GETPW_R_SIZE_MAX);
	if (bufSize == -1) {
		// Let's hope this is enough.
		bufSize = 1024 * 64;
	}
	strings.reset(new char[bufSize]);

	result = (struct passwd *) NULL;
	if (getpwuid_r(getuid(), &pwd, strings.get(), bufSize, &result) != 0) {
>>>>>>> aef6b29d
		result = (struct passwd *) NULL;
	}

	if (result == (struct passwd *) NULL || result->pw_name == NULL || result->pw_name[0] == '\0') {
		snprintf(strings.get(), bufSize, "UID %lld", (long long) getuid());
		strings.get()[bufSize - 1] = '\0';
		return strings.get();
	} else {
		return result->pw_name;
	}
}

string
getHomeDir() {
	const char *result = getenv("HOME");
	if (result == NULL || *result == '\0') {
		struct passwd pwd, *user;
		int ret;

		int bufsize = sysconf(_SC_GETPW_R_SIZE_MAX);
		if (bufsize == -1) {
			bufsize = 1024;
		}

		char strings[bufsize];
		do {
			ret = getpwuid_r(getuid(), &pwd, strings, bufsize, &user);
		} while (ret == -1 && errno == EINTR);
		if (ret == -1) {
			throw RuntimeException("Cannot determine the home directory for user " + getProcessUsername());
		} else {
			return user->pw_dir;
		}
	} else {
		return result;
	}
}

string
getGroupName(gid_t gid) {
	struct group grp, *groupEntry;
	long bufSize;
	shared_array<char> strings;

	bufSize = sysconf(_SC_GETGR_R_SIZE_MAX);
	if (bufSize == -1) {
		// Let's hope this is enough.
		bufSize = 1024 * 64;
	}
	strings.reset(new char[bufSize]);

	groupEntry = (struct group *) NULL;
	if (getgrgid_r(gid, &grp, strings.get(), bufSize, &groupEntry) != 0) {
		groupEntry = (struct group *) NULL;
	}

	if (groupEntry == (struct group *) NULL) {
		return toString(gid);
	} else {
		return groupEntry->gr_name;
	}
}

gid_t
lookupGid(const string &groupName) {
	struct group grp, *groupEntry;
	long bufSize;
	shared_array<char> strings;

	bufSize = sysconf(_SC_GETGR_R_SIZE_MAX);
	if (bufSize == -1) {
		// Let's hope this is enough.
		bufSize = 1024 * 64;
	}
	strings.reset(new char[bufSize]);

	groupEntry = (struct group *) NULL;
	if (getgrnam_r(groupName.c_str(), &grp, strings.get(), bufSize, &groupEntry) != 0) {
		groupEntry = (struct group *) NULL;
	}

	if (groupEntry == (struct group *) NULL) {
		if (looksLikePositiveNumber(groupName)) {
			return atoi(groupName);
		} else {
			return (gid_t) -1;
		}
	} else {
		return groupEntry->gr_gid;
	}
}

mode_t
parseModeString(const StaticString &mode) {
	mode_t modeBits = 0;
	vector<string> clauses;
	vector<string>::iterator it;
	
	split(mode, ',', clauses);
	for (it = clauses.begin(); it != clauses.end(); it++) {
		const string &clause = *it;
		
		if (clause.empty()) {
			continue;
		} else if (clause.size() < 2 || (clause[0] != '+' && clause[1] != '=')) {
			throw InvalidModeStringException("Invalid mode clause specification '" + clause + "'");
		}
		
		switch (clause[0]) {
		case 'u':
			for (string::size_type i = 2; i < clause.size(); i++) {
				switch (clause[i]) {
				case 'r':
					modeBits |= S_IRUSR;
					break;
				case 'w':
					modeBits |= S_IWUSR;
					break;
				case 'x':
					modeBits |= S_IXUSR;
					break;
				case 's':
					modeBits |= S_ISUID;
					break;
				default:
					throw InvalidModeStringException("Invalid permission '" +
						string(1, clause[i]) +
						"' in mode clause specification '" +
						clause + "'");
				}
			}
			break;
		case 'g':
			for (string::size_type i = 2; i < clause.size(); i++) {
				switch (clause[i]) {
				case 'r':
					modeBits |= S_IRGRP;
					break;
				case 'w':
					modeBits |= S_IWGRP;
					break;
				case 'x':
					modeBits |= S_IXGRP;
					break;
				case 's':
					modeBits |= S_ISGID;
					break;
				default:
					throw InvalidModeStringException("Invalid permission '" +
						string(1, clause[i]) +
						"' in mode clause specification '" +
						clause + "'");
				}
			}
			break;
		case 'o':
			for (string::size_type i = 2; i < clause.size(); i++) {
				switch (clause[i]) {
				case 'r':
					modeBits |= S_IROTH;
					break;
				case 'w':
					modeBits |= S_IWOTH;
					break;
				case 'x':
					modeBits |= S_IXOTH;
					break;
				default:
					throw InvalidModeStringException("Invalid permission '" +
						string(1, clause[i]) +
						"' in mode clause specification '" +
						clause + "'");
				}
			}
			break;
		case '+':
			for (string::size_type i = 1; i < clause.size(); i++) {
				switch (clause[i]) {
				case 't':
					modeBits |= S_ISVTX;
					break;
				default:
					throw InvalidModeStringException("Invalid permission '" +
						string(1, clause[i]) +
						"' in mode clause specification '" +
						clause + "'");
				}
			}
			break;
		default:
			throw InvalidModeStringException("Invalid owner '" + string(1, clause[0]) +
				"' in mode clause specification '" + clause + "'");
		}
	}
	
	return modeBits;
}

string
absolutizePath(const StaticString &path, const StaticString &workingDir) {
	vector<string> components;
	if (!startsWith(path, "/")) {
		if (workingDir.empty()) {
			char buffer[PATH_MAX];
			if (getcwd(buffer, sizeof(buffer)) == NULL) {
				int e = errno;
				throw SystemException("Unable to query current working directory", e);
			}
			split(buffer + 1, '/', components);
		} else {
			string absoluteWorkingDir = absolutizePath(workingDir);
			split(StaticString(absoluteWorkingDir.data() + 1, absoluteWorkingDir.size() - 1),
				'/', components);
		}
	}

	const char *begin = path.data();
	const char *end = path.data() + path.size();

	// Skip leading slashes.
	while (begin < end && *begin == '/') {
		begin++;
	}

	while (begin < end) {
		const char *next = (const char *) memchr(begin, '/', end - begin);
		if (next == NULL) {
			next = end;
		}

		StaticString component(begin, next - begin);
		if (component == "..") {
			if (!components.empty()) {
				components.pop_back();
			}
		} else if (component != ".") {
			components.push_back(component);
		}

		// Skip slashes until beginning of next path component.
		begin = next + 1;
		while (begin < end && *begin == '/') {
			begin++;
		}
	}

	string result;
	vector<string>::const_iterator c_it, c_end = components.end();
	for (c_it = components.begin(); c_it != c_end; c_it++) {
		result.append("/");
		result.append(*c_it);
	}
	if (result.empty()) {
		result = "/";
	}
	return result;
}

const char *
getSystemTempDir() {
	const char *temp_dir = getenv("PASSENGER_TEMP_DIR");
	if (temp_dir == NULL || *temp_dir == '\0') {
		temp_dir = getenv("PASSENGER_TMPDIR");
		if (temp_dir == NULL || *temp_dir == '\0') {
			temp_dir = "/tmp";
		}
	}
	return temp_dir;
}

void
makeDirTree(const string &path, const StaticString &mode, uid_t owner, gid_t group) {
	struct stat buf;
	vector<string> paths;
	vector<string>::reverse_iterator rit;
	string current = path;
	mode_t modeBits;
	int ret;
	
	if (stat(path.c_str(), &buf) == 0) {
		return;
	}
	
	modeBits = parseModeString(mode);
	
	/* Create a list of parent paths that don't exist. For example, given
	 * path == "/a/b/c/d/e" and that only /a exists, the list will become
	 * as follows:
	 *
	 * /a/b/c/d
	 * /a/b/c
	 * /a/b
	 */
	while (current != "/" && current != "." && getFileType(current) == FT_NONEXISTANT) {
		paths.push_back(current);
		current = extractDirName(current);
	}
	
	/* Now traverse the list in reverse order and create directories that don't exist. */
	for (rit = paths.rbegin(); rit != paths.rend(); rit++) {
		current = *rit;
		
		do {
			ret = mkdir(current.c_str(), modeBits);
		} while (ret == -1 && errno == EINTR);
		if (ret == -1) {
			if (errno == EEXIST) {
				// Ignore error and don't chmod/chown.
				continue;
			} else {
				int e = errno;
				throw FileSystemException("Cannot create directory '" + current + "'",
					e, current);
			}
		}
		
		/* Chmod in order to override the umask. */
		do {
			ret = chmod(current.c_str(), modeBits);
		} while (ret == -1 && errno == EINTR);
		
		if (owner != USER_NOT_GIVEN && group != GROUP_NOT_GIVEN) {
			if (owner == USER_NOT_GIVEN) {
				owner = (uid_t) -1; // Don't let chown change file owner.
			}
			if (group == GROUP_NOT_GIVEN) {
				group = (gid_t) -1; // Don't let chown change file group.
			}
			do {
				ret = chown(current.c_str(), owner, group);
			} while (ret == -1 && errno == EINTR);
			if (ret == -1) {
				char message[1024];
				int e = errno;
				
				snprintf(message, sizeof(message) - 1,
					"Cannot change the directory '%s' its UID to %lld and GID to %lld",
					current.c_str(), (long long) owner, (long long) group);
				message[sizeof(message) - 1] = '\0';
				throw FileSystemException(message, e, path);
			}
		}
	}
}

void
removeDirTree(const string &path) {
	this_thread::disable_interruption di;
	this_thread::disable_syscall_interruption dsi;
	const char *c_path = path.c_str();
	pid_t pid;

	pid = syscalls::fork();
	if (pid == 0) {
		resetSignalHandlersAndMask();
		disableMallocDebugging();
		int devnull = open("/dev/null", O_RDONLY);
		if (devnull != -1) {
			dup2(devnull, 2);
		}
		closeAllFileDescriptors(2);
		execlp("chmod", "chmod", "-R", "u+rwx", c_path, (char * const) 0);
		perror("Cannot execute chmod");
		_exit(1);

	} else if (pid == -1) {
		int e = errno;
		throw SystemException("Cannot fork a new process", e);

	} else {
		this_thread::restore_interruption ri(di);
		this_thread::restore_syscall_interruption rsi(dsi);
		syscalls::waitpid(pid, NULL, 0);
	}

	pid = syscalls::fork();
	if (pid == 0) {
		resetSignalHandlersAndMask();
		disableMallocDebugging();
		closeAllFileDescriptors(2);
		execlp("rm", "rm", "-rf", c_path, (char * const) 0);
		perror("Cannot execute rm");
		_exit(1);

	} else if (pid == -1) {
		int e = errno;
		throw SystemException("Cannot fork a new process", e);

	} else {
		this_thread::restore_interruption ri(di);
		this_thread::restore_syscall_interruption rsi(dsi);
		int status;
		if (syscalls::waitpid(pid, &status, 0) == -1 || status != 0) {
			throw RuntimeException("Cannot remove directory '" + path + "'");
		}
	}
}

void
prestartWebApps(const ResourceLocator &locator, const string &ruby,
	const vector<string> &prestartURLs)
{
	/* Apache calls the initialization routines twice during startup, and
	 * as a result it starts two helper servers, where the first one exits
	 * after a short idle period. We want any prespawning requests to reach
	 * the second helper server, so we sleep for a short period before
	 * executing the prespawning scripts.
	 */
	syscalls::sleep(2);
	
	this_thread::disable_interruption di;
	this_thread::disable_syscall_interruption dsi;
	vector<string>::const_iterator it;
	string prespawnScript = locator.getHelperScriptsDir() + "/prespawn";
	
	it = prestartURLs.begin();
	while (it != prestartURLs.end() && !this_thread::interruption_requested()) {
		if (it->empty()) {
			it++;
			continue;
		}
		
		pid_t pid;
		
		pid = fork();
		if (pid == 0) {
			long max_fds, i;
			int e;
			
			// Close all unnecessary file descriptors.
			max_fds = sysconf(_SC_OPEN_MAX);
			for (i = 3; i < max_fds; i++) {
				syscalls::close(i);
			}
			
			execlp(ruby.c_str(),
				ruby.c_str(),
				prespawnScript.c_str(),
				it->c_str(),
				(char *) 0);
			e = errno;
			fprintf(stderr, "Cannot execute '%s %s': %s (%d)\n",
				prespawnScript.c_str(), it->c_str(),
				strerror(e), e);
			fflush(stderr);
			_exit(1);
		} else if (pid == -1) {
			perror("fork()");
		} else {
			try {
				this_thread::restore_interruption si(di);
				this_thread::restore_syscall_interruption ssi(dsi);
				syscalls::waitpid(pid, NULL, 0);
			} catch (const thread_interrupted &) {
				syscalls::kill(SIGKILL, pid);
				syscalls::waitpid(pid, NULL, 0);
				throw;
			}
		}
		
		this_thread::restore_interruption si(di);
		this_thread::restore_syscall_interruption ssi(dsi);
		syscalls::sleep(1);
		it++;
	}
}

void
runAndPrintExceptions(const boost::function<void ()> &func, bool toAbort) {
	try {
		func();
	} catch (const boost::thread_interrupted &) {
		throw;
	} catch (const tracable_exception &e) {
		P_ERROR("Exception: " << e.what() << "\n" << e.backtrace());
		if (toAbort) {
			abort();
		}
	}
}

void
runAndPrintExceptions(const boost::function<void ()> &func) {
	runAndPrintExceptions(func, true);
}

string
getHostName() {
	long hostNameMax = HOST_NAME_MAX;
	if (hostNameMax < 255) {
		// https://bugzilla.redhat.com/show_bug.cgi?id=130733
		hostNameMax = 255;
	}

	string buf(hostNameMax + 1, '\0');
	if (gethostname(&buf[0], hostNameMax + 1) == 0) {
		buf[hostNameMax] = '\0';
		return string(buf.c_str());
	} else {
		int e = errno;
		throw SystemException("Unable to query the system's host name", e);
	}
}

string
getSignalName(int sig) {
	switch (sig) {
	case SIGHUP:
		return "SIGHUP";
	case SIGINT:
		return "SIGINT";
	case SIGQUIT:
		return "SIGQUIT";
	case SIGILL:
		return "SIGILL";
	case SIGTRAP:
		return "SIGTRAP";
	case SIGABRT:
		return "SIGABRT";
	case SIGFPE:
		return "SIGFPE";
	case SIGKILL:
		return "SIGKILL";
	case SIGBUS:
		return "SIGBUS";
	case SIGSEGV:
		return "SIGSEGV";
	case SIGPIPE:
		return "SIGPIPE";
	case SIGALRM:
		return "SIGARLM";
	case SIGTERM:
		return "SIGTERM";
	case SIGUSR1:
		return "SIGUSR1";
	case SIGUSR2:
		return "SIGUSR2";
	#ifdef SIGEMT
		case SIGEMT:
			return "SIGEMT";
	#endif
	#ifdef SIGINFO
		case SIGINFO:
			return "SIGINFO";
	#endif
	default:
		return toString(sig);
	}
}

void
resetSignalHandlersAndMask() {
	struct sigaction action;
	action.sa_handler = SIG_DFL;
	action.sa_flags   = SA_RESTART;
	sigemptyset(&action.sa_mask);
	sigaction(SIGHUP,  &action, NULL);
	sigaction(SIGINT,  &action, NULL);
	sigaction(SIGQUIT, &action, NULL);
	sigaction(SIGILL,  &action, NULL);
	sigaction(SIGTRAP, &action, NULL);
	sigaction(SIGABRT, &action, NULL);
	#ifdef SIGEMT
		sigaction(SIGEMT,  &action, NULL);
	#endif
	sigaction(SIGFPE,  &action, NULL);
	sigaction(SIGBUS,  &action, NULL);
	sigaction(SIGSEGV, &action, NULL);
	sigaction(SIGSYS,  &action, NULL);
	sigaction(SIGPIPE, &action, NULL);
	sigaction(SIGALRM, &action, NULL);
	sigaction(SIGTERM, &action, NULL);
	sigaction(SIGURG,  &action, NULL);
	sigaction(SIGSTOP, &action, NULL);
	sigaction(SIGTSTP, &action, NULL);
	sigaction(SIGCONT, &action, NULL);
	sigaction(SIGCHLD, &action, NULL);
	#ifdef SIGINFO
		sigaction(SIGINFO, &action, NULL);
	#endif
	sigaction(SIGUSR1, &action, NULL);
	sigaction(SIGUSR2, &action, NULL);

	// We reset the signal mask after resetting the signal handlers,
	// because prior to calling resetSignalHandlersAndMask(), the
	// process might be blocked on some signals. We want those signals
	// to be processed after installing the new signal handlers
	// so that bugs like https://github.com/phusion/passenger/pull/97
	// can be prevented.

	sigset_t signal_set;
	int ret;
	
	sigemptyset(&signal_set);
	do {
		ret = sigprocmask(SIG_SETMASK, &signal_set, NULL);
	} while (ret == -1 && errno == EINTR);
}

void
disableMallocDebugging() {
	unsetenv("MALLOC_FILL_SPACE");
	unsetenv("MALLOC_PROTECT_BEFORE");
	unsetenv("MallocGuardEdges");
	unsetenv("MallocScribble");
	unsetenv("MallocPreScribble");
	unsetenv("MallocCheckHeapStart");
	unsetenv("MallocCheckHeapEach");
	unsetenv("MallocCheckHeapAbort");
	unsetenv("MallocBadFreeAbort");
	unsetenv("MALLOC_CHECK_");

	const char *libs = getenv("DYLD_INSERT_LIBRARIES");
	if (libs != NULL && strstr(libs, "/usr/lib/libgmalloc.dylib")) {
		string newLibs = libs;
		string::size_type pos = newLibs.find("/usr/lib/libgmalloc.dylib");
		size_t len = strlen("/usr/lib/libgmalloc.dylib");

		// Erase all leading ':' too.
		while (pos > 0 && newLibs[pos - 1] == ':') {
			pos--;
			len++;
		}
		// Erase all trailing ':' too.
		while (pos + len < newLibs.size() && newLibs[pos + len] == ':') {
			len++;
		}

		newLibs.erase(pos, len);
		if (newLibs.empty()) {
			unsetenv("DYLD_INSERT_LIBRARIES");
		} else {
			setenv("DYLD_INSERT_LIBRARIES", newLibs.c_str(), 1);
		}
	}
}

int
runShellCommand(const StaticString &command) {
	pid_t pid = fork();
	if (pid == 0) {
		resetSignalHandlersAndMask();
		disableMallocDebugging();
		closeAllFileDescriptors(2);
		execlp("/bin/sh", "/bin/sh", "-c", command.data(), (char * const) 0);
		_exit(1);
	} else if (pid == -1) {
		return -1;
	} else {
		int status;
		if (waitpid(pid, &status, 0) == -1) {
			return -1;
		} else {
			return status;
		}
	}
}

string
runCommandAndCaptureOutput(const char **command) {
	pid_t pid;
	int e;
	Pipe p;
	
	p = createPipe();
	
	this_thread::disable_syscall_interruption dsi;
	pid = syscalls::fork();
	if (pid == 0) {
		// Make ps nicer, we want to have as little impact on the rest
		// of the system as possible while collecting the metrics.
		int prio = getpriority(PRIO_PROCESS, getpid());
		prio++;
		if (prio > 20) {
			prio = 20;
		}
		setpriority(PRIO_PROCESS, getpid(), prio);

		dup2(p[1], 1);
		close(p[0]);
		close(p[1]);
		closeAllFileDescriptors(2);
		execvp(command[0], (char * const *) command);
		_exit(1);
	} else if (pid == -1) {
		e = errno;
		throw SystemException("Cannot fork() a new process", e);
	} else {
		bool done = false;
		string result;
		
		p[1].close();
		while (!done) {
			char buf[1024 * 4];
			ssize_t ret;
			
			try {
				this_thread::restore_syscall_interruption rsi(dsi);
				ret = syscalls::read(p[0], buf, sizeof(buf));
			} catch (const thread_interrupted &) {
				syscalls::kill(SIGKILL, pid);
				syscalls::waitpid(pid, NULL, 0);
				throw;
			}
			if (ret == -1) {
				e = errno;
				syscalls::kill(SIGKILL, pid);
				syscalls::waitpid(pid, NULL, 0);
				throw SystemException(string("Cannot read output from the '") +
					command[1] + "' command", e);
			}
			done = ret == 0;
			result.append(buf, ret);
		}
		p[0].close();
		syscalls::waitpid(pid, NULL, 0);
		
		if (result.empty()) {
			throw RuntimeException(string("The '") + command[1] +
				"' command failed");
		} else {
			return result;
		}
	}
}

#ifdef __APPLE__
	// http://www.opensource.apple.com/source/Libc/Libc-825.26/sys/fork.c
	// This bypasses atfork handlers.
	extern "C" {
		extern pid_t __fork(void);
	}
#endif

pid_t
asyncFork() {
	#if defined(__linux__)
		#if defined(SYS_fork)
			return (pid_t) syscall(SYS_fork);
		#else
			return syscall(SYS_clone, SIGCHLD, 0, 0, 0, 0);
		#endif
	#elif defined(__APPLE__)
		return __fork();
	#else
		return fork();
	#endif
}

// Async-signal safe way to get the current process's hard file descriptor limit.
static int
getFileDescriptorLimit() {
	long long sysconfResult = sysconf(_SC_OPEN_MAX);
	
	struct rlimit rl;
	long long rlimitResult;
	if (getrlimit(RLIMIT_NOFILE, &rl) == -1) {
		rlimitResult = 0;
	} else {
		rlimitResult = (long long) rl.rlim_max;
	}
	
	long result;
	// OS X 10.9 returns LLONG_MAX. It doesn't make sense
	// to use that result so we limit ourselves to the
	// sysconf result.
	if (rlimitResult >= INT_MAX || sysconfResult > rlimitResult) {
		result = sysconfResult;
	} else {
		result = rlimitResult;
	}

	if (result < 0) {
		// Unable to query the file descriptor limit.
		result = 9999;
	} else if (result < 2) {
		// The calls reported broken values.
		result = 2;
	}
	return result;
}

// Async-signal safe function to get the highest file
// descriptor that the process is currently using.
// See also http://stackoverflow.com/questions/899038/getting-the-highest-allocated-file-descriptor
static int
getHighestFileDescriptor(bool asyncSignalSafe) {
#if defined(F_MAXFD)
	int ret;
	
	do {
		ret = fcntl(0, F_MAXFD);
	} while (ret == -1 && errno == EINTR);
	if (ret == -1) {
		ret = getFileDescriptorLimit();
	}
	return ret;
	
#else
	int p[2], ret, flags;
	pid_t pid = -1;
	int result = -1;
	
	/* Since opendir() may not be async signal safe and thus may lock up
	 * or crash, we use it in a child process which we kill if we notice
	 * that things are going wrong.
	 */
	
	// Make a pipe.
	p[0] = p[1] = -1;
	do {
		ret = pipe(p);
	} while (ret == -1 && errno == EINTR);
	if (ret == -1) {
		goto done;
	}
	
	// Make the read side non-blocking.
	do {
		flags = fcntl(p[0], F_GETFL);
	} while (flags == -1 && errno == EINTR);
	if (flags == -1) {
		goto done;
	}
	do {
		fcntl(p[0], F_SETFL, flags | O_NONBLOCK);
	} while (ret == -1 && errno == EINTR);
	if (ret == -1) {
		goto done;
	}
	
	if (asyncSignalSafe) {
		do {
			pid = asyncFork();
		} while (pid == -1 && errno == EINTR);
	} else {
		do {
			pid = fork();
		} while (pid == -1 && errno == EINTR);
	}
	
	if (pid == 0) {
		// Don't close p[0] here or it might affect the result.
		
		resetSignalHandlersAndMask();
		
		struct sigaction action;
		action.sa_handler = _exit;
		action.sa_flags   = SA_RESTART;
		sigemptyset(&action.sa_mask);
		sigaction(SIGSEGV, &action, NULL);
		sigaction(SIGPIPE, &action, NULL);
		sigaction(SIGBUS, &action, NULL);
		sigaction(SIGILL, &action, NULL);
		sigaction(SIGFPE, &action, NULL);
		sigaction(SIGABRT, &action, NULL);
		
		DIR *dir = NULL;
		#ifdef __APPLE__
			/* /dev/fd can always be trusted on OS X. */
			dir = opendir("/dev/fd");
		#else
			/* On FreeBSD and possibly other operating systems, /dev/fd only
			 * works if fdescfs is mounted. If it isn't mounted then /dev/fd
			 * still exists but always returns [0, 1, 2] and thus can't be
			 * trusted. If /dev and /dev/fd are on different filesystems
			 * then that probably means fdescfs is mounted.
			 */
			struct stat dirbuf1, dirbuf2;
			if (stat("/dev", &dirbuf1) == -1
			 || stat("/dev/fd", &dirbuf2) == -1) {
				_exit(1);
			}
			if (dirbuf1.st_dev != dirbuf2.st_dev) {
				dir = opendir("/dev/fd");
			}
		#endif
		if (dir == NULL) {
			dir = opendir("/proc/self/fd");
			if (dir == NULL) {
				_exit(1);
			}
		}
		
		struct dirent *ent;
		union {
			int highest;
			char data[sizeof(int)];
		} u;
		u.highest = -1;
		
		while ((ent = readdir(dir)) != NULL) {
			if (ent->d_name[0] != '.') {
				int number = atoi(ent->d_name);
				if (number > u.highest) {
					u.highest = number;
				}
			}
		}
		if (u.highest != -1) {
			ssize_t ret, written = 0;
			do {
				ret = write(p[1], u.data + written, sizeof(int) - written);
				if (ret == -1) {
					_exit(1);
				}
				written += ret;
			} while (written < (ssize_t) sizeof(int));
		}
		closedir(dir);
		_exit(0);
		
	} else if (pid == -1) {
		goto done;
		
	} else {
		close(p[1]); // Do not retry on EINTR: http://news.ycombinator.com/item?id=3363819
		p[1] = -1;
		
		union {
			int highest;
			char data[sizeof(int)];
		} u;
		ssize_t ret, bytesRead = 0;
		struct pollfd pfd;
		pfd.fd = p[0];
		pfd.events = POLLIN;
		
		do {
			do {
				// The child process must finish within 30 ms, otherwise
				// we might as well query sysconf.
				ret = poll(&pfd, 1, 30);
			} while (ret == -1 && errno == EINTR);
			if (ret <= 0) {
				goto done;
			}
			
			do {
				ret = read(p[0], u.data + bytesRead, sizeof(int) - bytesRead);
			} while (ret == -1 && ret == EINTR);
			if (ret == -1) {
				if (errno != EAGAIN) {
					goto done;
				}
			} else if (ret == 0) {
				goto done;
			} else {
				bytesRead += ret;
			}
		} while (bytesRead < (ssize_t) sizeof(int));
		
		result = u.highest;
		goto done;
	}

done:
	// Do not retry on EINTR: http://news.ycombinator.com/item?id=3363819
	if (p[0] != -1) {
		close(p[0]);
	}
	if (p[1] != -1) {
		close(p[1]);
	}
	if (pid != -1) {
		do {
			ret = kill(pid, SIGKILL);
		} while (ret == -1 && errno == EINTR);
		do {
			ret = waitpid(pid, NULL, 0);
		} while (ret == -1 && errno == EINTR);
	}
	
	if (result == -1) {
		result = getFileDescriptorLimit();
	}
	return result;
#endif
}

void
closeAllFileDescriptors(int lastToKeepOpen, bool asyncSignalSafe) {
	#if defined(F_CLOSEM)
		int ret;
		do {
			ret = fcntl(lastToKeepOpen + 1, F_CLOSEM);
		} while (ret == -1 && errno == EINTR);
		if (ret != -1) {
			return;
		}
	#elif defined(HAS_CLOSEFROM)
		closefrom(lastToKeepOpen + 1);
		return;
	#endif
	
	for (int i = getHighestFileDescriptor(asyncSignalSafe); i > lastToKeepOpen; i--) {
		/* Even though we normally shouldn't retry on EINTR
		 * (http://news.ycombinator.com/item?id=3363819)
		 * it's okay to do that here because because this function
		 * may only be called in a single-threaded environment.
		 */
		int ret;
		do {
			ret = close(i);
		} while (ret == -1 && errno == EINTR);
	}
}

void
breakpoint() {
	// No-op.
}

} // namespace Passenger<|MERGE_RESOLUTION|>--- conflicted
+++ resolved
@@ -368,21 +368,6 @@
 string
 getProcessUsername() {
 	struct passwd pwd, *result;
-<<<<<<< HEAD
-	int ret;
-
-	int bufsize = sysconf(_SC_GETPW_R_SIZE_MAX);
-	if (bufsize == -1) {
-		bufsize = 1024;
-	}
-	
-	char strings[bufsize];
-	result = (struct passwd *) NULL;
-	do {
-		ret = getpwuid_r(getuid(), &pwd, strings, bufsize, &result);
-	} while (ret == -1 && errno == EINTR);
-	if (ret == -1) {
-=======
 	long bufSize;
 	shared_array<char> strings;
 
@@ -395,7 +380,6 @@
 
 	result = (struct passwd *) NULL;
 	if (getpwuid_r(getuid(), &pwd, strings.get(), bufSize, &result) != 0) {
->>>>>>> aef6b29d
 		result = (struct passwd *) NULL;
 	}
 
