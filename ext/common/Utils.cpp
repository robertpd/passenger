/*
 *  Phusion Passenger - https://www.phusionpassenger.com/
 *  Copyright (c) 2010, 2011, 2012 Phusion
 *
 *  "Phusion Passenger" is a trademark of Hongli Lai & Ninh Bui.
 *
 *  See LICENSE file for license information.
 */

#include <oxt/system_calls.hpp>
#include <boost/thread.hpp>

#include <cassert>
#include <cstdlib>
#include <cstring>
#include <cerrno>
#include <sys/types.h>
#include <sys/wait.h>
#include <sys/resource.h>
#include <sys/uio.h>
#include <libgen.h>
#include <fcntl.h>
#include <poll.h>
#include <dirent.h>
#include <limits.h>
#include <unistd.h>
#include <signal.h>
#ifdef __linux__
	#include <sys/syscall.h>
	#include <features.h>
#endif
#include <vector>
#include <FileDescriptor.h>
#include <MessageServer.h>
#include <ResourceLocator.h>
#include <Exceptions.h>
#include <Utils.h>
#include <Utils/Base64.h>
#include <Utils/CachedFileStat.hpp>
#include <Utils/StrIntUtils.h>
#include <Utils/HttpHeaderBufferer.h>

#ifndef HOST_NAME_MAX
	#if defined(_POSIX_HOST_NAME_MAX)
		#define HOST_NAME_MAX _POSIX_HOST_NAME_MAX
	#elif defined(_SC_HOST_NAME_MAX)
		#define HOST_NAME_MAX sysconf(_SC_HOST_NAME_MAX)
	#else
		#define HOST_NAME_MAX 255
	#endif
#endif
#if defined(__NetBSD__) || defined(__OpenBSD__) || defined(__sun)
	// Introduced in Solaris 9. Let's hope nobody actually uses
	// a version that doesn't support this.
	#define HAS_CLOSEFROM
#endif

namespace Passenger {

static string passengerTempDir;
HttpHeaderBufferer::StaticData HttpHeaderBufferer::staticData;

namespace {
	/**
	 * Given a filename, FileGuard will unlink the file in its destructor, unless
	 * commit() was called. Used in file operation functions that don't want to
	 * leave behind half-finished files after error conditions.
	 */
	struct FileGuard {
		string filename;
		bool committed;
		
		FileGuard(const string &filename) {
			this->filename = filename;
			committed = false;
		}
		
		~FileGuard() {
			if (!committed) {
				int ret;
				do {
					ret = unlink(filename.c_str());
				} while (ret == -1 && errno == EINTR);
			}
		}
		
		void commit() {
			committed = true;
		}
	};
}

bool
fileExists(const StaticString &filename, CachedFileStat *cstat, unsigned int throttleRate) {
	return getFileType(filename, cstat, throttleRate) == FT_REGULAR;
}

FileType
getFileType(const StaticString &filename, CachedFileStat *cstat, unsigned int throttleRate) {
	struct stat buf;
	int ret;
	
	if (cstat != NULL) {
		ret = cstat->stat(filename, &buf, throttleRate);
	} else {
		ret = stat(filename.c_str(), &buf);
	}
	if (ret == 0) {
		if (S_ISREG(buf.st_mode)) {
			return FT_REGULAR;
		} else if (S_ISDIR(buf.st_mode)) {
			return FT_DIRECTORY;
		} else {
			return FT_OTHER;
		}
	} else {
		if (errno == ENOENT) {
			return FT_NONEXISTANT;
		} else {
			int e = errno;
			string message("Cannot stat '");
			message.append(filename);
			message.append("'");
			throw FileSystemException(message, e, filename);
		}
	}
}

void
createFile(const string &filename, const StaticString &contents, mode_t permissions, uid_t owner,
	gid_t group, bool overwrite)
{
	FileDescriptor fd;
	int ret, e, options;
	
	options = O_WRONLY | O_CREAT | O_TRUNC;
	if (!overwrite) {
		options |= O_EXCL;
	}
	do {
		fd = open(filename.c_str(), options, permissions);
	} while (fd == -1 && errno == EINTR);
	if (fd != -1) {
		FileGuard guard(filename);
		
		// The file permission may not be as expected because of the active
		// umask, so fchmod() it here to ensure correct permissions.
		do {
			ret = fchmod(fd, permissions);
		} while (ret == -1 && errno == EINTR);
		if (ret == -1) {
			e = errno;
			throw FileSystemException("Cannot set permissions on " + filename,
				e, filename);
		}
		
		if (owner != USER_NOT_GIVEN && group != GROUP_NOT_GIVEN) {
			if (owner == USER_NOT_GIVEN) {
				owner = (uid_t) -1; // Don't let fchown change file owner.
			}
			if (group == GROUP_NOT_GIVEN) {
				group = (gid_t) -1; // Don't let fchown change file group.
			}
			do {
				ret = fchown(fd, owner, group);
			} while (ret == -1 && errno == EINTR);
			if (ret == -1) {
				e = errno;
				throw FileSystemException("Cannot set ownership for " + filename,
					e, filename);
			}
		}
		
		try {
			writeExact(fd, contents);
			fd.close();
		} catch (const SystemException &e) {
			throw FileSystemException("Cannot write to file " + filename,
				e.code(), filename);
		}
		guard.commit();
	} else {
		e = errno;
		if (overwrite || e != EEXIST) {
			throw FileSystemException("Cannot create file " + filename,
				e, filename);
		}
	}
}

string
canonicalizePath(const string &path) {
	#ifdef __GLIBC__
		// We're using a GNU extension here. See the 'BUGS'
		// section of the realpath(3) Linux manpage for
		// rationale.
		char *tmp = realpath(path.c_str(), NULL);
		if (tmp == NULL) {
			int e = errno;
			string message;
			
			message = "Cannot resolve the path '";
			message.append(path);
			message.append("'");
			throw FileSystemException(message, e, path);
		} else {
			string result(tmp);
			free(tmp);
			return result;
		}
	#else
		char tmp[PATH_MAX];
		if (realpath(path.c_str(), tmp) == NULL) {
			int e = errno;
			string message;
			
			message = "Cannot resolve the path '";
			message.append(path);
			message.append("'");
			throw FileSystemException(message, e, path);
		} else {
			return tmp;
		}
	#endif
}

string
resolveSymlink(const StaticString &path) {
	char buf[PATH_MAX];
	ssize_t size;
	
	size = readlink(path.c_str(), buf, sizeof(buf) - 1);
	if (size == -1) {
		if (errno == EINVAL) {
			return path;
		} else {
			int e = errno;
			string message = "Cannot resolve possible symlink '";
			message.append(path.c_str(), path.size());
			message.append("'");
			throw FileSystemException(message, e, path);
		}
	} else {
		buf[size] = '\0';
		if (buf[0] == '\0') {
			string message = "The file '";
			message.append(path.c_str(), path.size());
			message.append("' is a symlink, and it refers to an empty filename. This is not allowed.");
			throw FileSystemException(message, ENOENT, path);
		} else if (buf[0] == '/') {
			// Symlink points to an absolute path.
			return buf;
		} else {
			return extractDirName(path) + "/" + buf;
		}
	}
}

string
extractDirName(const StaticString &path) {
	char *path_copy = strdup(path.c_str());
	char *result = dirname(path_copy);
	string result_string(result);
	free(path_copy);
	return result_string;
}

StaticString
extractDirNameStatic(const StaticString &path) {
	breakpoint();
	if (path.empty()) {
		return StaticString(".", 1);
	}

	const char *data = path.data();
	const char *end = path.data() + path.size();

	// Ignore trailing '/' characters.
	while (end > data && end[-1] == '/') {
		end--;
	}
	if (end == data) {
		// Apparently the entire path consists of slashes.
		return StaticString("/", 1);
	}

	// Find last '/'.
	end--;
	while (end > data && *end != '/') {
		end--;
	}
	if (end == data) {
		if (*data == '/') {
			// '/' found, but it's the first character in the path.
			return StaticString("/", 1);
		} else {
			// No '/' found in path.
			return StaticString(".", 1);
		}
	} else {
		// '/' found and it's not the first character in path.
		// 'end' points to that '/' character.
		// Skip to first non-'/' character.
		while (end >= data && *end == '/') {
			end--;
		}
		if (end < data) {
			// The entire path consists of '/' characters.
			return StaticString("/", 1);
		} else {
			return StaticString(data, end - data + 1);
		}
	}
}

string
extractBaseName(const StaticString &path) {
	char *path_copy = strdup(path.c_str());
	string result_string = basename(path_copy);
	free(path_copy);
	return result_string;
}

string
escapeForXml(const string &input) {
	string result(input);
	string::size_type input_pos = 0;
	string::size_type input_end_pos = input.size();
	string::size_type result_pos = 0;
	
	while (input_pos < input_end_pos) {
		const unsigned char ch = input[input_pos];
		
		if ((ch >= 'A' && ch <= 'z')
		 || (ch >= '0' && ch <= '9')
		 || ch == '/' || ch == ' ' || ch == '_' || ch == '.'
		 || ch == ':' || ch == '+' || ch == '-') {
			// This is an ASCII character. Ignore it and
			// go to next character.
			result_pos++;
		} else {
			// Not an ASCII character; escape it.
			char escapedCharacter[sizeof("&#255;") + 1];
			int size;
			
			size = snprintf(escapedCharacter,
				sizeof(escapedCharacter) - 1,
				"&#%d;",
				(int) ch);
			if (size < 0) {
				throw std::bad_alloc();
			}
			escapedCharacter[sizeof(escapedCharacter) - 1] = '\0';
			
			result.replace(result_pos, 1, escapedCharacter, size);
			result_pos += size;
		}
		input_pos++;
	}
	
	return result;
}

string
getProcessUsername() {
	struct passwd pwd, *result;
	int ret;

	int bufsize = sysconf(_SC_GETPW_R_SIZE_MAX);
	if (bufsize == -1) {
		bufsize = 1024;
	}
	
	char strings[bufsize];
	result = (struct passwd *) NULL;
	do {
		ret = getpwuid_r(getuid(), &pwd, strings, bufsize, &result);
	} while (ret == -1 && errno == EINTR);
	if (ret == -1) {
		result = (struct passwd *) NULL;
	}
	
	if (result == (struct passwd *) NULL || result->pw_name == NULL || result->pw_name[0] == '\0') {
		snprintf(strings, sizeof(strings), "UID %lld", (long long) getuid());
		strings[sizeof(strings) - 1] = '\0';
		return strings;
	} else {
		return result->pw_name;
	}
}

string
<<<<<<< HEAD
getHomeDir() {
	const char *result = getenv("HOME");
	if (result == NULL || *result == '\0') {
		struct passwd pwd, *user;
		int ret;

		int bufsize = sysconf(_SC_GETPW_R_SIZE_MAX);
		if (bufsize == -1) {
			bufsize = 1024;
		}

		char strings[bufsize];
		do {
			ret = getpwuid_r(getuid(), &pwd, strings, bufsize, &user);
		} while (ret == -1 && errno == EINTR);
		if (ret == -1) {
			throw RuntimeException("Cannot determine the home directory for user " + getProcessUsername());
		} else {
			return user->pw_dir;
		}
	} else {
		return result;
=======
getGroupName(gid_t gid) {
	struct group *groupEntry;

	groupEntry = getgrgid(gid);
	if (groupEntry == NULL) {
		return toString(gid);
	} else {
		return groupEntry->gr_name;
	}
}

gid_t
lookupGid(const StaticString &groupName) {
	struct group *groupEntry;
	char name[groupName.size() + 1];

	memcpy(name, groupName.data(), groupName.size());
	name[groupName.size()] = '\0';

	groupEntry = getgrnam(name);
	if (groupEntry == NULL) {
		if (looksLikePositiveNumber(groupName)) {
			return atoi(name);
		} else {
			return (gid_t) -1;
		}
	} else {
		return groupEntry->gr_gid;
>>>>>>> 15c67acb
	}
}

mode_t
parseModeString(const StaticString &mode) {
	mode_t modeBits = 0;
	vector<string> clauses;
	vector<string>::iterator it;
	
	split(mode, ',', clauses);
	for (it = clauses.begin(); it != clauses.end(); it++) {
		const string &clause = *it;
		
		if (clause.empty()) {
			continue;
		} else if (clause.size() < 2 || (clause[0] != '+' && clause[1] != '=')) {
			throw InvalidModeStringException("Invalid mode clause specification '" + clause + "'");
		}
		
		switch (clause[0]) {
		case 'u':
			for (string::size_type i = 2; i < clause.size(); i++) {
				switch (clause[i]) {
				case 'r':
					modeBits |= S_IRUSR;
					break;
				case 'w':
					modeBits |= S_IWUSR;
					break;
				case 'x':
					modeBits |= S_IXUSR;
					break;
				case 's':
					modeBits |= S_ISUID;
					break;
				default:
					throw InvalidModeStringException("Invalid permission '" +
						string(1, clause[i]) +
						"' in mode clause specification '" +
						clause + "'");
				}
			}
			break;
		case 'g':
			for (string::size_type i = 2; i < clause.size(); i++) {
				switch (clause[i]) {
				case 'r':
					modeBits |= S_IRGRP;
					break;
				case 'w':
					modeBits |= S_IWGRP;
					break;
				case 'x':
					modeBits |= S_IXGRP;
					break;
				case 's':
					modeBits |= S_ISGID;
					break;
				default:
					throw InvalidModeStringException("Invalid permission '" +
						string(1, clause[i]) +
						"' in mode clause specification '" +
						clause + "'");
				}
			}
			break;
		case 'o':
			for (string::size_type i = 2; i < clause.size(); i++) {
				switch (clause[i]) {
				case 'r':
					modeBits |= S_IROTH;
					break;
				case 'w':
					modeBits |= S_IWOTH;
					break;
				case 'x':
					modeBits |= S_IXOTH;
					break;
				default:
					throw InvalidModeStringException("Invalid permission '" +
						string(1, clause[i]) +
						"' in mode clause specification '" +
						clause + "'");
				}
			}
			break;
		case '+':
			for (string::size_type i = 1; i < clause.size(); i++) {
				switch (clause[i]) {
				case 't':
					modeBits |= S_ISVTX;
					break;
				default:
					throw InvalidModeStringException("Invalid permission '" +
						string(1, clause[i]) +
						"' in mode clause specification '" +
						clause + "'");
				}
			}
			break;
		default:
			throw InvalidModeStringException("Invalid owner '" + string(1, clause[0]) +
				"' in mode clause specification '" + clause + "'");
		}
	}
	
	return modeBits;
}

string
absolutizePath(const StaticString &path, const StaticString &workingDir) {
	vector<string> components;
	if (!startsWith(path, "/")) {
		if (workingDir.empty()) {
			char buffer[PATH_MAX];
			getcwd(buffer, sizeof(buffer));
			split(buffer + 1, '/', components);
		} else {
			string absoluteWorkingDir = absolutizePath(workingDir);
			split(StaticString(absoluteWorkingDir.data() + 1, absoluteWorkingDir.size() - 1),
				'/', components);
		}
	}

	const char *begin = path.data();
	const char *end = path.data() + path.size();

	// Skip leading slashes.
	while (begin < end && *begin == '/') {
		begin++;
	}

	while (begin < end) {
		const char *next = (const char *) memchr(begin, '/', end - begin);
		if (next == NULL) {
			next = end;
		}

		StaticString component(begin, next - begin);
		if (component == "..") {
			if (!components.empty()) {
				components.pop_back();
			}
		} else if (component != ".") {
			components.push_back(component);
		}

		// Skip slashes until beginning of next path component.
		begin = next + 1;
		while (begin < end && *begin == '/') {
			begin++;
		}
	}

	string result;
	vector<string>::const_iterator c_it, c_end = components.end();
	for (c_it = components.begin(); c_it != c_end; c_it++) {
		result.append("/");
		result.append(*c_it);
	}
	if (result.empty()) {
		result = "/";
	}
	return result;
}

const char *
getSystemTempDir() {
	const char *temp_dir = getenv("PASSENGER_TEMP_DIR");
	if (temp_dir == NULL || *temp_dir == '\0') {
		temp_dir = getenv("PASSENGER_TMPDIR");
		if (temp_dir == NULL || *temp_dir == '\0') {
			temp_dir = "/tmp";
		}
	}
	return temp_dir;
}

void
makeDirTree(const string &path, const StaticString &mode, uid_t owner, gid_t group) {
	struct stat buf;
	vector<string> paths;
	vector<string>::reverse_iterator rit;
	string current = path;
	mode_t modeBits;
	int ret;
	
	if (stat(path.c_str(), &buf) == 0) {
		return;
	}
	
	modeBits = parseModeString(mode);
	
	/* Create a list of parent paths that don't exist. For example, given
	 * path == "/a/b/c/d/e" and that only /a exists, the list will become
	 * as follows:
	 *
	 * /a/b/c/d
	 * /a/b/c
	 * /a/b
	 */
	while (current != "/" && current != "." && getFileType(current) == FT_NONEXISTANT) {
		paths.push_back(current);
		current = extractDirName(current);
	}
	
	/* Now traverse the list in reverse order and create directories that don't exist. */
	for (rit = paths.rbegin(); rit != paths.rend(); rit++) {
		current = *rit;
		
		do {
			ret = mkdir(current.c_str(), modeBits);
		} while (ret == -1 && errno == EINTR);
		if (ret == -1) {
			if (errno == EEXIST) {
				// Ignore error and don't chmod/chown.
				continue;
			} else {
				int e = errno;
				throw FileSystemException("Cannot create directory '" + current + "'",
					e, current);
			}
		}
		
		/* Chmod in order to override the umask. */
		do {
			ret = chmod(current.c_str(), modeBits);
		} while (ret == -1 && errno == EINTR);
		
		if (owner != USER_NOT_GIVEN && group != GROUP_NOT_GIVEN) {
			if (owner == USER_NOT_GIVEN) {
				owner = (uid_t) -1; // Don't let chown change file owner.
			}
			if (group == GROUP_NOT_GIVEN) {
				group = (gid_t) -1; // Don't let chown change file group.
			}
			do {
				ret = chown(current.c_str(), owner, group);
			} while (ret == -1 && errno == EINTR);
			if (ret == -1) {
				char message[1024];
				int e = errno;
				
				snprintf(message, sizeof(message) - 1,
					"Cannot change the directory '%s' its UID to %lld and GID to %lld",
					current.c_str(), (long long) owner, (long long) group);
				message[sizeof(message) - 1] = '\0';
				throw FileSystemException(message, e, path);
			}
		}
	}
}

void
removeDirTree(const string &path) {
	this_thread::disable_interruption di;
	this_thread::disable_syscall_interruption dsi;
	const char *c_path = path.c_str();
	pid_t pid;

	pid = syscalls::fork();
	if (pid == 0) {
		resetSignalHandlersAndMask();
		disableMallocDebugging();
		int devnull = open("/dev/null", O_RDONLY);
		if (devnull != -1) {
			dup2(devnull, 2);
		}
		closeAllFileDescriptors(2);
		execlp("chmod", "chmod", "-R", "u+rwx", c_path, (char * const) 0);
		perror("Cannot execute chmod");
		_exit(1);

	} else if (pid == -1) {
		int e = errno;
		throw SystemException("Cannot fork a new process", e);

	} else {
		this_thread::restore_interruption ri(di);
		this_thread::restore_syscall_interruption rsi(dsi);
		syscalls::waitpid(pid, NULL, 0);
	}

	pid = syscalls::fork();
	if (pid == 0) {
		resetSignalHandlersAndMask();
		disableMallocDebugging();
		closeAllFileDescriptors(2);
		execlp("rm", "rm", "-rf", c_path, (char * const) 0);
		perror("Cannot execute rm");
		_exit(1);

	} else if (pid == -1) {
		int e = errno;
		throw SystemException("Cannot fork a new process", e);

	} else {
		this_thread::restore_interruption ri(di);
		this_thread::restore_syscall_interruption rsi(dsi);
		int status;
		if (syscalls::waitpid(pid, &status, 0) == -1 || status != 0) {
			throw RuntimeException("Cannot remove directory '" + path + "'");
		}
	}
}

bool
verifyRailsDir(const string &dir, CachedFileStat *cstat, unsigned int throttleRate) {
	string temp(dir);
	temp.append("/config/environment.rb");
	return fileExists(temp, cstat, throttleRate);
}

bool
verifyRackDir(const string &dir, CachedFileStat *cstat, unsigned int throttleRate) {
	string temp(dir);
	temp.append("/config.ru");
	return fileExists(temp, cstat, throttleRate);
}

bool
verifyWSGIDir(const string &dir, CachedFileStat *cstat, unsigned int throttleRate) {
	string temp(dir);
	temp.append("/passenger_wsgi.py");
	return fileExists(temp, cstat, throttleRate);
}

void
prestartWebApps(const ResourceLocator &locator, const string &ruby,
	const vector<string> &prestartURLs)
{
	/* Apache calls the initialization routines twice during startup, and
	 * as a result it starts two helper servers, where the first one exits
	 * after a short idle period. We want any prespawning requests to reach
	 * the second helper server, so we sleep for a short period before
	 * executing the prespawning scripts.
	 */
	syscalls::sleep(2);
	
	this_thread::disable_interruption di;
	this_thread::disable_syscall_interruption dsi;
	vector<string>::const_iterator it;
	string prespawnScript = locator.getHelperScriptsDir() + "/prespawn";
	
	it = prestartURLs.begin();
	while (it != prestartURLs.end() && !this_thread::interruption_requested()) {
		if (it->empty()) {
			it++;
			continue;
		}
		
		pid_t pid;
		
		pid = fork();
		if (pid == 0) {
			long max_fds, i;
			int e;
			
			// Close all unnecessary file descriptors.
			max_fds = sysconf(_SC_OPEN_MAX);
			for (i = 3; i < max_fds; i++) {
				syscalls::close(i);
			}
			
			execlp(ruby.c_str(),
				ruby.c_str(),
				prespawnScript.c_str(),
				it->c_str(),
				(char *) 0);
			e = errno;
			fprintf(stderr, "Cannot execute '%s %s': %s (%d)\n",
				prespawnScript.c_str(), it->c_str(),
				strerror(e), e);
			fflush(stderr);
			_exit(1);
		} else if (pid == -1) {
			perror("fork()");
		} else {
			try {
				this_thread::restore_interruption si(di);
				this_thread::restore_syscall_interruption ssi(dsi);
				syscalls::waitpid(pid, NULL, 0);
			} catch (const thread_interrupted &) {
				syscalls::kill(SIGKILL, pid);
				syscalls::waitpid(pid, NULL, 0);
				throw;
			}
		}
		
		this_thread::restore_interruption si(di);
		this_thread::restore_syscall_interruption ssi(dsi);
		syscalls::sleep(1);
		it++;
	}
}

void
runAndPrintExceptions(const function<void ()> &func, bool toAbort) {
	try {
		func();
	} catch (const boost::thread_interrupted &) {
		throw;
	} catch (const tracable_exception &e) {
		P_ERROR("Exception: " << e.what() << "\n" << e.backtrace());
		if (toAbort) {
			abort();
		}
	}
}

void
runAndPrintExceptions(const function<void ()> &func) {
	runAndPrintExceptions(func, true);
}

string
getHostName() {
	long hostNameMax = HOST_NAME_MAX;
	if (hostNameMax < 255) {
		// https://bugzilla.redhat.com/show_bug.cgi?id=130733
		hostNameMax = 255;
	}
	char hostname[hostNameMax + 1];
	if (gethostname(hostname, hostNameMax) == 0) {
		hostname[hostNameMax] = '\0';
		return hostname;
	} else {
		int e = errno;
		throw SystemException("Unable to query the system's host name", e);
	}
}

string
getSignalName(int sig) {
	switch (sig) {
	case SIGHUP:
		return "SIGHUP";
	case SIGINT:
		return "SIGINT";
	case SIGQUIT:
		return "SIGQUIT";
	case SIGILL:
		return "SIGILL";
	case SIGTRAP:
		return "SIGTRAP";
	case SIGABRT:
		return "SIGABRT";
	case SIGFPE:
		return "SIGFPE";
	case SIGKILL:
		return "SIGKILL";
	case SIGBUS:
		return "SIGBUS";
	case SIGSEGV:
		return "SIGSEGV";
	case SIGPIPE:
		return "SIGPIPE";
	case SIGALRM:
		return "SIGARLM";
	case SIGTERM:
		return "SIGTERM";
	case SIGUSR1:
		return "SIGUSR1";
	case SIGUSR2:
		return "SIGUSR2";
	#ifdef SIGEMT
		case SIGEMT:
			return "SIGEMT";
	#endif
	#ifdef SIGINFO
		case SIGINFO:
			return "SIGINFO";
	#endif
	default:
		return toString(sig);
	}
}

void
resetSignalHandlersAndMask() {
	sigset_t signal_set;
	int ret;
	
	sigemptyset(&signal_set);
	do {
		ret = sigprocmask(SIG_SETMASK, &signal_set, NULL);
	} while (ret == -1 && errno == EINTR);
	
	struct sigaction action;
	action.sa_handler = SIG_DFL;
	action.sa_flags   = SA_RESTART;
	sigemptyset(&action.sa_mask);
	sigaction(SIGHUP,  &action, NULL);
	sigaction(SIGINT,  &action, NULL);
	sigaction(SIGQUIT, &action, NULL);
	sigaction(SIGILL,  &action, NULL);
	sigaction(SIGTRAP, &action, NULL);
	sigaction(SIGABRT, &action, NULL);
	#ifdef SIGEMT
		sigaction(SIGEMT,  &action, NULL);
	#endif
	sigaction(SIGFPE,  &action, NULL);
	sigaction(SIGBUS,  &action, NULL);
	sigaction(SIGSEGV, &action, NULL);
	sigaction(SIGSYS,  &action, NULL);
	sigaction(SIGPIPE, &action, NULL);
	sigaction(SIGALRM, &action, NULL);
	sigaction(SIGTERM, &action, NULL);
	sigaction(SIGURG,  &action, NULL);
	sigaction(SIGSTOP, &action, NULL);
	sigaction(SIGTSTP, &action, NULL);
	sigaction(SIGCONT, &action, NULL);
	sigaction(SIGCHLD, &action, NULL);
	#ifdef SIGINFO
		sigaction(SIGINFO, &action, NULL);
	#endif
	sigaction(SIGUSR1, &action, NULL);
	sigaction(SIGUSR2, &action, NULL);
}

void
disableMallocDebugging() {
	unsetenv("MALLOC_FILL_SPACE");
	unsetenv("MALLOC_PROTECT_BEFORE");
	unsetenv("MallocGuardEdges");
	unsetenv("MallocScribble");
	unsetenv("MallocPreScribble");
	unsetenv("MallocCheckHeapStart");
	unsetenv("MallocCheckHeapEach");
	unsetenv("MallocCheckHeapAbort");
	unsetenv("MallocBadFreeAbort");
	unsetenv("MALLOC_CHECK_");

	const char *libs = getenv("DYLD_INSERT_LIBRARIES");
	if (libs != NULL && strstr(libs, "/usr/lib/libgmalloc.dylib")) {
		string newLibs = libs;
		string::size_type pos = newLibs.find("/usr/lib/libgmalloc.dylib");
		size_t len = strlen("/usr/lib/libgmalloc.dylib");

		// Erase all leading ':' too.
		while (pos > 0 && newLibs[pos - 1] == ':') {
			pos--;
			len++;
		}
		// Erase all trailing ':' too.
		while (pos + len < newLibs.size() && newLibs[pos + len] == ':') {
			len++;
		}

		newLibs.erase(pos, len);
		if (newLibs.empty()) {
			unsetenv("DYLD_INSERT_LIBRARIES");
		} else {
			setenv("DYLD_INSERT_LIBRARIES", newLibs.c_str(), 1);
		}
	}
}

int
runShellCommand(const StaticString &command) {
	pid_t pid = fork();
	if (pid == 0) {
		resetSignalHandlersAndMask();
		disableMallocDebugging();
		closeAllFileDescriptors(2);
		execlp("/bin/sh", "/bin/sh", "-c", command.data(), (char * const) 0);
		_exit(1);
	} else if (pid == -1) {
		return -1;
	} else {
		int status;
		if (waitpid(pid, &status, 0) == -1) {
			return -1;
		} else {
			return status;
		}
	}
}

#ifdef __APPLE__
	// http://www.opensource.apple.com/source/Libc/Libc-825.26/sys/fork.c
	// This bypasses atfork handlers.
	extern "C" {
		extern pid_t __fork(void);
	}
#endif

pid_t
asyncFork() {
	#if defined(__linux__)
		#if defined(SYS_fork)
			return (pid_t) syscall(SYS_fork);
		#else
			return syscall(SYS_clone, SIGCHLD, 0, 0, 0, 0);
		#endif
	#elif defined(__APPLE__)
		return __fork();
	#else
		return fork();
	#endif
}

// Async-signal safe way to get the current process's hard file descriptor limit.
static int
getFileDescriptorLimit() {
	long long sysconfResult = sysconf(_SC_OPEN_MAX);
	
	struct rlimit rl;
	long long rlimitResult;
	if (getrlimit(RLIMIT_NOFILE, &rl) == -1) {
		rlimitResult = 0;
	} else {
		rlimitResult = (long long) rl.rlim_max;
	}
	
	long result;
	if (sysconfResult > rlimitResult) {
		result = sysconfResult;
	} else {
		result = rlimitResult;
	}
	if (result < 0) {
		// Both calls returned errors.
		result = 9999;
	} else if (result < 2) {
		// The calls reported broken values.
		result = 2;
	}
	return result;
}

// Async-signal safe function to get the highest file
// descriptor that the process is currently using.
// See also http://stackoverflow.com/questions/899038/getting-the-highest-allocated-file-descriptor
static int
getHighestFileDescriptor() {
#if defined(F_MAXFD)
	int ret;
	
	do {
		ret = fcntl(0, F_MAXFD);
	} while (ret == -1 && errno == EINTR);
	if (ret == -1) {
		ret = getFileDescriptorLimit();
	}
	return ret;
	
#else
	int p[2], ret, flags;
	pid_t pid = -1;
	int result = -1;
	
	/* Since opendir() may not be async signal safe and thus may lock up
	 * or crash, we use it in a child process which we kill if we notice
	 * that things are going wrong.
	 */
	
	// Make a pipe.
	p[0] = p[1] = -1;
	do {
		ret = pipe(p);
	} while (ret == -1 && errno == EINTR);
	if (ret == -1) {
		goto done;
	}
	
	// Make the read side non-blocking.
	do {
		flags = fcntl(p[0], F_GETFL);
	} while (flags == -1 && errno == EINTR);
	if (flags == -1) {
		goto done;
	}
	do {
		fcntl(p[0], F_SETFL, flags | O_NONBLOCK);
	} while (ret == -1 && errno == EINTR);
	if (ret == -1) {
		goto done;
	}
	
	do {
		pid = asyncFork();
	} while (pid == -1 && errno == EINTR);
	
	if (pid == 0) {
		// Don't close p[0] here or it might affect the result.
		
		resetSignalHandlersAndMask();
		
		struct sigaction action;
		action.sa_handler = _exit;
		action.sa_flags   = SA_RESTART;
		sigemptyset(&action.sa_mask);
		sigaction(SIGSEGV, &action, NULL);
		sigaction(SIGPIPE, &action, NULL);
		sigaction(SIGBUS, &action, NULL);
		sigaction(SIGILL, &action, NULL);
		sigaction(SIGFPE, &action, NULL);
		sigaction(SIGABRT, &action, NULL);
		
		DIR *dir = NULL;
		#ifdef __APPLE__
			/* /dev/fd can always be trusted on OS X. */
			dir = opendir("/dev/fd");
		#else
			/* On FreeBSD and possibly other operating systems, /dev/fd only
			 * works if fdescfs is mounted. If it isn't mounted then /dev/fd
			 * still exists but always returns [0, 1, 2] and thus can't be
			 * trusted. If /dev and /dev/fd are on different filesystems
			 * then that probably means fdescfs is mounted.
			 */
			struct stat dirbuf1, dirbuf2;
			if (stat("/dev", &dirbuf1) == -1
			 || stat("/dev/fd", &dirbuf2) == -1) {
				_exit(1);
			}
			if (dirbuf1.st_dev != dirbuf2.st_dev) {
				dir = opendir("/dev/fd");
			}
		#endif
		if (dir == NULL) {
			dir = opendir("/proc/self/fd");
			if (dir == NULL) {
				_exit(1);
			}
		}
		
		struct dirent *ent;
		union {
			int highest;
			char data[sizeof(int)];
		} u;
		u.highest = -1;
		
		while ((ent = readdir(dir)) != NULL) {
			if (ent->d_name[0] != '.') {
				int number = atoi(ent->d_name);
				if (number > u.highest) {
					u.highest = number;
				}
			}
		}
		if (u.highest != -1) {
			ssize_t ret, written = 0;
			do {
				ret = write(p[1], u.data + written, sizeof(int) - written);
				if (ret == -1) {
					_exit(1);
				}
				written += ret;
			} while (written < (ssize_t) sizeof(int));
		}
		closedir(dir);
		_exit(0);
		
	} else if (pid == -1) {
		goto done;
		
	} else {
		close(p[1]); // Do not retry on EINTR: http://news.ycombinator.com/item?id=3363819
		p[1] = -1;
		
		union {
			int highest;
			char data[sizeof(int)];
		} u;
		ssize_t ret, bytesRead = 0;
		struct pollfd pfd;
		pfd.fd = p[0];
		pfd.events = POLLIN;
		
		do {
			do {
				// The child process must finish within 30 ms, otherwise
				// we might as well query sysconf.
				ret = poll(&pfd, 1, 30);
			} while (ret == -1 && errno == EINTR);
			if (ret <= 0) {
				goto done;
			}
			
			do {
				ret = read(p[0], u.data + bytesRead, sizeof(int) - bytesRead);
			} while (ret == -1 && ret == EINTR);
			if (ret == -1) {
				if (errno != EAGAIN) {
					goto done;
				}
			} else if (ret == 0) {
				goto done;
			} else {
				bytesRead += ret;
			}
		} while (bytesRead < (ssize_t) sizeof(int));
		
		result = u.highest;
		goto done;
	}

done:
	// Do not retry on EINTR: http://news.ycombinator.com/item?id=3363819
	if (p[0] != -1) {
		close(p[0]);
	}
	if (p[1] != -1) {
		close(p[1]);
	}
	if (pid != -1) {
		do {
			ret = kill(pid, SIGKILL);
		} while (ret == -1 && errno == EINTR);
		do {
			ret = waitpid(pid, NULL, 0);
		} while (ret == -1 && errno == EINTR);
	}
	
	if (result == -1) {
		result = getFileDescriptorLimit();
	}
	return result;
#endif
}

void
closeAllFileDescriptors(int lastToKeepOpen) {
	#if defined(F_CLOSEM)
		int ret;
		do {
			ret = fcntl(lastToKeepOpen + 1, F_CLOSEM);
		} while (ret == -1 && errno == EINTR);
		if (ret != -1) {
			return;
		}
	#elif defined(HAS_CLOSEFROM)
		closefrom(lastToKeepOpen + 1);
		return;
	#endif
	
	for (int i = getHighestFileDescriptor(); i > lastToKeepOpen; i--) {
		/* Even though we normally shouldn't retry on EINTR
		 * (http://news.ycombinator.com/item?id=3363819)
		 * it's okay to do that here because because this function
		 * may only be called in a single-threaded environment.
		 */
		int ret;
		do {
			ret = close(i);
		} while (ret == -1 && errno == EINTR);
	}
}

void
breakpoint() {
	// No-op.
}

} // namespace Passenger<|MERGE_RESOLUTION|>--- conflicted
+++ resolved
@@ -390,7 +390,6 @@
 }
 
 string
-<<<<<<< HEAD
 getHomeDir() {
 	const char *result = getenv("HOME");
 	if (result == NULL || *result == '\0') {
@@ -413,7 +412,10 @@
 		}
 	} else {
 		return result;
-=======
+	}
+}
+
+string
 getGroupName(gid_t gid) {
 	struct group *groupEntry;
 
@@ -442,7 +444,6 @@
 		}
 	} else {
 		return groupEntry->gr_gid;
->>>>>>> 15c67acb
 	}
 }
 
