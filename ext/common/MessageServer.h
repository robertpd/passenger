/*
 *  Phusion Passenger - https://www.phusionpassenger.com/
 *  Copyright (c) 2010, 2011, 2012 Phusion
 *
 *  "Phusion Passenger" is a trademark of Hongli Lai & Ninh Bui.
 *
 *  See LICENSE file for license information.
 */
#ifndef _PASSENGER_MESSAGE_SERVER_H_
#define _PASSENGER_MESSAGE_SERVER_H_

#include <string>
#include <vector>

#include <boost/shared_ptr.hpp>
#include <boost/thread.hpp>
#include <oxt/system_calls.hpp>
#include <oxt/dynamic_thread_group.hpp>

#include <sys/types.h>
#include <sys/stat.h>
#include <sys/un.h>
#include <unistd.h>
#include <cerrno>
#include <cassert>

#include <Account.h>
#include <AccountsDatabase.h>
#include <Constants.h>
#include <FileDescriptor.h>
#include <Logging.h>
#include <Exceptions.h>
#include <Utils/StrIntUtils.h>
#include <Utils/IOUtils.h>
#include <Utils/MessageIO.h>
#include <Utils/VariantMap.h>

namespace Passenger {

using namespace std;
using namespace boost;
using namespace oxt;


/* This source file follows the security guidelines written in Account.h. */

/**
 * Simple pluggable request/response messaging server framework.
 *
 * MessageServer implements a server with the following properties:
 * - It listens on a Unix socket. Socket creation and destruction is automatically handled.
 *   The socket is world-writable because a username/password authentication scheme is
 *   used to enforce security.
 * - Multithreaded: 1 thread per client.
 * - Designed for simple request/response cycles. That is, a client sends a request, and
 *   the server may respond with arbitrary data. The server does not respond sporadically,
 *   i.e. it only responds after a request.
 * - Requests are MessageIO array messages.
 * - Connections are authenticated. Connecting clients must send a username and password,
 *   which are then checked against an accounts database. The associated account is known
 *   throughout the entire connection life time so that it's possible to implement
 *   authorization features.
 *
 * MessageServer does not process messages by itself. Instead, one registers handlers
 * which handle message processing. This framework allows one to seperate message
 * handling code by function, while allowing everything to listen on the same socket and
 * to use a common request parsing and dispatching codebase.
 *
 * A username/password authentication scheme was chosen over a file permission scheme because
 * experience has shown that the latter is inadequate. For example, the web server may
 * consist of multiple worker processes, each running as a different user. Although ACLs
 * can solve this problem as well, not every platform supports ACLs by default.
 *
 * <h2>Writing handlers</h2>
 * Handlers must inherit from MessageServer::Handler. They may implement newClient()
 * and must implement processMessage().
 *
 * When a new client is accepted, MessageServer will call newClient() on all handlers.
 * This method accepts one argument: a common client context object. This context object
 * contains client-specific information, such as its file descriptor. It cannot be
 * extended to store more information, but it is passed to every handler anyway,
 * hence the word "common" in its name.
 * newClient() is supposed to return a handler-specific client context object for storing
 * its own information, or a null pointer if it doesn't need to store anything.
 *
 * When a client sends a request, MessageServer iterates through all handlers and calls
 * processMessage() on each one, passing it the common client context and the
 * handler-specific client context. processMessage() may return either true or false;
 * true indicates that the handler processed the message, false indicates that
 * it did not. Iteration stops at the first handler that returns true.
 * If all handlers return false, i.e. the client sent a message that no handler recognizes,
 * then MessageServer will close the connection with the client.
 *
 * Handlers do not need to be thread-safe as long as they only operate on data in the
 * context objects. MessageServer ensures that context objects are not shared with other
 * threads.
 *
 * <h2>Usage example</h2>
 * This implements a simple ping server. Every time a "ping" request is sent, the
 * server responds with "pong" along with the number of times it had already sent
 * pong to the same client in the past.
 *
 * @code
 *   class PingHandler: public MessageServer::Handler {
 *   public:
 *       struct MyContext: public MessageServer::ClientContext {
 *           int count;
 *
 *           MyContext() {
 *               count = 0;
 *           }
 *       };
 *
 *       MessageServer::ClientContextPtr newClient(MessageServer::CommonClientContext &commonContext) {
 *           return boost::make_shared<MyContext>();
 *       }
 *
 *       bool processMessage(MessageServer::CommonClientContext &commonContext,
 *                           MessageServer::ClientContextPtr &specificContext,
 *                           const vector<string> &args)
 *       {
 *           if (args[0] == "ping") {
 *               MyContext *myContext = (MyContext *) specificContext.get();
 *               writeArrayMessage(commonContext.fd, "pong", toString(specificContext->count).c_str(), NULL);
 *               specificContext->count++;
 *               return true;
 *           } else {
 *               return false;
 *           }
 *       }
 *   };
 *
 *   ...
 *
 *   MessageServer server("server.sock");
 *   server.addHandler(MessageServer::HandlerPtr(new PingHandler()));
 *   server.addHandler(MessageServer::HandlerPtr(new PingHandler()));
 *   server.mainLoop();
 * @endcode
 *
 * @ingroup Support
 */
class MessageServer {
public:
	static const unsigned int CLIENT_THREAD_STACK_SIZE = 1024 * 128;

	/** Interface for client context objects. */
	class ClientContext {
	public:
		virtual ~ClientContext() { }
	};

	typedef boost::shared_ptr<ClientContext> ClientContextPtr;

	/**
	 * A common client context, containing client-specific information
	 * used by MessageServer itself.
	 */
	class CommonClientContext: public ClientContext {
	public:
		/** The client's socket file descriptor. */
		FileDescriptor fd;

		/** The account with which the client authenticated. */
		AccountPtr account;


		CommonClientContext(FileDescriptor &_fd, AccountPtr &_account)
			: fd(_fd),
			  account(_account)
			{ }

		/** Returns a string representation for this client context. */
		string name() {
			return toString(fd);
		}

		/**
		 * Checks whether this client has all of the rights in `rights`. The
		 * client will be notified about the result of this check, by sending it a
		 * message.
		 *
		 * @throws SecurityException The client doesn't have one of the required rights.
		 * @throws SystemException Something went wrong while communicating with the client.
		 * @throws boost::thread_interrupted
		 */
		void requireRights(Account::Rights rights) {
			if (!account->hasRights(rights)) {
				P_TRACE(2, "Security error: insufficient rights to execute this command.");
				writeArrayMessage(fd, "SecurityException", "Insufficient rights to execute this command.", NULL);
				throw SecurityException("Insufficient rights to execute this command.");
			} else {
				passSecurity();
			}
		}

		/** Announce to the client that it has passed the security checks.
		 *
		 * @throws SystemException Something went wrong while communicating with the client.
		 * @throws boost::thread_interrupted
		 */
		void passSecurity() {
			writeArrayMessage(fd, "Passed security", NULL);
		}
	};

	/**
	 * An abstract message handler class.
	 *
	 * The methods defined in this class are allowed to throw arbitrary exceptions.
	 * Such exceptions are caught and logged, after which the connection to the
	 * client is closed.
	 */
	class Handler {
	protected:
		/** Utility function for checking whether the command name equals `command`,
		 * and whether it has exactly `nargs` arguments (excluding command name).
		 */
		bool isCommand(const vector<string> &args, const string &command,
			unsigned int nargs = 0) const
		{
			return args.size() == nargs + 1 && args[0] == command;
		}

		/** Utility function for checking whether the command name equals `command`,
		 * and whether it has at least `minargs` and at most `maxargs` arguments
		 * (excluding command name), inclusive.
		 */
		bool isCommand(const vector<string> &args, const string &command,
			unsigned int minargs, unsigned int maxargs) const
		{
			return args.size() >= minargs + 1 && args.size() <= maxargs + 1 && args[0] == command;
		}

		/** Utility function for converting arguments (starting from the given index)
		 * into a VariantMap.
		 *
		 * @throws ArgumentException The number of arguments isn't an even number.
		 */
		VariantMap argsToOptions(const vector<string> &args, unsigned int startIndex = 1) const {
			VariantMap map;
			vector<string>::const_iterator it = args.begin() + startIndex, end = args.end();
			while (it != end) {
				const string &key = *it;
				it++;
				if (it == end) {
					throw ArgumentException("Invalid options");
				}
				const string &value = *it;
				map.set(key, value);
				it++;
			}
			return map;
		}

	public:
		virtual ~Handler() { }

		/**
		 * Called when a new client has connected to the MessageServer.
		 *
		 * This method is called after the client has authenticated itself.
		 *
		 * @param context Contains common client-specific information.
		 * @return A client context object for storing handler-specific client
		 *         information, or null. The default implementation returns null.
		 */
		virtual ClientContextPtr newClient(CommonClientContext &context) {
			return ClientContextPtr();
		}

		/**
		 * Called when a client has disconnected from the MessageServer. The
		 * default implementation does nothing.
		 *
		 * This method is called even if processMessage() throws an exception.
		 * It is however not called if newClient() throws an exception.
		 *
		 * @param commonContext Contains common client-specific information.
		 * @param handlerSpecificContext The client context object as was returned
		 *     earlier by newClient().
		 */
		virtual void clientDisconnected(MessageServer::CommonClientContext &context,
		                                MessageServer::ClientContextPtr &handlerSpecificContext)
		{ }

		/**
		 * Called then a client has sent a request message.
		 *
		 * This method is called after newClient() is called.
		 *
		 * @param commonContext Contains common client-specific information.
		 * @param handlerSpecificContext The client context object as was returned
		 *     earlier by newClient().
		 * @param args The request message's contents.
		 * @return Whether this handler has processed the message. Return false
		 *         if the message is unrecognized.
		 */
		virtual bool processMessage(CommonClientContext &commonContext,
		                            ClientContextPtr &handlerSpecificContext,
		                            const vector<string> &args) = 0;
	};

	typedef boost::shared_ptr<Handler> HandlerPtr;

protected:
	/** The filename of the server socket on which this MessageServer is listening. */
	string socketFilename;

	/** An accounts database, used for authenticating clients. */
	AccountsDatabasePtr accountsDatabase;

	/** The registered message handlers. */
	vector<HandlerPtr> handlers;

	/** The maximum number of milliseconds that client may spend on logging in.
	 * Clients that take longer are disconnected.
	 *
	 * @invariant loginTimeout != 0
	 */
	unsigned long long loginTimeout;

	/** The client threads. */
	dynamic_thread_group threadGroup;

	/** The server socket's file descriptor.
	 * @invariant serverFd >= 0
	 */
	int serverFd;


	/** Calls clientDisconnected() on all handlers when destroyed. */
	struct DisconnectEventBroadcastGuard {
		vector<HandlerPtr> &handlers;
		CommonClientContext &commonContext;
		vector<ClientContextPtr> &handlerSpecificContexts;

		DisconnectEventBroadcastGuard(vector<HandlerPtr> &_handlers,
		                              CommonClientContext &_commonContext,
		                              vector<ClientContextPtr> &_handlerSpecificContexts)
		: handlers(_handlers),
		  commonContext(_commonContext),
		  handlerSpecificContexts(_handlerSpecificContexts)
		{ }

		~DisconnectEventBroadcastGuard() {
			vector<HandlerPtr>::iterator handler_iter;
			vector<ClientContextPtr>::iterator context_iter;

			for (handler_iter = handlers.begin(), context_iter = handlerSpecificContexts.begin();
			     handler_iter != handlers.end();
			     handler_iter++, context_iter++) {
				(*handler_iter)->clientDisconnected(commonContext, *context_iter);
			}
		}
	};


	/**
	 * Create a server socket and set it up for listening. This socket will
	 * be world-writable.
	 *
	 * @throws RuntimeException
	 * @throws SystemException
	 * @throws boost::thread_interrupted
	 */
	void startListening() {
		TRACE_POINT();
		int ret;

		serverFd = createUnixServer(socketFilename.c_str());
		do {
			ret = chmod(socketFilename.c_str(),
				S_ISVTX |
				S_IRUSR | S_IWUSR | S_IXUSR |
				S_IRGRP | S_IWGRP | S_IXGRP |
				S_IROTH | S_IWOTH | S_IXOTH);
		} while (ret == -1 && errno == EINTR);
	}

	/**
	 * Authenticate the given client and returns its account information.
	 *
	 * @return A smart pointer to an Account object, or NULL if authentication failed.
	 */
	AccountPtr authenticate(const FileDescriptor &client) {
		string username, password;
		MemZeroGuard passwordGuard(password);
		unsigned long long timeout = loginTimeout;

		try {
			writeArrayMessage(client, &timeout, "version", "1", NULL);

			try {
				if (!readScalarMessage(client, username, MESSAGE_SERVER_MAX_USERNAME_SIZE, &timeout)) {
					return AccountPtr();
				}
			} catch (const SecurityException &) {
				writeArrayMessage(client, &timeout, "The supplied username is too long.", NULL);
				return AccountPtr();
			}

			try {
				if (!readScalarMessage(client, password, MESSAGE_SERVER_MAX_PASSWORD_SIZE, &timeout)) {
					return AccountPtr();
				}
			} catch (const SecurityException &) {
				writeArrayMessage(client, &timeout, "The supplied password is too long.", NULL);
				return AccountPtr();
			}

			AccountPtr account = accountsDatabase->authenticate(username, password);
			passwordGuard.zeroNow();
			if (account == NULL) {
				writeArrayMessage(client, &timeout, "Invalid username or password.", NULL);
				return AccountPtr();
			} else {
				writeArrayMessage(client, &timeout, "ok", NULL);
				return account;
			}
		} catch (const SystemException &) {
			return AccountPtr();
		} catch (const TimeoutException &) {
			P_WARN("Login timeout");
			return AccountPtr();
		}
	}

	void broadcastNewClientEvent(CommonClientContext &context,
	                             vector<ClientContextPtr> &handlerSpecificContexts) {
		vector<HandlerPtr>::iterator it;

		for (it = handlers.begin(); it != handlers.end(); it++) {
			handlerSpecificContexts.push_back((*it)->newClient(context));
		}
	}

	bool processMessage(CommonClientContext &commonContext,
	                    vector<ClientContextPtr> &handlerSpecificContexts,
	                    const vector<string> &args) {
		vector<HandlerPtr>::iterator handler_iter;
		vector<ClientContextPtr>::iterator context_iter;

		for (handler_iter = handlers.begin(), context_iter = handlerSpecificContexts.begin();
		     handler_iter != handlers.end();
		     handler_iter++, context_iter++) {
			if ((*handler_iter)->processMessage(commonContext, *context_iter, args)) {
				return true;
			}
		}
		return false;
	}

	void processUnknownMessage(CommonClientContext &commonContext, const vector<string> &args) {
		TRACE_POINT();
		string name;
		if (args.empty()) {
			name = "(null)";
		} else {
			name = args[0];
		}
		P_TRACE(2, "A MessageServer client sent an invalid command: "
			<< name << " (" << args.size() << " elements)");
	}

	/**
	 * The main function for a thread which handles a client.
	 */
	void clientHandlingMainLoop(FileDescriptor client) {
		TRACE_POINT();
		vector<string> args;

		P_TRACE(4, "MessageServer client thread " << (int) client << " started.");

		try {
			AccountPtr account(authenticate(client));
			if (account == NULL) {
				P_TRACE(4, "MessageServer client thread " << (int) client << " exited.");
				return;
			}

			CommonClientContext commonContext(client, account);
			vector<ClientContextPtr> handlerSpecificContexts;
			broadcastNewClientEvent(commonContext, handlerSpecificContexts);
			DisconnectEventBroadcastGuard dguard(handlers, commonContext, handlerSpecificContexts);

			while (!this_thread::interruption_requested()) {
				UPDATE_TRACE_POINT();
				if (!readArrayMessage(commonContext.fd, args)) {
					// Client closed connection.
					break;
				}

				P_TRACE(4, "MessageServer client " << commonContext.name() <<
					": received message: " << toString(args));

				UPDATE_TRACE_POINT();
				if (!processMessage(commonContext, handlerSpecificContexts, args)) {
					processUnknownMessage(commonContext, args);
					break;
				}
				args.clear();
			}

			P_TRACE(4, "MessageServer client thread " << (int) client << " exited.");
			client.close();
		} catch (const boost::thread_interrupted &) {
			P_TRACE(2, "MessageServer client thread " << (int) client << " interrupted.");
		} catch (const tracable_exception &e) {
			P_TRACE(2, "An error occurred in a MessageServer client thread " << (int) client << ":\n"
				<< "   message: " << toString(args) << "\n"
				<< "   exception: " << e.what() << "\n"
				<< "   backtrace:\n" << e.backtrace());
		}
	}

public:
	/**
	 * Creates a new MessageServer object.
	 * The actual server main loop is not started until you call mainLoop().
	 *
	 * @param socketFilename The socket filename on which this MessageServer
	 *                       should be listening.
	 * @param accountsDatabase An accounts database for this server, used for
	 *                         authenticating clients.
	 * @throws RuntimeException Something went wrong while setting up the server socket.
	 * @throws SystemException Something went wrong while setting up the server socket.
	 * @throws boost::thread_interrupted
	 */
	MessageServer(const string &socketFilename, AccountsDatabasePtr accountsDatabase) {
		this->socketFilename   = socketFilename;
		this->accountsDatabase = accountsDatabase;
		loginTimeout = 2000000;
		startListening();
	}

	~MessageServer() {
		this_thread::disable_syscall_interruption dsi;
		syscalls::close(serverFd);
		syscalls::unlink(socketFilename.c_str());
	}

<<<<<<< HEAD
	void forceClose() {
		syscalls::close(serverFd);
	}
	
=======
>>>>>>> 36c86c6a
	string getSocketFilename() const {
		return socketFilename;
	}

	/**
	 * Starts the server main loop. This method will loop forever until some
	 * other thread interrupts the calling thread, or until an exception is raised.
	 *
	 * @throws SystemException Unable to accept a new connection. If this is a
	 *                         non-fatal error then you may call mainLoop() again
	 *                         to restart the server main loop.
	 * @throws boost::thread_interrupted The calling thread has been interrupted.
	 */
	void mainLoop() {
		TRACE_POINT();
		while (true) {
			this_thread::interruption_point();
			sockaddr_un addr;
			socklen_t len = sizeof(addr);
			FileDescriptor fd;

			UPDATE_TRACE_POINT();
			fd = syscalls::accept(serverFd, (struct sockaddr *) &addr, &len);
			if (fd == -1) {
				throw SystemException("Unable to accept a new client", errno);
			}

			UPDATE_TRACE_POINT();
			this_thread::disable_interruption di;
			this_thread::disable_syscall_interruption dsi;

			boost::function<void ()> func(boost::bind(&MessageServer::clientHandlingMainLoop,
				this, fd));
			string name = "MessageServer client thread ";
			name.append(toString(fd));
			threadGroup.create_thread(func, name, CLIENT_THREAD_STACK_SIZE);
		}
	}

	/**
	 * Registers a new handler.
	 *
	 * @pre The main loop isn't running.
	 */
	void addHandler(HandlerPtr handler) {
		handlers.push_back(handler);
	}

	/**
	 * Sets the maximum number of microseconds that clients may spend on logging in.
	 * Clients that take longer are disconnected.
	 *
	 * @pre timeout != 0
	 * @pre The main loop isn't running.
	 */
	void setLoginTimeout(unsigned long long timeout) {
		assert(timeout != 0);
		loginTimeout = timeout;
	}
};

typedef boost::shared_ptr<MessageServer> MessageServerPtr;

} // namespace Passenger

#endif /* _PASSENGER_MESSAGE_SERVER_H_ */<|MERGE_RESOLUTION|>--- conflicted
+++ resolved
@@ -540,13 +540,10 @@
 		syscalls::unlink(socketFilename.c_str());
 	}
 
-<<<<<<< HEAD
 	void forceClose() {
 		syscalls::close(serverFd);
 	}
-	
-=======
->>>>>>> 36c86c6a
+
 	string getSocketFilename() const {
 		return socketFilename;
 	}
