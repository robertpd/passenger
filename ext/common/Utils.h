/*
 *  Phusion Passenger - https://www.phusionpassenger.com/
 *  Copyright (c) 2010-2013 Phusion
 *
 *  "Phusion Passenger" is a trademark of Hongli Lai & Ninh Bui.
 *
 *  See LICENSE file for license information.
 */
#ifndef _PASSENGER_UTILS_H_
#define _PASSENGER_UTILS_H_

#include <boost/shared_ptr.hpp>
#include <boost/function.hpp>
#include <sys/types.h>
#include <sys/stat.h>
#include <string>
#include <vector>
#include <utility>
#include <sstream>
#include <cstdio>
#include <climits>
#include <cstdlib>
#include <cstring>
#include <errno.h>
#include <unistd.h>
#include <StaticString.h>
#include <Exceptions.h>
#include <Utils/LargeFiles.h>

namespace Passenger {

using namespace std;
using namespace boost;

#define foreach         BOOST_FOREACH
#define reverse_foreach BOOST_REVERSE_FOREACH

static const uid_t USER_NOT_GIVEN = (uid_t) -1;
static const gid_t GROUP_NOT_GIVEN = (gid_t) -1;

class CachedFileStat;
class ResourceLocator;

/** Enumeration which indicates what kind of file a file is. */
typedef enum {
	/** The file doesn't exist. */
	FT_NONEXISTANT,
	/** A regular file or a symlink to a regular file. */
	FT_REGULAR,
	/** A directory. */
	FT_DIRECTORY,
	/** Something else, e.g. a pipe or a socket. */
	FT_OTHER
} FileType;

/**
 * Convenience shortcut for creating a <tt>shared_ptr</tt>.
 * Instead of:
 * @code
 *    shared_ptr<Foo> foo;
 *    ...
 *    foo = shared_ptr<Foo>(new Foo());
 * @endcode
 * one can write:
 * @code
 *    shared_ptr<Foo> foo;
 *    ...
 *    foo = ptr(new Foo());
 * @endcode
 *
 * @param pointer The item to put in the shared_ptr object.
 * @ingroup Support
 */
template<typename T> shared_ptr<T>
ptr(T *pointer) {
	return shared_ptr<T>(pointer);
}

/**
 * Check whether the specified file exists.
 *
 * @param filename The filename to check.
 * @param cstat A CachedFileStat object, if you want to use cached statting.
 * @param throttleRate A throttle rate for cstat. Only applicable if cstat is not NULL.
 * @return Whether the file exists.
 * @throws FileSystemException Unable to check because of a filesystem error.
 * @throws TimeRetrievalException
 * @throws boost::thread_interrupted
 * @ingroup Support
 */
bool fileExists(const StaticString &filename, CachedFileStat *cstat = 0,
                unsigned int throttleRate = 0);

/**
 * Check whether 'filename' exists and what kind of file it is.
 *
 * @param filename The filename to check.
 * @param mstat A CachedFileStat object, if you want to use cached statting.
 * @param throttleRate A throttle rate for cstat. Only applicable if cstat is not NULL.
 * @return The file type.
 * @throws FileSystemException Unable to check because of a filesystem error.
 * @throws TimeRetrievalException
 * @throws boost::thread_interrupted
 * @ingroup Support
 */
FileType getFileType(const StaticString &filename, CachedFileStat *cstat = 0,
                     unsigned int throttleRate = 0);

/**
 * Create the given file with the given contents, permissions and ownership.
 * This function does not leave behind junk files: if the ownership cannot be set
 * or if not all data can be written then then the file will be deleted.
 *
 * @param filename The file to create.
 * @param contents The contents to write to the file.
 * @param permissions The desired file permissions.
 * @param owner The desired file owner. Specify USER_NOT_GIVEN if you want to use the current
 *              process's owner as the file owner.
 * @param group The desired file group. Specify GROUP_NOT_GIVEN if you want to use the current
 *              process's group as the file group.
 * @param overwrite Whether to overwrite the file if it exists. If set to false
 *                  and the file exists then nothing will happen.
 * @throws FileSystemException Something went wrong.
 * @ingroup Support
 */
void createFile(const string &filename, const StaticString &contents,
                mode_t permissions = S_IRUSR | S_IWUSR | S_IRGRP | S_IROTH,
                uid_t owner = USER_NOT_GIVEN, gid_t group = GROUP_NOT_GIVEN,
                bool overwrite = true);

/**
 * Returns a canonical version of the specified path. All symbolic links
 * and relative path elements are resolved.
 *
 * @throws FileSystemException Something went wrong.
 * @ingroup Support
 */
string canonicalizePath(const string &path);

/**
 * If <em>path</em> refers to a symlink, then this function resolves the
 * symlink for 1 level. That is, if the symlink points to another symlink,
 * then the other symlink will not be resolved. The resolved path is returned.
 *
 * If the symlink doesn't point to an absolute path, then this function will
 * prepend <em>path</em>'s directory to the result.
 *
 * If <em>path</em> doesn't refer to a symlink then this method will return
 * <em>path</em>.
 *
 * <em>path</em> MUST be null-terminated!
 *
 * @throws FileSystemException Something went wrong.
 * @ingroup Support
 */
string resolveSymlink(const StaticString &path);

/**
 * Given a path, extracts its directory name.
 * <em>path</em> MUST be null-terminated!
 *
 * @ingroup Support
 */
string extractDirName(const StaticString &path);

/**
 * Given a path, extracts its directory name. This version does not use
 * any dynamically allocated storage and does not require `path` to be
 * NULL-terminated. It returns a StaticString that points either to static
 * storage, or to a substring of `path`.
 */
StaticString extractDirNameStatic(const StaticString &path);

/**
 * Given a path, extracts its base name.
 * <em>path</em> MUST be null-terminated!
 *
 * @ingroup Support
 */
string extractBaseName(const StaticString &path);

/**
 * Escape the given raw string into an XML value.
 *
 * @throws std::bad_alloc Something went wrong.
 * @ingroup Support
 */
string escapeForXml(const string &input);

/**
 * Returns the username of the user that the current process is running as.
 * If the user has no associated username, then "UID xxxx" is returned,
 * where xxxx is the current UID.
 */
string getProcessUsername();

/**
<<<<<<< HEAD
 * Returns the home directory of the current user. This queries $HOME,
 * or if that's not available, the user database.
 *
 * @throws RuntimeException The home directory cannot be determined.
 */
string getHomeDir();
=======
 * Returns either the group name for the given GID, or (if the group name
 * couldn't be looked up) a string representation of the given GID.
 */
string getGroupName(gid_t gid);

/**
 * Given a `groupName` which is either the name of a group, or a string
 * containing the GID of a group, looks up the GID as a gid_t.
 *
 * Returns `(gid_t) -1` if the lookup fails.
 */
gid_t lookupGid(const StaticString &groupName);
>>>>>>> 15c67acb

/**
 * Converts a mode string into a mode_t value.
 *
 * At this time only the symbolic mode strings are supported, e.g. something like looks
 * this: "u=rwx,g=w,o=rx". The grammar is as follows:
 * @code
 *   mode   ::= (clause ("," clause)*)?
 *   clause ::= who "=" permission*
 *   who    ::= "u" | "g" | "o"
 *   permission ::= "r" | "w" | "x" | "s"
 * @endcode
 *
 * Notes:
 * - The mode value starts with 0. So if you specify "u=rwx", then the group and world
 *   permissions will be empty (set to 0).
 * - The "s" permission is only allowed for who == "u" or who == "g".
 * - The return value does not depend on the umask.
 *
 * @throws InvalidModeStringException The mode string cannot be parsed.
 */
mode_t parseModeString(const StaticString &mode);

/**
 * Turns the given path into an absolute path. Unlike realpath(), this function does
 * not resolve symlinks.
 */
string absolutizePath(const StaticString &path, const StaticString &workingDir = "");

/**
 * Return the path name for the directory in which the system stores general
 * temporary files. This is usually "/tmp", but might be something else depending
 * on some environment variables.
 *
 * @ensure result != NULL
 * @ingroup Support
 */
const char *getSystemTempDir();

/* Create a temporary directory for storing Phusion Passenger instance-specific
 * temp files, such as temporarily buffered uploads, sockets for backend
 * processes, etc.
 * The directory that will be created is the one returned by
 * <tt>getPassengerTempDir(false, parentDir)</tt>. This call stores the path to
 * this temp directory in an internal variable, so that subsequent calls to
 * getPassengerTempDir() will return the same path.
 *
 * The created temp directory will have several subdirectories:
 * - webserver_private - for storing the web server's buffered uploads.
 * - info - for storing files that allow external tools to query information
 *          about a running Phusion Passenger instance.
 * - backends - for storing Unix sockets created by backend processes.
 * - master - for storing files such as the Passenger HelperServer socket.
 *
 * If a (sub)directory already exists, then it will not result in an error.
 *
 * The <em>userSwitching</em> and <em>lowestUser</em> arguments passed to
 * this method are used for determining the optimal permissions for the
 * (sub)directories. The permissions will be set as tightly as possible based
 * on the values. The <em>workerUid</em> and <em>workerGid</em> arguments
 * will be used for determining the owner of certain subdirectories.
 *
 * @note You should only call this method inside the web server's master
 *       process. In case of Apache, this is the Apache control process,
 *       the one that tends to run as root. This is because this function
 *       will set directory permissions and owners/groups, which may require
 *       root privileges.
 *
 * @param parentDir The directory under which the Phusion Passenger-specific
 *                  temp directory should be created. This argument may be the
 *                  empty string, in which case getSystemTempDir() will be used
 *                  as the parent directory.
 * @param userSwitching Whether user switching is turned on.
 * @param lowestUser The user that the spawn manager and the pool server will
 *                   run as, if user switching is turned off.
 * @param workerUid The UID that the web server's worker processes are running
 *                  as. On Apache, this is the UID that's associated with the
 *                  'User' directive.
 * @param workerGid The GID that the web server's worker processes are running
 *                  as. On Apache, this is the GID that's associated with the
 *                  'Group' directive.
 * @throws IOException Something went wrong.
 * @throws SystemException Something went wrong.
 * @throws FileSystemException Something went wrong.
 */
/* void createPassengerTempDir(const string &parentDir, bool userSwitching,
                            const string &lowestUser,
                            uid_t workerUid, gid_t workerGid); */

/**
 * Create the directory at the given path, creating intermediate directories
 * if necessary. The created directories' permissions are exactly as specified
 * by the 'mode' parameter (i.e. the umask will be ignored). You can specify
 * this directory's owner and group through the 'owner' and 'group' parameters.
 * A value of USER_NOT_GIVEN for 'owner' and/or GROUP_NOT_GIVEN 'group' means
 * that the owner/group should not be changed.
 *
 * If 'path' already exists, then nothing will happen.
 *
 * @param mode A mode string, as supported by parseModeString().
 * @throws FileSystemException Something went wrong.
 * @throws InvalidModeStringException The mode string cannot be parsed.
 */
void makeDirTree(const string &path, const StaticString &mode = "u=rwx,g=,o=",
	uid_t owner = USER_NOT_GIVEN, gid_t group = GROUP_NOT_GIVEN);

/**
 * Remove an entire directory tree recursively. If the directory doesn't exist then this
 * function does nothing.
 *
 * @throws RuntimeException Something went wrong.
 */
void removeDirTree(const string &path);

/**
 * Check whether the specified directory is a valid Ruby on Rails
 * application root directory.
 *
 * @param cstat A CachedFileStat object, if you want to use cached statting.
 * @param throttleRate A throttle rate for cstat. Only applicable if cstat is not NULL.
 * @throws FileSystemException Unable to check because of a system error.
 * @throws TimeRetrievalException
 * @throws boost::thread_interrupted
 * @ingroup Support
 */
bool verifyRailsDir(const string &dir, CachedFileStat *cstat = 0,
                    unsigned int throttleRate = 0);

/**
 * Check whether the specified directory is a valid Rack application
 * root directory.
 *
 * @param cstat A CachedFileStat object, if you want to use cached statting.
 * @param throttleRate A throttle rate for cstat. Only applicable if cstat is not NULL.
 * @throws FileSystemException Unable to check because of a filesystem error.
 * @throws TimeRetrievalException
 * @throws boost::thread_interrupted
 * @ingroup Support
 */
bool verifyRackDir(const string &dir, CachedFileStat *cstat = 0,
                   unsigned int throttleRate = 0);

/**
 * Check whether the specified directory is a valid WSGI application
 * root directory.
 *
 * @param cstat A CachedFileStat object, if you want to use cached statting.
 * @param throttleRate A throttle rate for cstat. Only applicable if cstat is not NULL.
 * @throws FileSystemException Unable to check because of a filesystem error.
 * @throws TimeRetrievalException
 * @throws boost::thread_interrupted
 * @ingroup Support
 */
bool verifyWSGIDir(const string &dir, CachedFileStat *cstat = 0,
                   unsigned int throttleRate = 0);

void prestartWebApps(const ResourceLocator &locator, const string &ruby,
	const vector<string> &prestartURLs);

/**
 * Runs the given function and catches any tracable_exceptions. Upon catching such an exception,
 * its message and backtrace will be printed. If toAbort is true then it will call abort(),
 * otherwise the exception is swallowed.
 * thread_interrupted and all other exceptions are silently propagated.
 */
void runAndPrintExceptions(const function<void ()> &func, bool toAbort);
void runAndPrintExceptions(const function<void ()> &func);

/**
 * Returns the system's host name.
 *
 * @throws SystemException The host name cannot be retrieved.
 */
string getHostName();

/**
 * Convert a signal number to its associated name.
 */
string getSignalName(int sig);

/**
 * Resets the current process's signal handler disposition and signal mask
 * to default values. One should call this every time one forks a child process;
 * non-default signal masks/handler dispositions can cause all kinds of weird quirks,
 * like waitpid() malfunctioning on OS X.
 *
 * This function is async-signal safe.
 */
void resetSignalHandlersAndMask();

/**
 * Disables malloc() debugging facilities on OS X.
 */
void disableMallocDebugging();

/**
 * Like system(), but properly resets the signal handler mask,
 * disables malloc debugging and closes file descriptors > 2.
 * _command_ must be null-terminated.
 */
int runShellCommand(const StaticString &command);

/**
 * Async-signal safe way to fork().
 *
 * On Linux, the fork() glibc wrapper grabs a ptmalloc lock, so
 * if malloc causes a segfault then we can't fork.
 * http://sourceware.org/bugzilla/show_bug.cgi?id=4737
 *
 * OS X apparently does something similar, except they use a
 * spinlock so it results in 100% CPU. See _cthread_fork_prepare()
 * at http://www.opensource.apple.com/source/Libc/Libc-166/threads.subproj/cthreads.c
 */
pid_t asyncFork();

/**
 * Close all file descriptors that are higher than <em>lastToKeepOpen</em>.
 * This function is async-signal safe. But make sure there are no other
 * threads running that might open file descriptors!
 */
void closeAllFileDescriptors(int lastToKeepOpen);

/**
 * A no-op, but usually set as a breakpoint in gdb. See CONTRIBUTING.md.
 */
void breakpoint();


/**
 * Represents a buffered upload file.
 *
 * @ingroup Support
 */
class BufferedUpload {
public:
	/** The file handle. */
	FILE *handle;
	
	/**
	 * Create an empty upload bufer file, and open it for reading and writing.
	 *
	 * @throws SystemException Something went wrong.
	 */
	BufferedUpload(const string &dir, const char *identifier = "temp") {
		char templ[PATH_MAX];
		int fd;
		
		snprintf(templ, sizeof(templ), "%s/%s.XXXXXX", dir.c_str(), identifier);
		templ[sizeof(templ) - 1] = '\0';
		fd = lfs_mkstemp(templ);
		if (fd == -1) {
			char message[1024];
			int e = errno;
			
			snprintf(message, sizeof(message), "Cannot create a temporary file '%s'", templ);
			message[sizeof(message) - 1] = '\0';
			throw SystemException(message, e);
		}
		
		/* We use a POSIX trick here: the file's permissions are set to "u=,g=,o="
		 * and the file is deleted immediately from the filesystem, while we
		 * keep its file handle open. The result is that no other processes
		 * will be able to access this file's contents anymore, except us.
		 * We now have an anonymous disk-backed buffer.
		 */
		fchmod(fd, 0000);
		unlink(templ);
		
		handle = fdopen(fd, "w+");
	}
	
	~BufferedUpload() {
		fclose(handle);
	}
};

} // namespace Passenger

#endif /* _PASSENGER_UTILS_H_ */
<|MERGE_RESOLUTION|>--- conflicted
+++ resolved
@@ -195,14 +195,14 @@
 string getProcessUsername();
 
 /**
-<<<<<<< HEAD
  * Returns the home directory of the current user. This queries $HOME,
  * or if that's not available, the user database.
  *
  * @throws RuntimeException The home directory cannot be determined.
  */
 string getHomeDir();
-=======
+
+/**
  * Returns either the group name for the given GID, or (if the group name
  * couldn't be looked up) a string representation of the given GID.
  */
@@ -215,7 +215,6 @@
  * Returns `(gid_t) -1` if the lookup fails.
  */
 gid_t lookupGid(const StaticString &groupName);
->>>>>>> 15c67acb
 
 /**
  * Converts a mode string into a mode_t value.
