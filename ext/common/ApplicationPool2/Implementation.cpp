/*
 *  Phusion Passenger - https://www.phusionpassenger.com/
 *  Copyright (c) 2011-2015 Phusion
 *
 *  "Phusion Passenger" is a trademark of Hongli Lai & Ninh Bui.
 *
 *  See LICENSE file for license information.
 */
#include <typeinfo>
#include <algorithm>
#include <utility>
#include <cstdio>
#include <sstream>
#include <limits.h>
#include <unistd.h>
#include <boost/make_shared.hpp>
#include <boost/ref.hpp>
#include <boost/cstdint.hpp>
#include <boost/date_time/posix_time/posix_time_types.hpp>
#include <oxt/backtrace.hpp>
#include <ApplicationPool2/Pool.h>
#include <ApplicationPool2/Group.h>
#include <ApplicationPool2/ErrorRenderer.h>
#include <Exceptions.h>
#include <Hooks.h>
#include <MessageReadersWriters.h>
#include <Utils.h>
#include <Utils/IOUtils.h>
#include <Utils/ScopeGuard.h>
#include <Utils/MessageIO.h>
#include <Utils/JsonUtils.h>

namespace Passenger {
namespace ApplicationPool2 {

using namespace std;
using namespace boost;
using namespace oxt;

#define TRY_COPY_EXCEPTION(klass) \
	do { \
		const klass *ep = dynamic_cast<const klass *>(&e); \
		if (ep != NULL) { \
			return boost::make_shared<klass>(*ep); \
		} \
	} while (false)

ExceptionPtr
copyException(const tracable_exception &e) {
	TRY_COPY_EXCEPTION(FileSystemException);
	TRY_COPY_EXCEPTION(TimeRetrievalException);
	TRY_COPY_EXCEPTION(SystemException);

	TRY_COPY_EXCEPTION(FileNotFoundException);
	TRY_COPY_EXCEPTION(EOFException);
	TRY_COPY_EXCEPTION(IOException);

	TRY_COPY_EXCEPTION(ConfigurationException);

	TRY_COPY_EXCEPTION(RequestQueueFullException);
	TRY_COPY_EXCEPTION(GetAbortedException);
	TRY_COPY_EXCEPTION(SpawnException);

	TRY_COPY_EXCEPTION(InvalidModeStringException);
	TRY_COPY_EXCEPTION(ArgumentException);

	TRY_COPY_EXCEPTION(RuntimeException);

	TRY_COPY_EXCEPTION(TimeoutException);

	TRY_COPY_EXCEPTION(NonExistentUserException);
	TRY_COPY_EXCEPTION(NonExistentGroupException);
	TRY_COPY_EXCEPTION(SecurityException);

	TRY_COPY_EXCEPTION(SyntaxError);

	TRY_COPY_EXCEPTION(boost::thread_interrupted);

	return boost::make_shared<tracable_exception>(e);
}

#define TRY_RETHROW_EXCEPTION(klass) \
	do { \
		const klass *ep = dynamic_cast<const klass *>(&*e); \
		if (ep != NULL) { \
			throw klass(*ep); \
		} \
	} while (false)

void
rethrowException(const ExceptionPtr &e) {
	TRY_RETHROW_EXCEPTION(FileSystemException);
	TRY_RETHROW_EXCEPTION(TimeRetrievalException);
	TRY_RETHROW_EXCEPTION(SystemException);

	TRY_RETHROW_EXCEPTION(FileNotFoundException);
	TRY_RETHROW_EXCEPTION(EOFException);
	TRY_RETHROW_EXCEPTION(IOException);

	TRY_RETHROW_EXCEPTION(ConfigurationException);

	TRY_RETHROW_EXCEPTION(SpawnException);
	TRY_RETHROW_EXCEPTION(RequestQueueFullException);
	TRY_RETHROW_EXCEPTION(GetAbortedException);

	TRY_RETHROW_EXCEPTION(InvalidModeStringException);
	TRY_RETHROW_EXCEPTION(ArgumentException);

	TRY_RETHROW_EXCEPTION(RuntimeException);

	TRY_RETHROW_EXCEPTION(TimeoutException);

	TRY_RETHROW_EXCEPTION(NonExistentUserException);
	TRY_RETHROW_EXCEPTION(NonExistentGroupException);
	TRY_RETHROW_EXCEPTION(SecurityException);

	TRY_RETHROW_EXCEPTION(SyntaxError);

	TRY_RETHROW_EXCEPTION(boost::lock_error);
	TRY_RETHROW_EXCEPTION(boost::thread_resource_error);
	TRY_RETHROW_EXCEPTION(boost::unsupported_thread_option);
	TRY_RETHROW_EXCEPTION(boost::invalid_thread_argument);
	TRY_RETHROW_EXCEPTION(boost::thread_permission_error);

	TRY_RETHROW_EXCEPTION(boost::thread_interrupted);
	TRY_RETHROW_EXCEPTION(boost::thread_exception);
	TRY_RETHROW_EXCEPTION(boost::condition_error);

	throw tracable_exception(*e);
}

void processAndLogNewSpawnException(SpawnException &e, const Options &options,
	const SpawningKit::ConfigPtr &config)
{
	TRACE_POINT();
	UnionStation::TransactionPtr transaction;
	ErrorRenderer renderer(*config->resourceLocator);
	string appMessage = e.getErrorPage();
	string errorId;
	char filename[PATH_MAX];
	stringstream stream;

	if (options.analytics && config->unionStationCore != NULL) {
		try {
			UPDATE_TRACE_POINT();
			transaction = config->unionStationCore->newTransaction(
				options.getAppGroupName(),
				"exceptions",
				options.unionStationKey);
			errorId = transaction->getTxnId();
		} catch (const tracable_exception &e2) {
			transaction.reset();
			P_WARN("Cannot log to Union Station: " << e2.what() <<
				"\n  Backtrace:\n" << e2.backtrace());
		}
	}

	UPDATE_TRACE_POINT();
	if (appMessage.empty()) {
		appMessage = "none";
	}
	if (errorId.empty()) {
		errorId = config->randomGenerator->generateHexString(4);
	}
	e.set("error_id", errorId);

	try {
		int fd = -1;
		string errorPage;

		UPDATE_TRACE_POINT();
		errorPage = renderer.renderWithDetails(appMessage, options, &e);

		#if (defined(__linux__) && (__GLIBC__ > 2 || (__GLIBC__ == 2 && __GLIBC_MINOR__ >= 11))) || defined(__APPLE__) || defined(__FreeBSD__)
			snprintf(filename, PATH_MAX, "%s/passenger-error-XXXXXX.html",
				getSystemTempDir());
			fd = mkstemps(filename, sizeof(".html") - 1);
		#else
			snprintf(filename, PATH_MAX, "%s/passenger-error.XXXXXX",
				getSystemTempDir());
			fd = mkstemp(filename);
		#endif
		FdGuard guard(fd, true);
		if (fd == -1) {
			int e = errno;
			throw SystemException("Cannot generate a temporary filename",
				e);
		}

		UPDATE_TRACE_POINT();
		writeExact(fd, errorPage);
	} catch (const SystemException &e2) {
		filename[0] = '\0';
		P_ERROR("Cannot render an error page: " << e2.what() << "\n" <<
			e2.backtrace());
	}

	if (transaction != NULL) {
		try {
			UPDATE_TRACE_POINT();
			transaction->message("Context: spawning");
			transaction->message("Message: " +
				jsonString(e.what()));
			transaction->message("App message: " +
				jsonString(appMessage));

			const char *kind;
			switch (e.getErrorKind()) {
			case SpawnException::PRELOADER_STARTUP_ERROR:
				kind = "PRELOADER_STARTUP_ERROR";
				break;
			case SpawnException::PRELOADER_STARTUP_PROTOCOL_ERROR:
				kind = "PRELOADER_STARTUP_PROTOCOL_ERROR";
				break;
			case SpawnException::PRELOADER_STARTUP_TIMEOUT:
				kind = "PRELOADER_STARTUP_TIMEOUT";
				break;
			case SpawnException::PRELOADER_STARTUP_EXPLAINABLE_ERROR:
				kind = "PRELOADER_STARTUP_EXPLAINABLE_ERROR";
				break;
			case SpawnException::APP_STARTUP_ERROR:
				kind = "APP_STARTUP_ERROR";
				break;
			case SpawnException::APP_STARTUP_PROTOCOL_ERROR:
				kind = "APP_STARTUP_PROTOCOL_ERROR";
				break;
			case SpawnException::APP_STARTUP_TIMEOUT:
				kind = "APP_STARTUP_TIMEOUT";
				break;
			case SpawnException::APP_STARTUP_EXPLAINABLE_ERROR:
				kind = "APP_STARTUP_EXPLAINABLE_ERROR";
				break;
			default:
				kind = "UNDEFINED_ERROR";
				break;
			}
			transaction->message(string("Kind: ") + kind);

			Json::Value details;
			const map<string, string> &annotations = e.getAnnotations();
			map<string, string>::const_iterator it, end = annotations.end();

			for (it = annotations.begin(); it != end; it++) {
				details[it->first] = it->second;
			}

			// This information is not very useful. Union Station
			// already collects system metrics.
			details.removeMember("system_metrics");
			// Don't include environment variables because they may
			// contain sensitive information.
			details.removeMember("envvars");

			transaction->message("Details: " + stringifyJson(details));
		} catch (const tracable_exception &e2) {
			P_WARN("Cannot log to Union Station: " << e2.what() <<
				"\n  Backtrace:\n" << e2.backtrace());
		}
	}

	UPDATE_TRACE_POINT();
	stream << "Could not spawn process for application " << options.appRoot <<
		": " << e.what() << "\n" <<
		"  Error ID: " << errorId << "\n";
	if (filename[0] != '\0') {
		stream << "  Error details saved to: " << filename << "\n";
	}
	stream << "  Message from application: " << appMessage << "\n";
	P_ERROR(stream.str());

	if (config->agentsOptions != NULL) {
		HookScriptOptions hOptions;
		hOptions.name = "spawn_failed";
		hOptions.spec = config->agentsOptions->get("hook_spawn_failed", false);
		hOptions.agentsOptions = config->agentsOptions;
		hOptions.environment.push_back(make_pair("PASSENGER_APP_ROOT", options.appRoot));
		hOptions.environment.push_back(make_pair("PASSENGER_APP_GROUP_NAME", options.getAppGroupName()));
		hOptions.environment.push_back(make_pair("PASSENGER_ERROR_MESSAGE", e.what()));
		hOptions.environment.push_back(make_pair("PASSENGER_ERROR_ID", errorId));
		hOptions.environment.push_back(make_pair("PASSENGER_APP_ERROR_MESSAGE", appMessage));
		oxt::thread(boost::bind(runHookScripts, hOptions),
			"Hook: spawn_failed", 256 * 1024);
	}
}

void
recreateString(psg_pool_t *pool, StaticString &str) {
	str = psg_pstrdup(pool, str);
}


const GroupPtr
Pool::getGroup(const char *name) {
	GroupPtr *group;
	if (groups.lookup(name, &group)) {
		return *group;
	} else {
		return GroupPtr();
	}
}


Group::Group(Pool *_pool, const Options &_options)
	: pool(_pool),
	  uuid(generateUuid(_pool))
{
	info.context = _pool->getContext();
	info.group = this;
	info.name = _options.getAppGroupName().toString();
	generateSecret(_pool, info.secret);
	resetOptions(_options);
	enabledCount   = 0;
	disablingCount = 0;
	disabledCount  = 0;
	nEnabledProcessesTotallyBusy = 0;
	spawner        = getContext()->getSpawningKitFactory()->create(options);
	restartsInitiated = 0;
	processesBeingSpawned = 0;
	m_spawning     = false;
	m_restarting   = false;
	lifeStatus.store(ALIVE, boost::memory_order_relaxed);
	lastRestartFileMtime = 0;
	lastRestartFileCheckTime = 0;
	alwaysRestartFileExists = false;
	if (options.restartDir.empty()) {
		restartFile = options.appRoot + "/tmp/restart.txt";
		alwaysRestartFile = options.appRoot + "/tmp/always_restart.txt";
	} else if (options.restartDir[0] == '/') {
		restartFile = options.restartDir + "/restart.txt";
		alwaysRestartFile = options.restartDir + "/always_restart.txt";
	} else {
		restartFile = options.appRoot + "/" + options.restartDir + "/restart.txt";
		alwaysRestartFile = options.appRoot + "/" + options.restartDir + "/always_restart.txt";
	}

	detachedProcessesCheckerActive = false;

	hasSpawnError = false;
}

Group::~Group() {
	LifeStatus lifeStatus = getLifeStatus();
	if (OXT_UNLIKELY(lifeStatus == ALIVE)) {
		P_BUG("You must call Group::shutdown() before destroying a Group.");
	}
	assert(lifeStatus == SHUT_DOWN);
	assert(!detachedProcessesCheckerActive);
	assert(getWaitlist.empty());
}

bool
Group::initialize() {
	Json::Value json;

	json["type"] = "dummy";
	json["pid"] = 0;
	json["gupid"] = "0";
	json["spawner_creation_time"] = 0;
	json["spawn_start_time"] = 0;
	json["sockets"] = Json::Value(Json::arrayValue);

	nullProcess = createProcessObject(json);
	nullProcess->shutdownNotRequired();
	return true;
}

OXT_FORCE_INLINE Pool *
Group::getPool() const {
	return pool;
}

void
Group::_onSessionInitiateFailure(Session *session) {
	Process *process = session->getProcess();
	assert(process != NULL);
	process->getGroup()->onSessionInitiateFailure(process, session);
}

void
Group::_onSessionClose(Session *session) {
	Process *process = session->getProcess();
	assert(process != NULL);
	process->getGroup()->onSessionClose(process, session);
}

OXT_FORCE_INLINE void
Group::onSessionInitiateFailure(Process *process, Session *session) {
	boost::container::vector<Callback> actions;

	TRACE_POINT();
	// Standard resource management boilerplate stuff...
	Pool *pool = getPool();
	boost::unique_lock<boost::mutex> lock(pool->syncher);
	assert(process->isAlive());
	assert(isAlive() || getLifeStatus() == SHUTTING_DOWN);

	UPDATE_TRACE_POINT();
	P_DEBUG("Could not initiate a session with process " <<
		process->inspect() << ", detaching from pool if possible");
	if (!pool->detachProcessUnlocked(process->shared_from_this(), actions)) {
		P_DEBUG("Process was already detached");
	}
	pool->fullVerifyInvariants();
	lock.unlock();
	runAllActions(actions);
}

OXT_FORCE_INLINE void
Group::onSessionClose(Process *process, Session *session) {
	TRACE_POINT();
	// Standard resource management boilerplate stuff...
	Pool *pool = getPool();
	boost::unique_lock<boost::mutex> lock(pool->syncher);
	assert(process->isAlive());
	assert(isAlive() || getLifeStatus() == SHUTTING_DOWN);

	P_TRACE(2, "Session closed for process " << process->inspect());
	verifyInvariants();
	UPDATE_TRACE_POINT();

	/* Update statistics. */
	bool wasTotallyBusy = process->isTotallyBusy();
	process->sessionClosed(session);
	assert(process->getLifeStatus() == Process::ALIVE);
	assert(process->enabled == Process::ENABLED
		|| process->enabled == Process::DISABLING
		|| process->enabled == Process::DETACHED);
	if (process->enabled == Process::ENABLED) {
		enabledProcessBusynessLevels[process->getIndex()] = process->busyness();
		if (wasTotallyBusy) {
			assert(nEnabledProcessesTotallyBusy >= 1);
			nEnabledProcessesTotallyBusy--;
		}
	}

	/* This group now has a process that's guaranteed to be not
	 * totally busy.
	 */
	assert(!process->isTotallyBusy());

	bool detachingBecauseOfMaxRequests = false;
	bool detachingBecauseCapacityNeeded = false;
	bool shouldDetach =
		( detachingBecauseOfMaxRequests = (
			options.maxRequests > 0
			&& process->processed >= options.maxRequests
		)) || (
			detachingBecauseCapacityNeeded = (
				process->sessions == 0
				&& getWaitlist.empty()
				&& (
					!pool->getWaitlist.empty()
					|| anotherGroupIsWaitingForCapacity()
				)
			)
		);
	bool shouldDisable =
		process->enabled == Process::DISABLING
		&& process->sessions == 0
		&& enabledCount > 0;

	if (shouldDetach || shouldDisable) {
		UPDATE_TRACE_POINT();
		boost::container::vector<Callback> actions;

		if (shouldDetach) {
			if (detachingBecauseCapacityNeeded) {
				/* Someone might be trying to get() a session for a different
				 * group that couldn't be spawned because of lack of pool capacity.
				 * If this group isn't under sufficiently load (as apparent by the
				 * checked conditions) then now's a good time to detach
				 * this process or group in order to free capacity.
				 */
				P_DEBUG("Process " << process->inspect() << " is no longer totally "
					"busy; detaching it in order to make room in the pool");
			} else {
				/* This process has processed its maximum number of requests,
				 * so we detach it.
				 */
				P_DEBUG("Process " << process->inspect() <<
					" has reached its maximum number of requests (" <<
					options.maxRequests << "); detaching it");
			}
			pool->detachProcessUnlocked(process->shared_from_this(), actions);
		} else {
			ProcessPtr processPtr = process->shared_from_this();
			removeProcessFromList(processPtr, disablingProcesses);
			addProcessToList(processPtr, disabledProcesses);
			removeFromDisableWaitlist(processPtr, DR_SUCCESS, actions);
			maybeInitiateOobw(process);
		}

		pool->fullVerifyInvariants();
		lock.unlock();
		runAllActions(actions);

	} else {
		UPDATE_TRACE_POINT();

		// This could change process->enabled.
		maybeInitiateOobw(process);

		if (!getWaitlist.empty() && process->enabled == Process::ENABLED) {
			/* If there are clients on this group waiting for a process to
			 * become available then call them now.
			 */
			UPDATE_TRACE_POINT();
			// Already calls verifyInvariants().
			assignSessionsToGetWaitersQuickly(lock);
		}
	}
}

void
Group::requestOOBW(const ProcessPtr &process) {
	// Standard resource management boilerplate stuff...
	Pool *pool = getPool();
	boost::unique_lock<boost::mutex> lock(pool->syncher);
	if (isAlive() && process->isAlive() && process->oobwStatus == Process::OOBW_NOT_ACTIVE) {
		process->oobwStatus = Process::OOBW_REQUESTED;
	}
}

bool
Group::oobwAllowed() const {
	unsigned int oobwInstances = 0;
	foreach (const ProcessPtr &process, disablingProcesses) {
		if (process->oobwStatus == Process::OOBW_IN_PROGRESS) {
			oobwInstances += 1;
		}
	}
	foreach (const ProcessPtr &process, disabledProcesses) {
		if (process->oobwStatus == Process::OOBW_IN_PROGRESS) {
			oobwInstances += 1;
		}
	}
	return oobwInstances < options.maxOutOfBandWorkInstances;
}

bool
Group::shouldInitiateOobw(Process *process) const {
	return process->oobwStatus == Process::OOBW_REQUESTED
		&& process->enabled != Process::DETACHED
		&& process->isAlive()
		&& oobwAllowed();
}

void
Group::maybeInitiateOobw(Process *process) {
	if (shouldInitiateOobw(process)) {
		// We keep an extra reference to prevent premature destruction.
		ProcessPtr p = process->shared_from_this();
		initiateOobw(p);
	}
}

// The 'self' parameter is for keeping the current Group object alive
void
Group::lockAndMaybeInitiateOobw(const ProcessPtr &process, DisableResult result, GroupPtr self) {
	TRACE_POINT();

	// Standard resource management boilerplate stuff...
	Pool *pool = getPool();
	boost::unique_lock<boost::mutex> lock(pool->syncher);
	if (OXT_UNLIKELY(!process->isAlive() || !isAlive())) {
		return;
	}

	assert(process->oobwStatus == Process::OOBW_IN_PROGRESS);

	if (result == DR_SUCCESS) {
		if (process->enabled == Process::DISABLED) {
			P_DEBUG("Process " << process->inspect() << " disabled; proceeding " <<
				"with out-of-band work");
			process->oobwStatus = Process::OOBW_REQUESTED;
			if (shouldInitiateOobw(process.get())) {
				initiateOobw(process);
			} else {
				// We do not re-enable the process because it's likely that the
				// administrator has explicitly changed the state.
				P_DEBUG("Out-of-band work for process " << process->inspect() << " aborted "
					"because the process no longer requests out-of-band work");
				process->oobwStatus = Process::OOBW_NOT_ACTIVE;
			}
		} else {
			// We do not re-enable the process because it's likely that the
			// administrator has explicitly changed the state.
			P_DEBUG("Out-of-band work for process " << process->inspect() << " aborted "
				"because the process was reenabled after disabling");
			process->oobwStatus = Process::OOBW_NOT_ACTIVE;
		}
	} else {
		P_DEBUG("Out-of-band work for process " << process->inspect() << " aborted "
			"because the process could not be disabled");
		process->oobwStatus = Process::OOBW_NOT_ACTIVE;
	}
}

void
Group::initiateOobw(const ProcessPtr &process) {
	assert(process->oobwStatus == Process::OOBW_REQUESTED);

	process->oobwStatus = Process::OOBW_IN_PROGRESS;

	if (process->enabled == Process::ENABLED
	 || process->enabled == Process::DISABLING)
	{
		// We want the process to be disabled. However, disabling a process is potentially
		// asynchronous, so we pass a callback which will re-aquire the lock and call this
		// method again.
		P_DEBUG("Disabling process " << process->inspect() << " in preparation for OOBW");
		DisableResult result = disable(process,
			boost::bind(&Group::lockAndMaybeInitiateOobw, this,
				_1, _2, shared_from_this()));
		switch (result) {
		case DR_SUCCESS:
			// Continue code flow.
			break;
		case DR_DEFERRED:
			// lockAndMaybeInitiateOobw() will eventually be called.
			return;
		case DR_ERROR:
		case DR_NOOP:
			P_DEBUG("Out-of-band work for process " << process->inspect() << " aborted "
				"because the process could not be disabled");
			process->oobwStatus = Process::OOBW_NOT_ACTIVE;
			return;
		default:
			P_BUG("Unexpected disable() result " << result);
		}
	}

	assert(process->enabled == Process::DISABLED);
	assert(process->sessions == 0);

	P_DEBUG("Initiating OOBW request for process " << process->inspect());
	interruptableThreads.create_thread(
		boost::bind(&Group::spawnThreadOOBWRequest, this, shared_from_this(), process),
		"OOBW request thread for process " + process->inspect(),
		POOL_HELPER_THREAD_STACK_SIZE);
}

// The 'self' parameter is for keeping the current Group object alive while this thread is running.
void
Group::spawnThreadOOBWRequest(GroupPtr self, ProcessPtr process) {
	TRACE_POINT();
	this_thread::disable_interruption di;
	this_thread::disable_syscall_interruption dsi;

	Socket *socket;
	Connection connection;
	Pool *pool = getPool();
	Pool::DebugSupportPtr debug = pool->debugSupport;

	UPDATE_TRACE_POINT();
	P_DEBUG("Performing OOBW request for process " << process->inspect());
	if (debug != NULL && debug->oobw) {
		debug->debugger->send("OOBW request about to start");
		debug->messages->recv("Proceed with OOBW request");
	}

	UPDATE_TRACE_POINT();
	{
		// Standard resource management boilerplate stuff...
		boost::unique_lock<boost::mutex> lock(pool->syncher);
		if (OXT_UNLIKELY(!process->isAlive()
			|| process->enabled == Process::DETACHED
			|| !isAlive()))
		{
			return;
		}

		if (process->enabled != Process::DISABLED) {
			UPDATE_TRACE_POINT();
			P_INFO("Out-of-Band Work canceled: process " << process->inspect() <<
				" was concurrently re-enabled.");
			if (debug != NULL && debug->oobw) {
				debug->debugger->send("OOBW request canceled");
			}
			return;
		}

		assert(process->oobwStatus == Process::OOBW_IN_PROGRESS);
		assert(process->sessions == 0);
		socket = process->findSessionSocketWithLowestBusyness();
	}

	UPDATE_TRACE_POINT();
	unsigned long long timeout = 1000 * 1000 * 60; // 1 min
	try {
		this_thread::restore_interruption ri(di);
		this_thread::restore_syscall_interruption rsi(dsi);

		// Grab a connection. The connection is marked as fail in order to
		// ensure it is closed / recycled after this request (otherwise we'd
		// need to completely read the response).
		connection = socket->checkoutConnection();
		connection.fail = true;
		ScopeGuard guard(boost::bind(&Socket::checkinConnection, socket, connection));

		// This is copied from RequestHandler when it is sending data using the
		// "session" protocol.
		char sizeField[sizeof(boost::uint32_t)];
		SmallVector<StaticString, 10> data;

		data.push_back(StaticString(sizeField, sizeof(boost::uint32_t)));
		data.push_back(P_STATIC_STRING_WITH_NULL("REQUEST_METHOD"));
		data.push_back(P_STATIC_STRING_WITH_NULL("OOBW"));

		data.push_back(P_STATIC_STRING_WITH_NULL("PASSENGER_CONNECT_PASSWORD"));
		data.push_back(getSecret());
		data.push_back(StaticString("", 1));

		boost::uint32_t dataSize = 0;
		for (unsigned int i = 1; i < data.size(); i++) {
			dataSize += (boost::uint32_t) data[i].size();
		}
		Uint32Message::generate(sizeField, dataSize);

		gatheredWrite(connection.fd, &data[0], data.size(), &timeout);

		// We do not care what the actual response is ... just wait for it.
		UPDATE_TRACE_POINT();
		waitUntilReadable(connection.fd, &timeout);
	} catch (const SystemException &e) {
		P_ERROR("*** ERROR: " << e.what() << "\n" << e.backtrace());
	} catch (const TimeoutException &e) {
		P_ERROR("*** ERROR: " << e.what() << "\n" << e.backtrace());
	}

	UPDATE_TRACE_POINT();
	boost::container::vector<Callback> actions;
	{
		// Standard resource management boilerplate stuff...
		Pool *pool = getPool();
		boost::unique_lock<boost::mutex> lock(pool->syncher);
		if (OXT_UNLIKELY(!process->isAlive() || !isAlive())) {
			return;
		}

		process->oobwStatus = Process::OOBW_NOT_ACTIVE;
		if (process->enabled == Process::DISABLED) {
			enable(process, actions);
			assignSessionsToGetWaiters(actions);
		}

		pool->fullVerifyInvariants();

		initiateNextOobwRequest();
	}
	UPDATE_TRACE_POINT();
	runAllActions(actions);
	actions.clear();

	UPDATE_TRACE_POINT();
	P_DEBUG("Finished OOBW request for process " << process->inspect());
	if (debug != NULL && debug->oobw) {
		debug->debugger->send("OOBW request finished");
	}
}

void
Group::initiateNextOobwRequest() {
	ProcessList::const_iterator it, end = enabledProcesses.end();
	for (it = enabledProcesses.begin(); it != end; it++) {
		const ProcessPtr &process = *it;
		if (shouldInitiateOobw(process.get())) {
			// We keep an extra reference to processes to prevent premature destruction.
			ProcessPtr p = process;
			initiateOobw(p);
			return;
		}
	}
}

// The 'self' parameter is for keeping the current Group object alive while this thread is running.
void
Group::spawnThreadMain(GroupPtr self, SpawningKit::SpawnerPtr spawner,
	Options options, unsigned int restartsInitiated)
{
	spawnThreadRealMain(spawner, options, restartsInitiated);
}

void
Group::spawnThreadRealMain(const SpawningKit::SpawnerPtr &spawner,
	const Options &options, unsigned int restartsInitiated)
{
	TRACE_POINT();
	this_thread::disable_interruption di;
	this_thread::disable_syscall_interruption dsi;

	Pool *pool = getPool();
	Pool::DebugSupportPtr debug = pool->debugSupport;

	bool done = false;
	while (!done) {
		bool shouldFail = false;
		if (debug != NULL && debug->spawning) {
			UPDATE_TRACE_POINT();
			this_thread::restore_interruption ri(di);
			this_thread::restore_syscall_interruption rsi(dsi);
			this_thread::interruption_point();
			string iteration;
			{
				LockGuard g(debug->syncher);
				debug->spawnLoopIteration++;
				iteration = toString(debug->spawnLoopIteration);
			}
			P_DEBUG("Begin spawn loop iteration " << iteration);
			debug->debugger->send("Begin spawn loop iteration " +
				iteration);

			vector<string> cases;
			cases.push_back("Proceed with spawn loop iteration " + iteration);
			cases.push_back("Fail spawn loop iteration " + iteration);
			MessagePtr message = debug->messages->recvAny(cases);
			shouldFail = message->name == "Fail spawn loop iteration " + iteration;
		}

		ProcessPtr process;
		ExceptionPtr exception;
		try {
			UPDATE_TRACE_POINT();
			this_thread::restore_interruption ri(di);
			this_thread::restore_syscall_interruption rsi(dsi);
			if (shouldFail) {
				SpawnException e("Simulated failure");
				processAndLogNewSpawnException(e, options, pool->getSpawningKitConfig());
				throw e;
			} else {
				process = createProcessObject(spawner->spawn(options));
			}
		} catch (const thread_interrupted &) {
			break;
		} catch (const tracable_exception &e) {
			exception = copyException(e);
			// Let other (unexpected) exceptions crash the program so
			// gdb can generate a backtrace.
		}

		UPDATE_TRACE_POINT();
		ScopeGuard guard(boost::bind(Process::forceTriggerShutdownAndCleanup, process));
		boost::unique_lock<boost::mutex> lock(pool->syncher);

		if (!isAlive()) {
			if (process != NULL) {
				P_DEBUG("Group is being shut down so dropping process " <<
					process->inspect() << " which we just spawned and exiting spawn loop");
			} else {
				P_DEBUG("The group is being shut down. A process failed "
					"to be spawned anyway, so ignoring this error and exiting "
					"spawn loop");
			}
			// We stop immediately because any previously assumed invariants
			// may have been violated.
			break;
		} else if (restartsInitiated != this->restartsInitiated) {
			if (process != NULL) {
				P_DEBUG("A restart was issued for the group, so dropping process " <<
					process->inspect() << " which we just spawned and exiting spawn loop");
			} else {
				P_DEBUG("A restart was issued for the group. A process failed "
					"to be spawned anyway, so ignoring this error and exiting "
					"spawn loop");
			}
			// We stop immediately because any previously assumed invariants
			// may have been violated.
			break;
		}

		verifyInvariants();
		assert(m_spawning);
		assert(processesBeingSpawned > 0);

		processesBeingSpawned--;
		assert(processesBeingSpawned == 0);

		UPDATE_TRACE_POINT();
		boost::container::vector<Callback> actions;
		if (process != NULL) {
			AttachResult result = attach(process, actions);
			if (result == AR_OK) {
				guard.clear();
				if (getWaitlist.empty()) {
					pool->assignSessionsToGetWaiters(actions);
				} else {
					assignSessionsToGetWaiters(actions);
				}
				P_DEBUG("New process count = " << enabledCount <<
					", remaining get waiters = " << getWaitlist.size());
			} else {
				done = true;
				P_DEBUG("Unable to attach spawned process " << process->inspect());
				if (result == AR_ANOTHER_GROUP_IS_WAITING_FOR_CAPACITY) {
					pool->possiblySpawnMoreProcessesForExistingGroups();
				}
			}
		} else {
			if (debug != NULL) {
				LockGuard g(debug->syncher);
				debug->spawnErrors++;
				debug->debugger->send("Spawn error " + toString(debug->spawnErrors));
			}

			// TODO: sure this is the best thing? if there are
			// processes currently alive we should just use them.
			if (!options.ignoreSpawnErrors || enabledCount == 0) {
				if (enabledCount == 0) {
					enableAllDisablingProcesses(actions);
				}
				Pool::assignExceptionToGetWaiters(getWaitlist, exception, actions);
				pool->assignSessionsToGetWaiters(actions);
			} else {
				P_INFO("Ignoring spawn error");
				hasSpawnError = true;
			}
			done = true;
		}

		done = done
			|| (processLowerLimitsSatisfied() && getWaitlist.empty())
			|| processUpperLimitsReached()
			|| pool->atFullCapacityUnlocked();
		m_spawning = !done;
		if (done) {
			P_DEBUG("Spawn loop done");
		} else {
			processesBeingSpawned++;
			P_DEBUG("Continue spawning");
		}

		UPDATE_TRACE_POINT();
		pool->fullVerifyInvariants();
		lock.unlock();
		UPDATE_TRACE_POINT();
		runAllActions(actions);
		UPDATE_TRACE_POINT();
	}

	if (debug != NULL && debug->spawning) {
		debug->debugger->send("Spawn loop done");
	}
}

bool
Group::shouldSpawn() const {
	return allowSpawn()
		&& (
			!processLowerLimitsSatisfied()
			|| allEnabledProcessesAreTotallyBusy()
			|| !getWaitlist.empty()
		);
}

bool
Group::shouldSpawnForGetAction() const {
	return enabledCount == 0 || shouldSpawn();
}

void
Group::restart(const Options &options, RestartMethod method) {
	boost::container::vector<Callback> actions;

	assert(isAlive());
	P_DEBUG("Restarting group " << getName());

	if (method == RM_DEFAULT) {
		if (options.rollingRestart) {
			method = RM_ROLLING;
		} else {
			method = RM_BLOCKING;
		}
	}

	// If there is currently a restarter thread or a spawner thread active,
	// the following tells them to abort their current work as soon as possible.
	restartsInitiated++;

	processesBeingSpawned = 0;
	m_spawning   = false;
	m_restarting = true;
	uuid         = generateUuid(pool);
	hasSpawnError = false;
	if (method == RM_BLOCKING) {
		detachAll(actions);
	}
	getPool()->interruptableThreads.create_thread(
		boost::bind(&Group::finalizeRestart, this, shared_from_this(),
			this->options.copyAndPersist().clearPerRequestFields(),
			options.copyAndPersist().clearPerRequestFields(),
			method, getContext()->getSpawningKitFactory(),
			restartsInitiated, actions),
		"Group restarter: " + getName(),
		POOL_HELPER_THREAD_STACK_SIZE
	);
}

// The 'self' parameter is for keeping the current Group object alive while this thread is running.
void
Group::finalizeRestart(GroupPtr self,
	Options oldOptions,
	Options newOptions, RestartMethod method,
	SpawningKit::FactoryPtr spawningKitFactory,
	unsigned int restartsInitiated,
	boost::container::vector<Callback> postLockActions)
{
	TRACE_POINT();

	Pool::runAllActions(postLockActions);
	postLockActions.clear();

	this_thread::disable_interruption di;
	this_thread::disable_syscall_interruption dsi;

	// Create a new spawner.
	Options spawnerOptions = oldOptions;
	resetOptions(newOptions, &spawnerOptions);
	SpawningKit::SpawnerPtr newSpawner = spawningKitFactory->create(spawnerOptions);
	SpawningKit::SpawnerPtr oldSpawner;

	UPDATE_TRACE_POINT();
	Pool *pool = getPool();

	Pool::DebugSupportPtr debug = pool->debugSupport;
	if (debug != NULL && debug->restarting) {
		this_thread::restore_interruption ri(di);
		this_thread::restore_syscall_interruption rsi(dsi);
		this_thread::interruption_point();
		debug->debugger->send("About to end restarting");
		debug->messages->recv("Finish restarting");
	}

	ScopedLock l(pool->syncher);
	if (!isAlive()) {
		P_DEBUG("Group " << getName() << " is shutting down, so aborting restart");
		return;
	}
	if (restartsInitiated != this->restartsInitiated) {
		// Before this restart could be finalized, another restart command was given.
		// The spawner we just created might be out of date now so we abort.
		P_DEBUG("Restart of group " << getName() << " aborted because a new restart was initiated concurrently");
		if (debug != NULL && debug->restarting) {
			debug->debugger->send("Restarting aborted");
		}
		return;
	}

	// Run some sanity checks.
	pool->fullVerifyInvariants();
	assert(m_restarting);
	UPDATE_TRACE_POINT();

	// Atomically swap the new spawner with the old one.
	resetOptions(newOptions);
	oldSpawner = spawner;
	spawner    = newSpawner;

	if (method == RM_ROLLING) {
		pool->startRestarterThread();
	}

	m_restarting = false;
	if (shouldSpawn()) {
		spawn();
	} else if (isWaitingForCapacity()) {
		P_INFO("Group " << getName() << " is waiting for capacity to become available. "
			"Trying to shutdown another idle process to free capacity...");
		if (pool->forceFreeCapacity(this, postLockActions) != NULL) {
			spawn();
		} else {
			P_INFO("There are no processes right now that are eligible "
				"for shutdown. Will try again later.");
		}
	}
	verifyInvariants();

	l.unlock();
	oldSpawner.reset();
	Pool::runAllActions(postLockActions);
	P_DEBUG("Restart of group " << getName() << " done");
	if (debug != NULL && debug->restarting) {
		debug->debugger->send("Restarting done");
	}
}

/**
 * The `immediately` parameter only has effect if the detached processes checker
 * thread is active. It means that, if the thread is currently sleeping, it should
 * wake up immediately and perform work.
 */
void
Group::startCheckingDetachedProcesses(bool immediately) {
	if (!detachedProcessesCheckerActive) {
		P_DEBUG("Starting detached processes checker");
		getPool()->nonInterruptableThreads.create_thread(
			boost::bind(&Group::detachedProcessesCheckerMain, this, shared_from_this()),
			"Detached processes checker: " + getName(),
			POOL_HELPER_THREAD_STACK_SIZE
		);
		detachedProcessesCheckerActive = true;
	} else if (detachedProcessesCheckerActive && immediately) {
		detachedProcessesCheckerCond.notify_all();
	}
}

void
Group::detachedProcessesCheckerMain(GroupPtr self) {
	TRACE_POINT();
	Pool *pool = getPool();

	Pool::DebugSupportPtr debug = pool->debugSupport;
	if (debug != NULL && debug->detachedProcessesChecker) {
		debug->debugger->send("About to start detached processes checker");
		debug->messages->recv("Proceed with starting detached processes checker");
	}

	boost::unique_lock<boost::mutex> lock(pool->syncher);
	while (true) {
		assert(detachedProcessesCheckerActive);

		if (getLifeStatus() == SHUT_DOWN || this_thread::interruption_requested()) {
			UPDATE_TRACE_POINT();
			P_DEBUG("Stopping detached processes checker");
			detachedProcessesCheckerActive = false;
			break;
		}

		UPDATE_TRACE_POINT();
		if (!detachedProcesses.empty()) {
			P_TRACE(2, "Checking whether any of the " << detachedProcesses.size() <<
				" detached processes have exited...");
			ProcessList::iterator it, end = detachedProcesses.end();
			ProcessList processesToRemove;

			for (it = detachedProcesses.begin(); it != end; it++) {
				const ProcessPtr process = *it;
				switch (process->getLifeStatus()) {
				case Process::ALIVE:
					if (process->canTriggerShutdown()) {
						P_DEBUG("Detached process " << process->inspect() <<
							" has 0 active sessions now. Triggering shutdown.");
						process->triggerShutdown();
						assert(process->getLifeStatus() == Process::SHUTDOWN_TRIGGERED);
					}
					break;
				case Process::SHUTDOWN_TRIGGERED:
					if (process->canCleanup()) {
						P_DEBUG("Detached process " << process->inspect() << " has shut down. Cleaning up associated resources.");
						process->cleanup();
						assert(process->getLifeStatus() == Process::DEAD);
						processesToRemove.push_back(process);
					} else if (process->shutdownTimeoutExpired()) {
						P_WARN("Detached process " << process->inspect() <<
							" didn't shut down within " PROCESS_SHUTDOWN_TIMEOUT_DISPLAY
							". Forcefully killing it with SIGKILL.");
						kill(process->getPid(), SIGKILL);
					}
					break;
				default:
					P_BUG("Unknown 'lifeStatus' state " << (int) process->getLifeStatus());
				}
			}

			end = processesToRemove.end();
			for (it = processesToRemove.begin(); it != end; it++) {
				removeProcessFromList(*it, detachedProcesses);
			}
		}

		UPDATE_TRACE_POINT();
		if (detachedProcesses.empty()) {
			UPDATE_TRACE_POINT();
			P_DEBUG("Stopping detached processes checker");
			detachedProcessesCheckerActive = false;

			boost::container::vector<Callback> actions;
			if (shutdownCanFinish()) {
				UPDATE_TRACE_POINT();
				finishShutdown(actions);
			}

			verifyInvariants();
			verifyExpensiveInvariants();
			lock.unlock();
			UPDATE_TRACE_POINT();
			runAllActions(actions);
			break;
		} else {
			UPDATE_TRACE_POINT();
			verifyInvariants();
			verifyExpensiveInvariants();
		}

		// Not all processes can be shut down yet. Sleep for a while unless
		// someone wakes us up.
		UPDATE_TRACE_POINT();
		detachedProcessesCheckerCond.timed_wait(lock,
			posix_time::milliseconds(100));
	}
}

bool
Group::selfCheckingEnabled() const {
	return getPool()->selfchecking;
}

void
Group::wakeUpGarbageCollector() {
	getPool()->garbageCollectionCond.notify_all();
}

bool
Group::poolAtFullCapacity() const {
	return getPool()->atFullCapacityUnlocked();
}

bool
Group::anotherGroupIsWaitingForCapacity() const {
	return findOtherGroupWaitingForCapacity() != NULL;
}

Group *
Group::findOtherGroupWaitingForCapacity() const {
	Pool *pool = getPool();
	if (pool->groups.size() == 1) {
		return NULL;
	}

	GroupMap::ConstIterator g_it(pool->groups);
	while (*g_it != NULL) {
		const GroupPtr &group = g_it.getValue();
		if (group.get() != this && group->isWaitingForCapacity()) {
			return group.get();
		}
		g_it.next();
	}
	return NULL;
}

ProcessPtr
Group::poolForceFreeCapacity(const Group *exclude,
	boost::container::vector<Callback> &postLockActions)
{
	return getPool()->forceFreeCapacity(exclude, postLockActions);
}

bool
Group::testOverflowRequestQueue() const {
	// This has a performance penalty, although I'm not sure whether the penalty is
	// any greater than a hash table lookup if I were to implement it in Options.
	Pool::DebugSupportPtr debug = getPool()->debugSupport;
	if (debug) {
		return debug->testOverflowRequestQueue;
	} else {
		return false;
	}
}

void
Group::callAbortLongRunningConnectionsCallback(const ProcessPtr &process) {
	Pool::AbortLongRunningConnectionsCallback callback =
		getPool()->abortLongRunningConnectionsCallback;
	if (callback != NULL) {
		callback(process);
	}
}

psg_pool_t *
Group::getPallocPool() const {
	return getPool()->palloc;
}

const ResourceLocator &
Group::getResourceLocator() const {
	return *getPool()->getSpawningKitConfig()->resourceLocator;
}

/* Given a hook name like "queue_full_error", we return HookScriptOptions filled in with this name and a spec
 * (user settings that can be queried from agentsOptions using the external hook name that is prefixed with "hook_")
 *
 * @return false if the user parameters (agentsOptions) are not available (e.g. during ApplicationPool2_PoolTest)
 */
bool
Group::prepareHookScriptOptions(HookScriptOptions &hsOptions, const char *name) {
	SpawningKit::ConfigPtr config = getPool()->getSpawningKitConfig();
	if (config->agentsOptions == NULL) {
		return false;
	}

	hsOptions.name = name;
	string hookName = string("hook_") + name;
	hsOptions.spec = config->agentsOptions->get(hookName, false);

	return true;
}

// 'process' is not a reference so that bind(runAttachHooks, ...) causes the shared
// pointer reference to increment.
void
Group::runAttachHooks(const ProcessPtr process) const {
	getPool()->runHookScripts("attached_process",
		boost::bind(&Group::setupAttachOrDetachHook, this, process, _1));
}

void
Group::runDetachHooks(const ProcessPtr process) const {
	getPool()->runHookScripts("detached_process",
		boost::bind(&Group::setupAttachOrDetachHook, this, process, _1));
}

void
Group::setupAttachOrDetachHook(const ProcessPtr process, HookScriptOptions &options) const {
	options.environment.push_back(make_pair("PASSENGER_PROCESS_PID", toString(process->getPid())));
	options.environment.push_back(make_pair("PASSENGER_APP_ROOT", this->options.appRoot));
}

void
Group::generateSecret(const Pool *pool, char *secret) {
	pool->getRandomGenerator()->generateAsciiString(secret, BasicGroupInfo::SECRET_SIZE);
}

string
Group::generateUuid(const Pool *pool) {
	return pool->getRandomGenerator()->generateAsciiString(20);
}


<<<<<<< HEAD
Pool *
Process::getPool() const {
	assert(getLifeStatus() != DEAD);
	return group->pool;
}

bool
Process::isBeingRollingRestarted() const {
	return getPool()->restarterThreadGupid == gupid;
}

StaticString
Process::getGroupSecret() const {
	return StaticString(getGroup()->secret, Group::SECRET_SIZE);
}

SessionPtr
Process::createSessionObject(Socket *socket) {
	Pool *pool = NULL;
	Group *group = getGroup();
	if (group != NULL) {
		// Backpointers are normally never NULL, but they can be
		// NULL in unit tests
		pool = group->getPool();
	}

	Session *session;
	if (OXT_LIKELY(pool != NULL)) {
		{
			LockGuard l(pool->sessionObjectPoolSyncher);
			session = pool->sessionObjectPool.malloc();
		}
		session = new (session) Session(pool, this, socket);
	} else {
		session = new Session(NULL, this, socket);
	}
	return SessionPtr(session, false);
}

string
Process::inspect() const {
	assert(getLifeStatus() != DEAD);
	stringstream result;
	result << "(pid=" << pid;
	Group *group = getGroup();
	if (group != NULL) {
		// This Process hasn't been attached to a Group yet.
		result << ", group=" << group->name;
	}
	result << ")";
	return result.str();
}


StaticString
Session::getGroupSecret() const {
	return StaticString(getGroup()->secret, Group::SECRET_SIZE);
}

pid_t
Session::getPid() const {
	return getProcess()->pid;
}

StaticString
Session::getGupid() const {
	const Process *process = getProcess();
	return StaticString(process->gupid, process->gupidSize);
}

unsigned int
Session::getStickySessionId() const {
	return getProcess()->stickySessionId;
}

Group *
Session::getGroup() const {
	return getProcess()->getGroup();
}

=======
>>>>>>> a42a379b
void
Session::requestOOBW() {
	ProcessPtr process = getProcess()->shared_from_this();
	assert(process->isAlive());
	process->getGroup()->requestOOBW(process);
}


} // namespace ApplicationPool2
} // namespace Passenger<|MERGE_RESOLUTION|>--- conflicted
+++ resolved
@@ -1324,90 +1324,11 @@
 	return pool->getRandomGenerator()->generateAsciiString(20);
 }
 
-
-<<<<<<< HEAD
-Pool *
-Process::getPool() const {
-	assert(getLifeStatus() != DEAD);
-	return group->pool;
-}
-
 bool
 Process::isBeingRollingRestarted() const {
 	return getPool()->restarterThreadGupid == gupid;
 }
 
-StaticString
-Process::getGroupSecret() const {
-	return StaticString(getGroup()->secret, Group::SECRET_SIZE);
-}
-
-SessionPtr
-Process::createSessionObject(Socket *socket) {
-	Pool *pool = NULL;
-	Group *group = getGroup();
-	if (group != NULL) {
-		// Backpointers are normally never NULL, but they can be
-		// NULL in unit tests
-		pool = group->getPool();
-	}
-
-	Session *session;
-	if (OXT_LIKELY(pool != NULL)) {
-		{
-			LockGuard l(pool->sessionObjectPoolSyncher);
-			session = pool->sessionObjectPool.malloc();
-		}
-		session = new (session) Session(pool, this, socket);
-	} else {
-		session = new Session(NULL, this, socket);
-	}
-	return SessionPtr(session, false);
-}
-
-string
-Process::inspect() const {
-	assert(getLifeStatus() != DEAD);
-	stringstream result;
-	result << "(pid=" << pid;
-	Group *group = getGroup();
-	if (group != NULL) {
-		// This Process hasn't been attached to a Group yet.
-		result << ", group=" << group->name;
-	}
-	result << ")";
-	return result.str();
-}
-
-
-StaticString
-Session::getGroupSecret() const {
-	return StaticString(getGroup()->secret, Group::SECRET_SIZE);
-}
-
-pid_t
-Session::getPid() const {
-	return getProcess()->pid;
-}
-
-StaticString
-Session::getGupid() const {
-	const Process *process = getProcess();
-	return StaticString(process->gupid, process->gupidSize);
-}
-
-unsigned int
-Session::getStickySessionId() const {
-	return getProcess()->stickySessionId;
-}
-
-Group *
-Session::getGroup() const {
-	return getProcess()->getGroup();
-}
-
-=======
->>>>>>> a42a379b
 void
 Session::requestOOBW() {
 	ProcessPtr process = getProcess()->shared_from_this();
