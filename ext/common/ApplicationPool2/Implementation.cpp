--- conflicted
+++ resolved
@@ -29,9 +29,7 @@
 #include <ApplicationPool2/Pool/ProcessUtils.cpp>
 #include <ApplicationPool2/Pool/StateInspection.cpp>
 #include <ApplicationPool2/Pool/Miscellaneous.cpp>
-<<<<<<< HEAD
 #include <ApplicationPool2/Pool/RollingRestart.cpp>
-=======
 #include <ApplicationPool2/Group/InitializationAndShutdown.cpp>
 #include <ApplicationPool2/Group/LifetimeAndBasics.cpp>
 #include <ApplicationPool2/Group/SessionManagement.cpp>
@@ -42,7 +40,6 @@
 #include <ApplicationPool2/Group/InternalUtils.cpp>
 #include <ApplicationPool2/Group/StateInspection.cpp>
 #include <ApplicationPool2/Group/Verification.cpp>
->>>>>>> a31fb7a6
 #include <Exceptions.h>
 #include <Hooks.h>
 #include <MessageReadersWriters.h>
@@ -311,1035 +308,6 @@
 }
 
 
-<<<<<<< HEAD
-Group::Group(Pool *_pool, const Options &_options)
-	: pool(_pool),
-	  uuid(generateUuid(_pool))
-{
-	info.context = _pool->getContext();
-	info.group   = this;
-	info.name    = _options.getAppGroupName().toString();
-	info.apiKey  = generateApiKey(_pool);
-	resetOptions(_options);
-	enabledCount   = 0;
-	disablingCount = 0;
-	disabledCount  = 0;
-	nEnabledProcessesTotallyBusy = 0;
-	spawner        = getContext()->getSpawningKitFactory()->create(options);
-	restartsInitiated = 0;
-	processesBeingSpawned = 0;
-	m_spawning     = false;
-	m_restarting   = false;
-	lifeStatus.store(ALIVE, boost::memory_order_relaxed);
-	lastRestartFileMtime = 0;
-	lastRestartFileCheckTime = 0;
-	alwaysRestartFileExists = false;
-	if (options.restartDir.empty()) {
-		restartFile = options.appRoot + "/tmp/restart.txt";
-		alwaysRestartFile = options.appRoot + "/tmp/always_restart.txt";
-	} else if (options.restartDir[0] == '/') {
-		restartFile = options.restartDir + "/restart.txt";
-		alwaysRestartFile = options.restartDir + "/always_restart.txt";
-	} else {
-		restartFile = options.appRoot + "/" + options.restartDir + "/restart.txt";
-		alwaysRestartFile = options.appRoot + "/" + options.restartDir + "/always_restart.txt";
-	}
-
-	detachedProcessesCheckerActive = false;
-
-	hasSpawnError = false;
-}
-
-Group::~Group() {
-	LifeStatus lifeStatus = getLifeStatus();
-	if (OXT_UNLIKELY(lifeStatus == ALIVE)) {
-		P_BUG("You must call Group::shutdown() before destroying a Group.");
-	}
-	assert(lifeStatus == SHUT_DOWN);
-	assert(!detachedProcessesCheckerActive);
-	assert(getWaitlist.empty());
-}
-
-bool
-Group::initialize() {
-	Json::Value json;
-
-	json["type"] = "dummy";
-	json["pid"] = 0;
-	json["gupid"] = "0";
-	json["spawner_creation_time"] = 0;
-	json["spawn_start_time"] = 0;
-	json["sockets"] = Json::Value(Json::arrayValue);
-
-	nullProcess = createProcessObject(json);
-	nullProcess->shutdownNotRequired();
-	return true;
-}
-
-OXT_FORCE_INLINE Pool *
-Group::getPool() const {
-	return pool;
-}
-
-void
-Group::_onSessionInitiateFailure(Session *session) {
-	Process *process = session->getProcess();
-	assert(process != NULL);
-	process->getGroup()->onSessionInitiateFailure(process, session);
-}
-
-void
-Group::_onSessionClose(Session *session) {
-	Process *process = session->getProcess();
-	assert(process != NULL);
-	process->getGroup()->onSessionClose(process, session);
-}
-
-OXT_FORCE_INLINE void
-Group::onSessionInitiateFailure(Process *process, Session *session) {
-	boost::container::vector<Callback> actions;
-
-	TRACE_POINT();
-	// Standard resource management boilerplate stuff...
-	Pool *pool = getPool();
-	boost::unique_lock<boost::mutex> lock(pool->syncher);
-	assert(process->isAlive());
-	assert(isAlive() || getLifeStatus() == SHUTTING_DOWN);
-
-	UPDATE_TRACE_POINT();
-	P_DEBUG("Could not initiate a session with process " <<
-		process->inspect() << ", detaching from pool if possible");
-	if (!pool->detachProcessUnlocked(process->shared_from_this(), actions)) {
-		P_DEBUG("Process was already detached");
-	}
-	pool->fullVerifyInvariants();
-	lock.unlock();
-	runAllActions(actions);
-}
-
-OXT_FORCE_INLINE void
-Group::onSessionClose(Process *process, Session *session) {
-	TRACE_POINT();
-	// Standard resource management boilerplate stuff...
-	Pool *pool = getPool();
-	boost::unique_lock<boost::mutex> lock(pool->syncher);
-	assert(process->isAlive());
-	assert(isAlive() || getLifeStatus() == SHUTTING_DOWN);
-
-	P_TRACE(2, "Session closed for process " << process->inspect());
-	verifyInvariants();
-	UPDATE_TRACE_POINT();
-
-	/* Update statistics. */
-	bool wasTotallyBusy = process->isTotallyBusy();
-	process->sessionClosed(session);
-	assert(process->getLifeStatus() == Process::ALIVE);
-	assert(process->enabled == Process::ENABLED
-		|| process->enabled == Process::DISABLING
-		|| process->enabled == Process::DETACHED);
-	if (process->enabled == Process::ENABLED) {
-		enabledProcessBusynessLevels[process->getIndex()] = process->busyness();
-		if (wasTotallyBusy) {
-			assert(nEnabledProcessesTotallyBusy >= 1);
-			nEnabledProcessesTotallyBusy--;
-		}
-	}
-
-	/* This group now has a process that's guaranteed to be not
-	 * totally busy.
-	 */
-	assert(!process->isTotallyBusy());
-
-	bool detachingBecauseOfMaxRequests = false;
-	bool detachingBecauseCapacityNeeded = false;
-	bool shouldDetach =
-		( detachingBecauseOfMaxRequests = (
-			options.maxRequests > 0
-			&& process->processed >= options.maxRequests
-		)) || (
-			detachingBecauseCapacityNeeded = (
-				process->sessions == 0
-				&& getWaitlist.empty()
-				&& (
-					!pool->getWaitlist.empty()
-					|| anotherGroupIsWaitingForCapacity()
-				)
-			)
-		);
-	bool shouldDisable =
-		process->enabled == Process::DISABLING
-		&& process->sessions == 0
-		&& enabledCount > 0;
-
-	if (shouldDetach || shouldDisable) {
-		UPDATE_TRACE_POINT();
-		boost::container::vector<Callback> actions;
-
-		if (shouldDetach) {
-			if (detachingBecauseCapacityNeeded) {
-				/* Someone might be trying to get() a session for a different
-				 * group that couldn't be spawned because of lack of pool capacity.
-				 * If this group isn't under sufficiently load (as apparent by the
-				 * checked conditions) then now's a good time to detach
-				 * this process or group in order to free capacity.
-				 */
-				P_DEBUG("Process " << process->inspect() << " is no longer totally "
-					"busy; detaching it in order to make room in the pool");
-			} else {
-				/* This process has processed its maximum number of requests,
-				 * so we detach it.
-				 */
-				P_DEBUG("Process " << process->inspect() <<
-					" has reached its maximum number of requests (" <<
-					options.maxRequests << "); detaching it");
-			}
-			pool->detachProcessUnlocked(process->shared_from_this(), actions);
-		} else {
-			ProcessPtr processPtr = process->shared_from_this();
-			removeProcessFromList(processPtr, disablingProcesses);
-			addProcessToList(processPtr, disabledProcesses);
-			removeFromDisableWaitlist(processPtr, DR_SUCCESS, actions);
-			maybeInitiateOobw(process);
-		}
-
-		pool->fullVerifyInvariants();
-		lock.unlock();
-		runAllActions(actions);
-
-	} else {
-		UPDATE_TRACE_POINT();
-
-		// This could change process->enabled.
-		maybeInitiateOobw(process);
-
-		if (!getWaitlist.empty() && process->enabled == Process::ENABLED) {
-			/* If there are clients on this group waiting for a process to
-			 * become available then call them now.
-			 */
-			UPDATE_TRACE_POINT();
-			// Already calls verifyInvariants().
-			assignSessionsToGetWaitersQuickly(lock);
-		}
-	}
-}
-
-void
-Group::requestOOBW(const ProcessPtr &process) {
-	// Standard resource management boilerplate stuff...
-	Pool *pool = getPool();
-	boost::unique_lock<boost::mutex> lock(pool->syncher);
-	if (isAlive() && process->isAlive() && process->oobwStatus == Process::OOBW_NOT_ACTIVE) {
-		process->oobwStatus = Process::OOBW_REQUESTED;
-	}
-}
-
-bool
-Group::oobwAllowed() const {
-	unsigned int oobwInstances = 0;
-	foreach (const ProcessPtr &process, disablingProcesses) {
-		if (process->oobwStatus == Process::OOBW_IN_PROGRESS) {
-			oobwInstances += 1;
-		}
-	}
-	foreach (const ProcessPtr &process, disabledProcesses) {
-		if (process->oobwStatus == Process::OOBW_IN_PROGRESS) {
-			oobwInstances += 1;
-		}
-	}
-	return oobwInstances < options.maxOutOfBandWorkInstances;
-}
-
-bool
-Group::shouldInitiateOobw(Process *process) const {
-	return process->oobwStatus == Process::OOBW_REQUESTED
-		&& process->enabled != Process::DETACHED
-		&& process->isAlive()
-		&& oobwAllowed();
-}
-
-void
-Group::maybeInitiateOobw(Process *process) {
-	if (shouldInitiateOobw(process)) {
-		// We keep an extra reference to prevent premature destruction.
-		ProcessPtr p = process->shared_from_this();
-		initiateOobw(p);
-	}
-}
-
-// The 'self' parameter is for keeping the current Group object alive
-void
-Group::lockAndMaybeInitiateOobw(const ProcessPtr &process, DisableResult result, GroupPtr self) {
-	TRACE_POINT();
-
-	// Standard resource management boilerplate stuff...
-	Pool *pool = getPool();
-	boost::unique_lock<boost::mutex> lock(pool->syncher);
-	if (OXT_UNLIKELY(!process->isAlive() || !isAlive())) {
-		return;
-	}
-
-	assert(process->oobwStatus == Process::OOBW_IN_PROGRESS);
-
-	if (result == DR_SUCCESS) {
-		if (process->enabled == Process::DISABLED) {
-			P_DEBUG("Process " << process->inspect() << " disabled; proceeding " <<
-				"with out-of-band work");
-			process->oobwStatus = Process::OOBW_REQUESTED;
-			if (shouldInitiateOobw(process.get())) {
-				initiateOobw(process);
-			} else {
-				// We do not re-enable the process because it's likely that the
-				// administrator has explicitly changed the state.
-				P_DEBUG("Out-of-band work for process " << process->inspect() << " aborted "
-					"because the process no longer requests out-of-band work");
-				process->oobwStatus = Process::OOBW_NOT_ACTIVE;
-			}
-		} else {
-			// We do not re-enable the process because it's likely that the
-			// administrator has explicitly changed the state.
-			P_DEBUG("Out-of-band work for process " << process->inspect() << " aborted "
-				"because the process was reenabled after disabling");
-			process->oobwStatus = Process::OOBW_NOT_ACTIVE;
-		}
-	} else {
-		P_DEBUG("Out-of-band work for process " << process->inspect() << " aborted "
-			"because the process could not be disabled");
-		process->oobwStatus = Process::OOBW_NOT_ACTIVE;
-	}
-}
-
-void
-Group::initiateOobw(const ProcessPtr &process) {
-	assert(process->oobwStatus == Process::OOBW_REQUESTED);
-
-	process->oobwStatus = Process::OOBW_IN_PROGRESS;
-
-	if (process->enabled == Process::ENABLED
-	 || process->enabled == Process::DISABLING)
-	{
-		// We want the process to be disabled. However, disabling a process is potentially
-		// asynchronous, so we pass a callback which will re-aquire the lock and call this
-		// method again.
-		P_DEBUG("Disabling process " << process->inspect() << " in preparation for OOBW");
-		DisableResult result = disable(process,
-			boost::bind(&Group::lockAndMaybeInitiateOobw, this,
-				_1, _2, shared_from_this()));
-		switch (result) {
-		case DR_SUCCESS:
-			// Continue code flow.
-			break;
-		case DR_DEFERRED:
-			// lockAndMaybeInitiateOobw() will eventually be called.
-			return;
-		case DR_ERROR:
-		case DR_NOOP:
-			P_DEBUG("Out-of-band work for process " << process->inspect() << " aborted "
-				"because the process could not be disabled");
-			process->oobwStatus = Process::OOBW_NOT_ACTIVE;
-			return;
-		default:
-			P_BUG("Unexpected disable() result " << result);
-		}
-	}
-
-	assert(process->enabled == Process::DISABLED);
-	assert(process->sessions == 0);
-
-	P_DEBUG("Initiating OOBW request for process " << process->inspect());
-	interruptableThreads.create_thread(
-		boost::bind(&Group::spawnThreadOOBWRequest, this, shared_from_this(), process),
-		"OOBW request thread for process " + process->inspect(),
-		POOL_HELPER_THREAD_STACK_SIZE);
-}
-
-// The 'self' parameter is for keeping the current Group object alive while this thread is running.
-void
-Group::spawnThreadOOBWRequest(GroupPtr self, ProcessPtr process) {
-	TRACE_POINT();
-	this_thread::disable_interruption di;
-	this_thread::disable_syscall_interruption dsi;
-
-	Socket *socket;
-	Connection connection;
-	Pool *pool = getPool();
-	Pool::DebugSupportPtr debug = pool->debugSupport;
-
-	UPDATE_TRACE_POINT();
-	P_DEBUG("Performing OOBW request for process " << process->inspect());
-	if (debug != NULL && debug->oobw) {
-		debug->debugger->send("OOBW request about to start");
-		debug->messages->recv("Proceed with OOBW request");
-	}
-
-	UPDATE_TRACE_POINT();
-	{
-		// Standard resource management boilerplate stuff...
-		boost::unique_lock<boost::mutex> lock(pool->syncher);
-		if (OXT_UNLIKELY(!process->isAlive()
-			|| process->enabled == Process::DETACHED
-			|| !isAlive()))
-		{
-			return;
-		}
-
-		if (process->enabled != Process::DISABLED) {
-			UPDATE_TRACE_POINT();
-			P_INFO("Out-of-Band Work canceled: process " << process->inspect() <<
-				" was concurrently re-enabled.");
-			if (debug != NULL && debug->oobw) {
-				debug->debugger->send("OOBW request canceled");
-			}
-			return;
-		}
-
-		assert(process->oobwStatus == Process::OOBW_IN_PROGRESS);
-		assert(process->sessions == 0);
-		socket = process->findSessionSocketWithLowestBusyness();
-	}
-
-	UPDATE_TRACE_POINT();
-	unsigned long long timeout = 1000 * 1000 * 60; // 1 min
-	try {
-		this_thread::restore_interruption ri(di);
-		this_thread::restore_syscall_interruption rsi(dsi);
-
-		// Grab a connection. The connection is marked as fail in order to
-		// ensure it is closed / recycled after this request (otherwise we'd
-		// need to completely read the response).
-		connection = socket->checkoutConnection();
-		connection.fail = true;
-		ScopeGuard guard(boost::bind(&Socket::checkinConnection, socket, connection));
-
-		// This is copied from RequestHandler when it is sending data using the
-		// "session" protocol.
-		char sizeField[sizeof(boost::uint32_t)];
-		SmallVector<StaticString, 10> data;
-
-		data.push_back(StaticString(sizeField, sizeof(boost::uint32_t)));
-		data.push_back(P_STATIC_STRING_WITH_NULL("REQUEST_METHOD"));
-		data.push_back(P_STATIC_STRING_WITH_NULL("OOBW"));
-
-		data.push_back(P_STATIC_STRING_WITH_NULL("PASSENGER_CONNECT_PASSWORD"));
-		data.push_back(getApiKey().toStaticString());
-		data.push_back(StaticString("", 1));
-
-		boost::uint32_t dataSize = 0;
-		for (unsigned int i = 1; i < data.size(); i++) {
-			dataSize += (boost::uint32_t) data[i].size();
-		}
-		Uint32Message::generate(sizeField, dataSize);
-
-		gatheredWrite(connection.fd, &data[0], data.size(), &timeout);
-
-		// We do not care what the actual response is ... just wait for it.
-		UPDATE_TRACE_POINT();
-		waitUntilReadable(connection.fd, &timeout);
-	} catch (const SystemException &e) {
-		P_ERROR("*** ERROR: " << e.what() << "\n" << e.backtrace());
-	} catch (const TimeoutException &e) {
-		P_ERROR("*** ERROR: " << e.what() << "\n" << e.backtrace());
-	}
-
-	UPDATE_TRACE_POINT();
-	boost::container::vector<Callback> actions;
-	{
-		// Standard resource management boilerplate stuff...
-		Pool *pool = getPool();
-		boost::unique_lock<boost::mutex> lock(pool->syncher);
-		if (OXT_UNLIKELY(!process->isAlive() || !isAlive())) {
-			return;
-		}
-
-		process->oobwStatus = Process::OOBW_NOT_ACTIVE;
-		if (process->enabled == Process::DISABLED) {
-			enable(process, actions);
-			assignSessionsToGetWaiters(actions);
-		}
-
-		pool->fullVerifyInvariants();
-
-		initiateNextOobwRequest();
-	}
-	UPDATE_TRACE_POINT();
-	runAllActions(actions);
-	actions.clear();
-
-	UPDATE_TRACE_POINT();
-	P_DEBUG("Finished OOBW request for process " << process->inspect());
-	if (debug != NULL && debug->oobw) {
-		debug->debugger->send("OOBW request finished");
-	}
-}
-
-void
-Group::initiateNextOobwRequest() {
-	ProcessList::const_iterator it, end = enabledProcesses.end();
-	for (it = enabledProcesses.begin(); it != end; it++) {
-		const ProcessPtr &process = *it;
-		if (shouldInitiateOobw(process.get())) {
-			// We keep an extra reference to processes to prevent premature destruction.
-			ProcessPtr p = process;
-			initiateOobw(p);
-			return;
-		}
-	}
-}
-
-// The 'self' parameter is for keeping the current Group object alive while this thread is running.
-void
-Group::spawnThreadMain(GroupPtr self, SpawningKit::SpawnerPtr spawner,
-	Options options, unsigned int restartsInitiated)
-{
-	spawnThreadRealMain(spawner, options, restartsInitiated);
-}
-
-void
-Group::spawnThreadRealMain(const SpawningKit::SpawnerPtr &spawner,
-	const Options &options, unsigned int restartsInitiated)
-{
-	TRACE_POINT();
-	this_thread::disable_interruption di;
-	this_thread::disable_syscall_interruption dsi;
-
-	Pool *pool = getPool();
-	Pool::DebugSupportPtr debug = pool->debugSupport;
-
-	bool done = false;
-	while (!done) {
-		bool shouldFail = false;
-		if (debug != NULL && debug->spawning) {
-			UPDATE_TRACE_POINT();
-			this_thread::restore_interruption ri(di);
-			this_thread::restore_syscall_interruption rsi(dsi);
-			this_thread::interruption_point();
-			string iteration;
-			{
-				LockGuard g(debug->syncher);
-				debug->spawnLoopIteration++;
-				iteration = toString(debug->spawnLoopIteration);
-			}
-			P_DEBUG("Begin spawn loop iteration " << iteration);
-			debug->debugger->send("Begin spawn loop iteration " +
-				iteration);
-
-			vector<string> cases;
-			cases.push_back("Proceed with spawn loop iteration " + iteration);
-			cases.push_back("Fail spawn loop iteration " + iteration);
-			MessagePtr message = debug->messages->recvAny(cases);
-			shouldFail = message->name == "Fail spawn loop iteration " + iteration;
-		}
-
-		ProcessPtr process;
-		ExceptionPtr exception;
-		try {
-			UPDATE_TRACE_POINT();
-			this_thread::restore_interruption ri(di);
-			this_thread::restore_syscall_interruption rsi(dsi);
-			if (shouldFail) {
-				SpawnException e("Simulated failure");
-				processAndLogNewSpawnException(e, options, pool->getSpawningKitConfig());
-				throw e;
-			} else {
-				process = createProcessObject(spawner->spawn(options));
-			}
-		} catch (const thread_interrupted &) {
-			break;
-		} catch (const tracable_exception &e) {
-			exception = copyException(e);
-			// Let other (unexpected) exceptions crash the program so
-			// gdb can generate a backtrace.
-		}
-
-		UPDATE_TRACE_POINT();
-		ScopeGuard guard(boost::bind(Process::forceTriggerShutdownAndCleanup, process));
-		boost::unique_lock<boost::mutex> lock(pool->syncher);
-
-		if (!isAlive()) {
-			if (process != NULL) {
-				P_DEBUG("Group is being shut down so dropping process " <<
-					process->inspect() << " which we just spawned and exiting spawn loop");
-			} else {
-				P_DEBUG("The group is being shut down. A process failed "
-					"to be spawned anyway, so ignoring this error and exiting "
-					"spawn loop");
-			}
-			// We stop immediately because any previously assumed invariants
-			// may have been violated.
-			break;
-		} else if (restartsInitiated != this->restartsInitiated) {
-			if (process != NULL) {
-				P_DEBUG("A restart was issued for the group, so dropping process " <<
-					process->inspect() << " which we just spawned and exiting spawn loop");
-			} else {
-				P_DEBUG("A restart was issued for the group. A process failed "
-					"to be spawned anyway, so ignoring this error and exiting "
-					"spawn loop");
-			}
-			// We stop immediately because any previously assumed invariants
-			// may have been violated.
-			break;
-		}
-
-		verifyInvariants();
-		assert(m_spawning);
-		assert(processesBeingSpawned > 0);
-
-		processesBeingSpawned--;
-		assert(processesBeingSpawned == 0);
-
-		UPDATE_TRACE_POINT();
-		boost::container::vector<Callback> actions;
-		if (process != NULL) {
-			AttachResult result = attach(process, actions);
-			if (result == AR_OK) {
-				guard.clear();
-				if (getWaitlist.empty()) {
-					pool->assignSessionsToGetWaiters(actions);
-				} else {
-					assignSessionsToGetWaiters(actions);
-				}
-				P_DEBUG("New process count = " << enabledCount <<
-					", remaining get waiters = " << getWaitlist.size());
-			} else {
-				done = true;
-				P_DEBUG("Unable to attach spawned process " << process->inspect());
-				if (result == AR_ANOTHER_GROUP_IS_WAITING_FOR_CAPACITY) {
-					pool->possiblySpawnMoreProcessesForExistingGroups();
-				}
-			}
-		} else {
-			if (debug != NULL) {
-				LockGuard g(debug->syncher);
-				debug->spawnErrors++;
-				debug->debugger->send("Spawn error " + toString(debug->spawnErrors));
-			}
-
-			// TODO: sure this is the best thing? if there are
-			// processes currently alive we should just use them.
-			if (!options.ignoreSpawnErrors || enabledCount == 0) {
-				if (enabledCount == 0) {
-					enableAllDisablingProcesses(actions);
-				}
-				Pool::assignExceptionToGetWaiters(getWaitlist, exception, actions);
-				pool->assignSessionsToGetWaiters(actions);
-			} else {
-				P_INFO("Ignoring spawn error");
-				hasSpawnError = true;
-			}
-			done = true;
-		}
-
-		done = done
-			|| (processLowerLimitsSatisfied() && getWaitlist.empty())
-			|| processUpperLimitsReached()
-			|| pool->atFullCapacityUnlocked();
-		m_spawning = !done;
-		if (done) {
-			P_DEBUG("Spawn loop done");
-		} else {
-			processesBeingSpawned++;
-			P_DEBUG("Continue spawning");
-		}
-
-		UPDATE_TRACE_POINT();
-		pool->fullVerifyInvariants();
-		lock.unlock();
-		UPDATE_TRACE_POINT();
-		runAllActions(actions);
-		UPDATE_TRACE_POINT();
-	}
-
-	if (debug != NULL && debug->spawning) {
-		debug->debugger->send("Spawn loop done");
-	}
-}
-
-bool
-Group::shouldSpawn() const {
-	return allowSpawn()
-		&& (
-			!processLowerLimitsSatisfied()
-			|| allEnabledProcessesAreTotallyBusy()
-			|| !getWaitlist.empty()
-		);
-}
-
-bool
-Group::shouldSpawnForGetAction() const {
-	return enabledCount == 0 || shouldSpawn();
-}
-
-void
-Group::restart(const Options &options, RestartMethod method) {
-	boost::container::vector<Callback> actions;
-
-	assert(isAlive());
-	P_DEBUG("Restarting group " << getName());
-
-	if (method == RM_DEFAULT) {
-		if (options.rollingRestart) {
-			method = RM_ROLLING;
-		} else {
-			method = RM_BLOCKING;
-		}
-	}
-
-	// If there is currently a restarter thread or a spawner thread active,
-	// the following tells them to abort their current work as soon as possible.
-	restartsInitiated++;
-
-	processesBeingSpawned = 0;
-	m_spawning   = false;
-	m_restarting = true;
-	uuid         = generateUuid(pool);
-	hasSpawnError = false;
-	if (method == RM_BLOCKING) {
-		detachAll(actions);
-	}
-	getPool()->interruptableThreads.create_thread(
-		boost::bind(&Group::finalizeRestart, this, shared_from_this(),
-			this->options.copyAndPersist().clearPerRequestFields(),
-			options.copyAndPersist().clearPerRequestFields(),
-			method, getContext()->getSpawningKitFactory(),
-			restartsInitiated, actions),
-		"Group restarter: " + getName(),
-		POOL_HELPER_THREAD_STACK_SIZE
-	);
-}
-
-// The 'self' parameter is for keeping the current Group object alive while this thread is running.
-void
-Group::finalizeRestart(GroupPtr self,
-	Options oldOptions,
-	Options newOptions, RestartMethod method,
-	SpawningKit::FactoryPtr spawningKitFactory,
-	unsigned int restartsInitiated,
-	boost::container::vector<Callback> postLockActions)
-{
-	TRACE_POINT();
-
-	Pool::runAllActions(postLockActions);
-	postLockActions.clear();
-
-	this_thread::disable_interruption di;
-	this_thread::disable_syscall_interruption dsi;
-
-	// Create a new spawner.
-	Options spawnerOptions = oldOptions;
-	resetOptions(newOptions, &spawnerOptions);
-	SpawningKit::SpawnerPtr newSpawner = spawningKitFactory->create(spawnerOptions);
-	SpawningKit::SpawnerPtr oldSpawner;
-
-	UPDATE_TRACE_POINT();
-	Pool *pool = getPool();
-
-	Pool::DebugSupportPtr debug = pool->debugSupport;
-	if (debug != NULL && debug->restarting) {
-		this_thread::restore_interruption ri(di);
-		this_thread::restore_syscall_interruption rsi(dsi);
-		this_thread::interruption_point();
-		debug->debugger->send("About to end restarting");
-		debug->messages->recv("Finish restarting");
-	}
-
-	ScopedLock l(pool->syncher);
-	if (!isAlive()) {
-		P_DEBUG("Group " << getName() << " is shutting down, so aborting restart");
-		return;
-	}
-	if (restartsInitiated != this->restartsInitiated) {
-		// Before this restart could be finalized, another restart command was given.
-		// The spawner we just created might be out of date now so we abort.
-		P_DEBUG("Restart of group " << getName() << " aborted because a new restart was initiated concurrently");
-		if (debug != NULL && debug->restarting) {
-			debug->debugger->send("Restarting aborted");
-		}
-		return;
-	}
-
-	// Run some sanity checks.
-	pool->fullVerifyInvariants();
-	assert(m_restarting);
-	UPDATE_TRACE_POINT();
-
-	// Atomically swap the new spawner with the old one.
-	resetOptions(newOptions);
-	oldSpawner = spawner;
-	spawner    = newSpawner;
-
-	if (method == RM_ROLLING) {
-		pool->startRestarterThread();
-	}
-
-	m_restarting = false;
-	if (shouldSpawn()) {
-		spawn();
-	} else if (isWaitingForCapacity()) {
-		P_INFO("Group " << getName() << " is waiting for capacity to become available. "
-			"Trying to shutdown another idle process to free capacity...");
-		if (pool->forceFreeCapacity(this, postLockActions) != NULL) {
-			spawn();
-		} else {
-			P_INFO("There are no processes right now that are eligible "
-				"for shutdown. Will try again later.");
-		}
-	}
-	verifyInvariants();
-
-	l.unlock();
-	oldSpawner.reset();
-	Pool::runAllActions(postLockActions);
-	P_DEBUG("Restart of group " << getName() << " done");
-	if (debug != NULL && debug->restarting) {
-		debug->debugger->send("Restarting done");
-	}
-}
-
-/**
- * The `immediately` parameter only has effect if the detached processes checker
- * thread is active. It means that, if the thread is currently sleeping, it should
- * wake up immediately and perform work.
- */
-void
-Group::startCheckingDetachedProcesses(bool immediately) {
-	if (!detachedProcessesCheckerActive) {
-		P_DEBUG("Starting detached processes checker");
-		getPool()->nonInterruptableThreads.create_thread(
-			boost::bind(&Group::detachedProcessesCheckerMain, this, shared_from_this()),
-			"Detached processes checker: " + getName(),
-			POOL_HELPER_THREAD_STACK_SIZE
-		);
-		detachedProcessesCheckerActive = true;
-	} else if (detachedProcessesCheckerActive && immediately) {
-		detachedProcessesCheckerCond.notify_all();
-	}
-}
-
-void
-Group::detachedProcessesCheckerMain(GroupPtr self) {
-	TRACE_POINT();
-	Pool *pool = getPool();
-
-	Pool::DebugSupportPtr debug = pool->debugSupport;
-	if (debug != NULL && debug->detachedProcessesChecker) {
-		debug->debugger->send("About to start detached processes checker");
-		debug->messages->recv("Proceed with starting detached processes checker");
-	}
-
-	boost::unique_lock<boost::mutex> lock(pool->syncher);
-	while (true) {
-		assert(detachedProcessesCheckerActive);
-
-		if (getLifeStatus() == SHUT_DOWN || this_thread::interruption_requested()) {
-			UPDATE_TRACE_POINT();
-			P_DEBUG("Stopping detached processes checker");
-			detachedProcessesCheckerActive = false;
-			break;
-		}
-
-		UPDATE_TRACE_POINT();
-		if (!detachedProcesses.empty()) {
-			P_TRACE(2, "Checking whether any of the " << detachedProcesses.size() <<
-				" detached processes have exited...");
-			ProcessList::iterator it, end = detachedProcesses.end();
-			ProcessList processesToRemove;
-
-			for (it = detachedProcesses.begin(); it != end; it++) {
-				const ProcessPtr process = *it;
-				switch (process->getLifeStatus()) {
-				case Process::ALIVE:
-					if (process->canTriggerShutdown()) {
-						P_DEBUG("Detached process " << process->inspect() <<
-							" has 0 active sessions now. Triggering shutdown.");
-						process->triggerShutdown();
-						assert(process->getLifeStatus() == Process::SHUTDOWN_TRIGGERED);
-					}
-					break;
-				case Process::SHUTDOWN_TRIGGERED:
-					if (process->canCleanup()) {
-						P_DEBUG("Detached process " << process->inspect() << " has shut down. Cleaning up associated resources.");
-						process->cleanup();
-						assert(process->getLifeStatus() == Process::DEAD);
-						processesToRemove.push_back(process);
-					} else if (process->shutdownTimeoutExpired()) {
-						P_WARN("Detached process " << process->inspect() <<
-							" didn't shut down within " PROCESS_SHUTDOWN_TIMEOUT_DISPLAY
-							". Forcefully killing it with SIGKILL.");
-						kill(process->getPid(), SIGKILL);
-					}
-					break;
-				default:
-					P_BUG("Unknown 'lifeStatus' state " << (int) process->getLifeStatus());
-				}
-			}
-
-			UPDATE_TRACE_POINT();
-			end = processesToRemove.end();
-			for (it = processesToRemove.begin(); it != end; it++) {
-				removeProcessFromList(*it, detachedProcesses);
-			}
-		}
-
-		UPDATE_TRACE_POINT();
-		if (detachedProcesses.empty()) {
-			UPDATE_TRACE_POINT();
-			P_DEBUG("Stopping detached processes checker");
-			detachedProcessesCheckerActive = false;
-
-			boost::container::vector<Callback> actions;
-			if (shutdownCanFinish()) {
-				UPDATE_TRACE_POINT();
-				finishShutdown(actions);
-			}
-
-			verifyInvariants();
-			verifyExpensiveInvariants();
-			lock.unlock();
-			UPDATE_TRACE_POINT();
-			runAllActions(actions);
-			break;
-		} else {
-			UPDATE_TRACE_POINT();
-			verifyInvariants();
-			verifyExpensiveInvariants();
-		}
-
-		// Not all processes can be shut down yet. Sleep for a while unless
-		// someone wakes us up.
-		UPDATE_TRACE_POINT();
-		detachedProcessesCheckerCond.timed_wait(lock,
-			posix_time::milliseconds(100));
-	}
-}
-
-bool
-Group::selfCheckingEnabled() const {
-	return getPool()->selfchecking;
-}
-
-void
-Group::wakeUpGarbageCollector() {
-	getPool()->garbageCollectionCond.notify_all();
-}
-
-bool
-Group::poolAtFullCapacity() const {
-	return getPool()->atFullCapacityUnlocked();
-}
-
-bool
-Group::anotherGroupIsWaitingForCapacity() const {
-	return findOtherGroupWaitingForCapacity() != NULL;
-}
-
-Group *
-Group::findOtherGroupWaitingForCapacity() const {
-	Pool *pool = getPool();
-	if (pool->groups.size() == 1) {
-		return NULL;
-	}
-
-	GroupMap::ConstIterator g_it(pool->groups);
-	while (*g_it != NULL) {
-		const GroupPtr &group = g_it.getValue();
-		if (group.get() != this && group->isWaitingForCapacity()) {
-			return group.get();
-		}
-		g_it.next();
-	}
-	return NULL;
-}
-
-ProcessPtr
-Group::poolForceFreeCapacity(const Group *exclude,
-	boost::container::vector<Callback> &postLockActions)
-{
-	return getPool()->forceFreeCapacity(exclude, postLockActions);
-}
-
-bool
-Group::testOverflowRequestQueue() const {
-	// This has a performance penalty, although I'm not sure whether the penalty is
-	// any greater than a hash table lookup if I were to implement it in Options.
-	Pool::DebugSupportPtr debug = getPool()->debugSupport;
-	if (debug) {
-		return debug->testOverflowRequestQueue;
-	} else {
-		return false;
-	}
-}
-
-void
-Group::callAbortLongRunningConnectionsCallback(const ProcessPtr &process) {
-	Pool::AbortLongRunningConnectionsCallback callback =
-		getPool()->abortLongRunningConnectionsCallback;
-	if (callback != NULL) {
-		callback(process);
-	}
-}
-
-psg_pool_t *
-Group::getPallocPool() const {
-	return getPool()->palloc;
-}
-
-const ResourceLocator &
-Group::getResourceLocator() const {
-	return *getPool()->getSpawningKitConfig()->resourceLocator;
-}
-
-/* Given a hook name like "queue_full_error", we return HookScriptOptions filled in with this name and a spec
- * (user settings that can be queried from agentsOptions using the external hook name that is prefixed with "hook_")
- *
- * @return false if the user parameters (agentsOptions) are not available (e.g. during ApplicationPool2_PoolTest)
- */
-bool
-Group::prepareHookScriptOptions(HookScriptOptions &hsOptions, const char *name) {
-	SpawningKit::ConfigPtr config = getPool()->getSpawningKitConfig();
-	if (config->agentsOptions == NULL) {
-		return false;
-	}
-
-	hsOptions.name = name;
-	string hookName = string("hook_") + name;
-	hsOptions.spec = config->agentsOptions->get(hookName, false);
-
-	return true;
-}
-
-// 'process' is not a reference so that bind(runAttachHooks, ...) causes the shared
-// pointer reference to increment.
-void
-Group::runAttachHooks(const ProcessPtr process) const {
-	getPool()->runHookScripts("attached_process",
-		boost::bind(&Group::setupAttachOrDetachHook, this, process, _1));
-}
-
-void
-Group::runDetachHooks(const ProcessPtr process) const {
-	getPool()->runHookScripts("detached_process",
-		boost::bind(&Group::setupAttachOrDetachHook, this, process, _1));
-}
-
-void
-Group::setupAttachOrDetachHook(const ProcessPtr process, HookScriptOptions &options) const {
-	options.environment.push_back(make_pair("PASSENGER_PROCESS_PID", toString(process->getPid())));
-	options.environment.push_back(make_pair("PASSENGER_APP_ROOT", this->options.appRoot));
-}
-
-ApiKey
-Group::generateApiKey(const Pool *pool) {
-	char value[ApiKey::SIZE];
-	pool->getRandomGenerator()->generateAsciiString(value, ApiKey::SIZE);
-	return ApiKey(StaticString(value, ApiKey::SIZE));
-}
-
-string
-Group::generateUuid(const Pool *pool) {
-	return pool->getRandomGenerator()->generateAsciiString(20);
-}
-
-
 bool
 Process::isBeingRollingRestarted() const {
 	if (getGroup() != NULL) {
@@ -1350,8 +318,6 @@
 }
 
 
-=======
->>>>>>> a31fb7a6
 void
 Session::requestOOBW() {
 	ProcessPtr process = getProcess()->shared_from_this();
