/*
 *  Phusion Passenger - https://www.phusionpassenger.com/
 *  Copyright (c) 2011-2013 Phusion
 *
 *  "Phusion Passenger" is a trademark of Hongli Lai & Ninh Bui.
 *
 *  See LICENSE file for license information.
 */
#include <typeinfo>
#include <algorithm>
#include <boost/make_shared.hpp>
#include <boost/date_time/posix_time/posix_time_types.hpp>
#include <oxt/backtrace.hpp>
#include <ApplicationPool2/Pool.h>
#include <ApplicationPool2/SuperGroup.h>
#include <ApplicationPool2/Group.h>
#include <ApplicationPool2/PipeWatcher.h>
#include <Exceptions.h>
#include <MessageReadersWriters.h>
#include <Utils/ScopeGuard.h>

namespace Passenger {
namespace ApplicationPool2 {

using namespace std;
using namespace boost;
using namespace oxt;

#define TRY_COPY_EXCEPTION(klass) \
	do { \
		const klass *ep = dynamic_cast<const klass *>(&e); \
		if (ep != NULL) { \
			return make_shared<klass>(*ep); \
		} \
	} while (false)

ExceptionPtr
copyException(const tracable_exception &e) {
	TRY_COPY_EXCEPTION(FileSystemException);
	TRY_COPY_EXCEPTION(TimeRetrievalException);
	TRY_COPY_EXCEPTION(SystemException);
	
	TRY_COPY_EXCEPTION(FileNotFoundException);
	TRY_COPY_EXCEPTION(EOFException);
	TRY_COPY_EXCEPTION(IOException);
	
	TRY_COPY_EXCEPTION(ConfigurationException);
	
	TRY_COPY_EXCEPTION(SpawnException);
	TRY_COPY_EXCEPTION(GetAbortedException);
	
	TRY_COPY_EXCEPTION(InvalidModeStringException);
	TRY_COPY_EXCEPTION(ArgumentException);
	
	TRY_COPY_EXCEPTION(RuntimeException);
	
	TRY_COPY_EXCEPTION(TimeoutException);
	
	TRY_COPY_EXCEPTION(NonExistentUserException);
	TRY_COPY_EXCEPTION(NonExistentGroupException);
	TRY_COPY_EXCEPTION(SecurityException);
	
	TRY_COPY_EXCEPTION(SyntaxError);

	TRY_COPY_EXCEPTION(boost::thread_interrupted);

	return make_shared<tracable_exception>(e);
}

#define TRY_RETHROW_EXCEPTION(klass) \
	do { \
		const klass *ep = dynamic_cast<const klass *>(&*e); \
		if (ep != NULL) { \
			throw klass(*ep); \
		} \
	} while (false)

void
rethrowException(const ExceptionPtr &e) {
	TRY_RETHROW_EXCEPTION(FileSystemException);
	TRY_RETHROW_EXCEPTION(TimeRetrievalException);
	TRY_RETHROW_EXCEPTION(SystemException);
	
	TRY_RETHROW_EXCEPTION(FileNotFoundException);
	TRY_RETHROW_EXCEPTION(EOFException);
	TRY_RETHROW_EXCEPTION(IOException);
	
	TRY_RETHROW_EXCEPTION(ConfigurationException);
	
	TRY_RETHROW_EXCEPTION(SpawnException);
	TRY_RETHROW_EXCEPTION(GetAbortedException);
	
	TRY_RETHROW_EXCEPTION(InvalidModeStringException);
	TRY_RETHROW_EXCEPTION(ArgumentException);
	
	TRY_RETHROW_EXCEPTION(RuntimeException);
	
	TRY_RETHROW_EXCEPTION(TimeoutException);
	
	TRY_RETHROW_EXCEPTION(NonExistentUserException);
	TRY_RETHROW_EXCEPTION(NonExistentGroupException);
	TRY_RETHROW_EXCEPTION(SecurityException);
	
	TRY_RETHROW_EXCEPTION(SyntaxError);

	TRY_RETHROW_EXCEPTION(boost::lock_error);
	TRY_RETHROW_EXCEPTION(boost::thread_resource_error);
	TRY_RETHROW_EXCEPTION(boost::unsupported_thread_option);
	TRY_RETHROW_EXCEPTION(boost::invalid_thread_argument);
	TRY_RETHROW_EXCEPTION(boost::thread_permission_error);

	TRY_RETHROW_EXCEPTION(boost::thread_interrupted);
	TRY_RETHROW_EXCEPTION(boost::thread_exception);
	TRY_RETHROW_EXCEPTION(boost::condition_error);
	
	throw tracable_exception(*e);
}


const SuperGroupPtr
Pool::getSuperGroup(const char *name) {
	return superGroups.get(name);
}


boost::mutex &
SuperGroup::getPoolSyncher(const PoolPtr &pool) {
	return pool->syncher;
}

void
SuperGroup::runAllActions(const vector<Callback> &actions) {
	Pool::runAllActions(actions);
}

string
SuperGroup::generateSecret() const {
	return getPool()->randomGenerator->generateAsciiString(43);
}

void
SuperGroup::createInterruptableThread(const function<void ()> &func, const string &name,
	unsigned int stackSize)
{
	getPool()->interruptableThreads.create_thread(func, name, stackSize);
}

void
SuperGroup::realDoInitialize(const Options &options, unsigned int generation) {
	vector<ComponentInfo> componentInfos;
	vector<ComponentInfo>::const_iterator it;
	ExceptionPtr exception;
	
	P_TRACE(2, "Initializing SuperGroup " << inspect() << " in the background...");
	try {
		componentInfos = loadComponentInfos(options);
	} catch (const tracable_exception &e) {
		exception = copyException(e);
	}
	if (componentInfos.empty() && exception == NULL) {
		string message = "The directory " +
			options.appRoot +
			" does not seem to contain a web application.";
		exception = make_shared<SpawnException>(
			message, message, false);
	}
	
	PoolPtr pool = getPool();
	Pool::DebugSupportPtr debug = pool->debugSupport;
	
	vector<Callback> actions;
	{
		if (debug != NULL && debug->superGroup) {
			debug->debugger->send("About to finish SuperGroup initialization");
			debug->messages->recv("Proceed with initializing SuperGroup");
		}

		unique_lock<boost::mutex> lock(getPoolSyncher(pool));
		this_thread::disable_interruption di;
		this_thread::disable_syscall_interruption dsi;
		NOT_EXPECTING_EXCEPTIONS();
		if (OXT_UNLIKELY(getPool() == NULL || generation != this->generation)) {
			return;
		}
		P_TRACE(2, "Initialization of SuperGroup " << inspect() << " almost done; grabbed lock");
		assert(state == INITIALIZING);
		verifyInvariants();
		
		if (componentInfos.empty()) {
			/* Somehow initialization failed. Maybe something has deleted
			 * the supergroup files while we're working.
			 */
			assert(exception != NULL);
			setState(DESTROYED);
			
			actions.reserve(getWaitlist.size());
			while (!getWaitlist.empty()) {
				const GetWaiter &waiter = getWaitlist.front();
				actions.push_back(boost::bind(waiter.callback,
					SessionPtr(), exception));
				getWaitlist.pop();
			}
		} else {
			for (it = componentInfos.begin(); it != componentInfos.end(); it++) {
				const ComponentInfo &info = *it;
				GroupPtr group = make_shared<Group>(shared_from_this(),
					options, info);
				groups.push_back(group);
				if (info.isDefault) {
					defaultGroup = group.get();
				}
			}

			setState(READY);
			assignGetWaitlistToGroups(actions);
		}
		
		verifyInvariants();
		P_TRACE(2, "Done initializing SuperGroup " << inspect());
	}
	this_thread::disable_interruption di;
	this_thread::disable_syscall_interruption dsi;
	runAllActions(actions);
}

void
SuperGroup::realDoRestart(const Options &options, unsigned int generation) {
	TRACE_POINT();
	vector<ComponentInfo> componentInfos = loadComponentInfos(options);
	vector<ComponentInfo>::const_iterator it;
	
	PoolPtr pool = getPool();
	Pool::DebugSupportPtr debug = pool->debugSupport;
	if (debug != NULL && debug->superGroup) {
		debug->debugger->send("About to finish SuperGroup restart");
		debug->messages->recv("Proceed with restarting SuperGroup");
	}
	
	unique_lock<boost::mutex> lock(getPoolSyncher(pool));
	if (OXT_UNLIKELY(this->generation != generation)) {
		return;
	}

	assert(state == RESTARTING);
	verifyInvariants();
	
	vector<GroupPtr> allGroups;
	vector<GroupPtr> updatedGroups;
	vector<GroupPtr> newGroups;
	vector<GroupPtr>::const_iterator g_it;
	vector<Callback> actions;
	this->options = options;
	
	// Update the component information for existing groups.
	UPDATE_TRACE_POINT();
	for (it = componentInfos.begin(); it != componentInfos.end(); it++) {
		const ComponentInfo &info = *it;
		pair<GroupPtr, unsigned int> result =
			findGroupCorrespondingToComponent(groups, info);
		GroupPtr group = result.first;
		if (group != NULL) {
			unsigned int index = result.second;
			group->componentInfo = info;
			updatedGroups.push_back(group);
			groups[index].reset();
		} else {
			// This is not an existing group but a new one,
			// so create it.
			group = make_shared<Group>(shared_from_this(),
				options, info);
			newGroups.push_back(group);
		}
		// allGroups must be in the same order as componentInfos.
		allGroups.push_back(group);
	}
	
	// Some components might have been deleted, so delete the
	// corresponding groups.
	detachAllGroups(groups, actions);
	
	// Tell all previous existing groups to restart.
	for (g_it = updatedGroups.begin(); g_it != updatedGroups.end(); g_it++) {
		GroupPtr group = *g_it;
		group->restart(options);
	}
	
	groups = allGroups;
	defaultGroup = findDefaultGroup(allGroups);
	setState(READY);
	assignGetWaitlistToGroups(actions);
	
	UPDATE_TRACE_POINT();
	verifyInvariants();
	lock.unlock();
	runAllActions(actions);
}


Group::Group(const SuperGroupPtr &_superGroup, const Options &options, const ComponentInfo &info)
	: superGroup(_superGroup),
	  name(_superGroup->name + "#" + info.name),
	  secret(generateSecret(_superGroup)),
	  componentInfo(info)
{
	enabledCount   = 0;
	disablingCount = 0;
	disabledCount  = 0;
	spawner        = getPool()->spawnerFactory->create(options);
	restartsInitiated = 0;
	m_spawning     = false;
	m_restarting   = false;
	lifeStatus     = ALIVE;
	if (options.restartDir.empty()) {
		restartFile = options.appRoot + "/tmp/restart.txt";
		alwaysRestartFile = options.appRoot + "/always_restart.txt";
	} else if (options.restartDir[0] == '/') {
		restartFile = options.restartDir + "/restart.txt";
		alwaysRestartFile = options.restartDir + "/always_restart.txt";
	} else {
		restartFile = options.appRoot + "/" + options.restartDir + "/restart.txt";
		alwaysRestartFile = options.appRoot + "/" + options.restartDir + "/always_restart.txt";
	}
	resetOptions(options);

	detachedProcessesCheckerActive = false;

	hasSpawnError = false;
}

Group::~Group() {
	LifeStatus lifeStatus = getLifeStatus();
	if (OXT_UNLIKELY(lifeStatus == ALIVE)) {
		P_BUG("You must call Group::shutdown() before destroying a Group.");
	}
	assert(lifeStatus == SHUT_DOWN);
	assert(!detachedProcessesCheckerActive);
}

PoolPtr
Group::getPool() const {
	return getSuperGroup()->getPool();
}

void
Group::onSessionInitiateFailure(const ProcessPtr &process, Session *session) {
	vector<Callback> actions;

	TRACE_POINT();
	// Standard resource management boilerplate stuff...
	PoolPtr pool = getPool();
	unique_lock<boost::mutex> lock(pool->syncher);
	assert(process->isAlive());
	assert(isAlive() || getLifeStatus() == SHUTTING_DOWN);

	UPDATE_TRACE_POINT();
	P_DEBUG("Could not initiate a session with process " <<
		process->inspect() << ", detaching from pool if possible");
	if (!pool->detachProcessUnlocked(process, actions)) {
		P_DEBUG("Process was already detached");
	}
	pool->fullVerifyInvariants();
	lock.unlock();
	runAllActions(actions);
}

void
Group::onSessionClose(const ProcessPtr &process, Session *session) {
	TRACE_POINT();
	// Standard resource management boilerplate stuff...
	PoolPtr pool = getPool();
	unique_lock<boost::mutex> lock(pool->syncher);
	assert(process->isAlive());
	assert(isAlive() || getLifeStatus() == SHUTTING_DOWN);

	P_TRACE(2, "Session closed for process " << process->inspect());
	verifyInvariants();
	UPDATE_TRACE_POINT();
	
	/* Update statistics. */
	process->sessionClosed(session);
	assert(process->getLifeStatus() == Process::ALIVE);
	assert(process->enabled == Process::ENABLED
		|| process->enabled == Process::DISABLING
		|| process->enabled == Process::DETACHED);
	if (process->enabled == Process::ENABLED) {
		pqueue.decrease(process->pqHandle, process->utilization());
	}

	/* This group now has a process that's guaranteed to be not at
	 * full utilization.
	 */
	assert(!process->atFullUtilization());

	bool detachingBecauseOfMaxRequests = false;
	bool detachingBecauseCapacityNeeded = false;
	bool shouldDetach =
		( detachingBecauseOfMaxRequests = (
			options.maxRequests > 0
			&& process->processed >= options.maxRequests
		)) || (
			detachingBecauseCapacityNeeded = (
				process->sessions == 0
				&& getWaitlist.empty()
				&& (
					!pool->getWaitlist.empty()
					|| anotherGroupIsWaitingForCapacity()
				)
			)
		);
	bool shouldDisable =
		process->enabled == Process::DISABLING
		&& process->sessions == 0
		&& enabledCount > 0;

	if (shouldDetach || shouldDisable) {
		vector<Callback> actions;

		if (shouldDetach) {
			if (detachingBecauseCapacityNeeded) {
				/* Someone might be trying to get() a session for a different
				 * group that couldn't be spawned because of lack of pool capacity.
				 * If this group isn't under sufficiently load (as apparent by the
				 * checked conditions) then now's a good time to detach
				 * this process or group in order to free capacity.
				 */
				P_DEBUG("Process " << process->inspect() << " is no longer at "
					"full utilization; detaching it in order to make room in the pool");
			} else {
				/* This process has processed its maximum number of requests,
				 * so we detach it.
				 */
				P_DEBUG("Process " << process->inspect() <<
					" has reached its maximum number of requests (" <<
					options.maxRequests << "); detaching it");
			}
			pool->detachProcessUnlocked(process, actions);
		} else {
			removeProcessFromList(process, disablingProcesses);
			addProcessToList(process, disabledProcesses);
			removeFromDisableWaitlist(process, DR_SUCCESS, actions);
			maybeInitiateOobw(process);
		}
		
		pool->fullVerifyInvariants();
		lock.unlock();
		runAllActions(actions);

	} else {
		// This could change process->enabled.
		maybeInitiateOobw(process);

		if (!getWaitlist.empty() && process->enabled == Process::ENABLED) {
			/* If there are clients on this group waiting for a process to
			 * become available then call them now.
			 */
			UPDATE_TRACE_POINT();
			// Already calls verifyInvariants().
			assignSessionsToGetWaitersQuickly(lock);
		}
	}
}

void
Group::requestOOBW(const ProcessPtr &process) {
	// Standard resource management boilerplate stuff...
	PoolPtr pool = getPool();
	unique_lock<boost::mutex> lock(pool->syncher);
	if (isAlive() && process->isAlive() && process->oobwStatus == Process::OOBW_NOT_ACTIVE) {
		process->oobwStatus = Process::OOBW_REQUESTED;
	}
}

bool
Group::oobwAllowed() const {
	return true;
}

bool
Group::shouldInitiateOobw(const ProcessPtr &process) const {
	return process->oobwStatus == Process::OOBW_REQUESTED
		&& process->enabled != Process::DETACHED
		&& process->isAlive()
		&& oobwAllowed();
}

void
Group::maybeInitiateOobw(const ProcessPtr &process) {
	if (shouldInitiateOobw(process)) {
		initiateOobw(process);
	}
}

// The 'self' parameter is for keeping the current Group object alive
void
Group::lockAndMaybeInitiateOobw(const ProcessPtr &process, DisableResult result, GroupPtr self) {
	TRACE_POINT();
	
	// Standard resource management boilerplate stuff...
	PoolPtr pool = getPool();
	unique_lock<boost::mutex> lock(pool->syncher);
	if (OXT_UNLIKELY(!process->isAlive() || !isAlive())) {
		return;
	}

	assert(process->oobwStatus == Process::OOBW_IN_PROGRESS);

	if (result == DR_SUCCESS) {
		P_DEBUG("Process " << process->inspect() << " disabled; proceeding " <<
			"with out-of-band work");
		process->oobwStatus = Process::OOBW_REQUESTED;
		if (shouldInitiateOobw(process)) {
			initiateOobw(process);
		} else {
			// We do not re-enable the process because it's likely that the
			// administrator has explicitly changed the state.
			P_DEBUG("Out-of-band work for process " << process->inspect() << " aborted "
				"because the process no longer requests out-of-band work");
			process->oobwStatus = Process::OOBW_NOT_ACTIVE;
		}
	} else {
		P_DEBUG("Out-of-band work for process " << process->inspect() << " aborted "
			"because the process could not be disabled");
		process->oobwStatus = Process::OOBW_NOT_ACTIVE;
	}
}

void
Group::initiateOobw(const ProcessPtr &process) {
	assert(process->oobwStatus == Process::OOBW_REQUESTED);

	process->oobwStatus = Process::OOBW_IN_PROGRESS;

	if (process->enabled == Process::ENABLED
	 || process->enabled == Process::DISABLING) {
		// We want the process to be disabled. However, disabling a process is potentially
		// asynchronous, so we pass a callback which will re-aquire the lock and call this
		// method again.
		P_DEBUG("Disabling process " << process->inspect() << " in preparation for OOBW");
		DisableResult result = disable(process,
			boost::bind(&Group::lockAndMaybeInitiateOobw, this,
				_1, _2, shared_from_this()));
		switch (result) {
		case DR_SUCCESS:
			// Continue code flow.
			break;
		case DR_DEFERRED:
			// lockAndMaybeInitateOobw() will eventually be called.
			return;
		case DR_ERROR:
		case DR_NOOP:
			P_DEBUG("Out-of-band work for process " << process->inspect() << " aborted "
				"because the process could not be disabled");
			process->oobwStatus = Process::OOBW_NOT_ACTIVE;
			return;
		default:
			P_BUG("Unexpected disable() result " << result);
		}
	}
	
	assert(process->enabled == Process::DISABLED);
	assert(process->sessions == 0);
	
	P_DEBUG("Initiating OOBW request for process " << process->inspect());
	interruptableThreads.create_thread(
		boost::bind(&Group::spawnThreadOOBWRequest, this, shared_from_this(), process),
		"OOB request thread for process " + process->inspect(),
		POOL_HELPER_THREAD_STACK_SIZE);
}

// The 'self' parameter is for keeping the current Group object alive while this thread is running.
void
Group::spawnThreadOOBWRequest(GroupPtr self, ProcessPtr process) {
	TRACE_POINT();
	this_thread::disable_interruption di;
	this_thread::disable_syscall_interruption dsi;

	Socket *socket;
	Connection connection;
	PoolPtr pool = getPool();
	Pool::DebugSupportPtr debug = pool->debugSupport;

	UPDATE_TRACE_POINT();
	P_DEBUG("Performing OOBW request for process " << process->inspect());
	if (debug != NULL && debug->oobw) {
		debug->debugger->send("OOBW request about to start");
		debug->messages->recv("Proceed with OOBW request");
	}
	
	UPDATE_TRACE_POINT();
	{
		// Standard resource management boilerplate stuff...
		unique_lock<boost::mutex> lock(pool->syncher);
		if (OXT_UNLIKELY(!process->isAlive()
			|| process->enabled == Process::DETACHED
			|| !isAlive()))
		{
			return;
		}

		if (process->enabled != Process::DISABLED) {
			UPDATE_TRACE_POINT();
			P_INFO("Out-of-Band Work canceled: process " << process->inspect() <<
				" was concurrently re-enabled.");
			if (debug != NULL && debug->oobw) {
				debug->debugger->send("OOBW request canceled");
			}
			return;
		}
		
		assert(process->oobwStatus == Process::OOBW_IN_PROGRESS);
		assert(process->sessions == 0);
		socket = process->sessionSockets.top();
		assert(socket != NULL);
	}
	
	UPDATE_TRACE_POINT();
	unsigned long long timeout = 1000 * 1000 * 60; // 1 min
	try {
		this_thread::restore_interruption ri(di);
		this_thread::restore_syscall_interruption rsi(dsi);

		// Grab a connection. The connection is marked as fail in order to
		// ensure it is closed / recycled after this request (otherwise we'd
		// need to completely read the response).
		connection = socket->checkoutConnection();
		connection.fail = true;
		ScopeGuard guard(boost::bind(&Socket::checkinConnection, socket, connection));
		
		// This is copied from RequestHandler when it is sending data using the
		// "session" protocol.
		char sizeField[sizeof(uint32_t)];
		SmallVector<StaticString, 10> data;

		data.push_back(StaticString(sizeField, sizeof(uint32_t)));
		data.push_back(makeStaticStringWithNull("REQUEST_METHOD"));
		data.push_back(makeStaticStringWithNull("OOBW"));

		data.push_back(makeStaticStringWithNull("PASSENGER_CONNECT_PASSWORD"));
		data.push_back(makeStaticStringWithNull(process->connectPassword));

		uint32_t dataSize = 0;
		for (unsigned int i = 1; i < data.size(); i++) {
			dataSize += (uint32_t) data[i].size();
		}
		Uint32Message::generate(sizeField, dataSize);

		gatheredWrite(connection.fd, &data[0], data.size(), &timeout);

		// We do not care what the actual response is ... just wait for it.
		UPDATE_TRACE_POINT();
		waitUntilReadable(connection.fd, &timeout);
	} catch (const SystemException &e) {
		P_ERROR("*** ERROR: " << e.what() << "\n" << e.backtrace());
	} catch (const TimeoutException &e) {
		P_ERROR("*** ERROR: " << e.what() << "\n" << e.backtrace());
	}
	
	UPDATE_TRACE_POINT();
	vector<Callback> actions;
	{
		// Standard resource management boilerplate stuff...
		PoolPtr pool = getPool();
		unique_lock<boost::mutex> lock(pool->syncher);
		if (OXT_UNLIKELY(!process->isAlive() || !isAlive())) {
			return;
		}
		
		process->oobwStatus = Process::OOBW_NOT_ACTIVE;
		if (process->enabled == Process::DISABLED) {
			enable(process, actions);
			assignSessionsToGetWaiters(actions);
		}
		
		pool->fullVerifyInvariants();
	}
	UPDATE_TRACE_POINT();
	runAllActions(actions);
	actions.clear();

	UPDATE_TRACE_POINT();
	P_DEBUG("Finished OOBW request for process " << process->inspect());
	if (debug != NULL && debug->oobw) {
		debug->debugger->send("OOBW request finished");
	}
}

// The 'self' parameter is for keeping the current Group object alive while this thread is running.
void
Group::spawnThreadMain(GroupPtr self, SpawnerPtr spawner, Options options, unsigned int restartsInitiated) {
	spawnThreadRealMain(spawner, options, restartsInitiated);
}

void
Group::spawnThreadRealMain(const SpawnerPtr &spawner, const Options &options, unsigned int restartsInitiated) {
	TRACE_POINT();
	this_thread::disable_interruption di;
	this_thread::disable_syscall_interruption dsi;

	PoolPtr pool = getPool();
	Pool::DebugSupportPtr debug = pool->debugSupport;
	
	bool done = false;
	while (!done) {
		bool shouldFail = false;
		if (debug != NULL && debug->spawning) {
			UPDATE_TRACE_POINT();
			this_thread::restore_interruption ri(di);
			this_thread::restore_syscall_interruption rsi(dsi);
			this_thread::interruption_point();
			string iteration;
			{
				LockGuard g(debug->syncher);
				debug->spawnLoopIteration++;
				iteration = toString(debug->spawnLoopIteration);
			}
			P_DEBUG("Begin spawn loop iteration " << iteration);
			debug->debugger->send("Begin spawn loop iteration " +
				iteration);
			
			vector<string> cases;
			cases.push_back("Proceed with spawn loop iteration " + iteration);
			cases.push_back("Fail spawn loop iteration " + iteration);
			MessagePtr message = debug->messages->recvAny(cases);
			shouldFail = message->name == "Fail spawn loop iteration " + iteration;
		}

		ProcessPtr process;
		ExceptionPtr exception;
		try {
			UPDATE_TRACE_POINT();
			this_thread::restore_interruption ri(di);
			this_thread::restore_syscall_interruption rsi(dsi);
			if (shouldFail) {
				throw SpawnException("Simulated failure");
			} else {
				process = spawner->spawn(options);
				process->setGroup(shared_from_this());
			}
		} catch (const thread_interrupted &) {
			break;
		} catch (const tracable_exception &e) {
			exception = copyException(e);
			// Let other (unexpected) exceptions crash the program so
			// gdb can generate a backtrace.
		}

		UPDATE_TRACE_POINT();
		ScopeGuard guard(boost::bind(Process::forceTriggerShutdownAndCleanup, process));
		unique_lock<boost::mutex> lock(pool->syncher);

		if (!isAlive()) {
			if (process != NULL) {
				P_DEBUG("Group is being shut down so dropping process " <<
					process->inspect() << " which we just spawned and exiting spawn loop");
			} else {
				P_DEBUG("The group is being shut down. A process failed "
					"to be spawned anyway, so ignoring this error and exiting "
					"spawn loop");
			}
			// We stop immediately because any previously assumed invariants
			// may have been violated.
			break;
		} else if (restartsInitiated != this->restartsInitiated) {
			if (process != NULL) {
				P_DEBUG("A restart was issued for the group, so dropping process " <<
					process->inspect() << " which we just spawned and exiting spawn loop");
			} else {
				P_DEBUG("A restart was issued for the group. A process failed "
					"to be spawned anyway, so ignoring this error and exiting "
					"spawn loop");
			}
			// We stop immediately because any previously assumed invariants
			// may have been violated.
			break;
		}

		verifyInvariants();
		assert(m_spawning);

		UPDATE_TRACE_POINT();
		vector<Callback> actions;
		if (process != NULL) {
			attach(process, actions);
			guard.clear();
			if (getWaitlist.empty()) {
				pool->assignSessionsToGetWaiters(actions);
			} else {
				assignSessionsToGetWaiters(actions);
			}
			P_DEBUG("New process count = " << enabledCount <<
				", remaining get waiters = " << getWaitlist.size());
		} else {
			if (debug != NULL) {
				LockGuard g(debug->syncher);
				debug->spawnErrors++;
				debug->debugger->send("Spawn error " + toString(debug->spawnErrors));
			}

			// TODO: sure this is the best thing? if there are
			// processes currently alive we should just use them.
			P_ERROR("Could not spawn process for group " << name <<
				": " << exception->what() << "\n" <<
				exception->backtrace());
			if (!options.ignoreSpawnErrors || enabledCount == 0) {
				if (enabledCount == 0) {
					enableAllDisablingProcesses(actions);
				}
				Pool::assignExceptionToGetWaiters(getWaitlist, exception, actions);
				pool->assignSessionsToGetWaiters(actions);
			} else {
				P_DEBUG("Ignoring spawn error");
				hasSpawnError = true;
			}
			done = true;
		}

		// Temporarily mark this Group as 'not spawning' so
		// that pool->utilization() doesn't take this thread's spawning
		// state into account.
		m_spawning = false;
		
		done = done
<<<<<<< HEAD
			|| ((unsigned long) enabledCount >= options.minProcesses && getWaitlist.empty())
			|| (options.maxProcesses != 0 && (unsigned int) enabledCount >= options.maxProcesses)
=======
			|| ((unsigned long) getProcessCount() >= options.minProcesses && getWaitlist.empty())
>>>>>>> cfc05b93
			|| pool->atFullCapacity(false);
		m_spawning = !done;
		if (done) {
			P_DEBUG("Spawn loop done");
		} else {
			P_DEBUG("Continue spawning");
		}
		
		UPDATE_TRACE_POINT();
		pool->fullVerifyInvariants();
		lock.unlock();
		UPDATE_TRACE_POINT();
		runAllActions(actions);
		UPDATE_TRACE_POINT();
	}

	if (debug != NULL && debug->spawning) {
		debug->debugger->send("Spawn loop done");
	}
}

bool
Group::shouldSpawn() const {
	return allowSpawn()
		&& (
			(unsigned long) getProcessCount() < options.minProcesses
			|| (enabledCount > 0 && pqueue.top()->atFullCapacity())
<<<<<<< HEAD
		)
		&& isAlive()
		&& !poolAtFullCapacity()
		&& (options.maxProcesses == 0 || enabledCount <= (int) options.maxProcesses)
		&& !hasSpawnError;
=======
		);
>>>>>>> cfc05b93
}

bool
Group::shouldSpawnForGetAction() const {
	return enabledCount == 0 || shouldSpawn();
}

bool
Group::allowSpawn() const {
	return isAlive() && !poolAtFullCapacity();
}

void
Group::restart(const Options &options) {
	vector<Callback> actions;

	assert(isAlive());
	assert(!m_restarting);
	P_DEBUG("Restarting group " << name);
	// Tell the restarter thread to exit as soon as possible.
	restartsInitiated++;
	m_spawning = false;
	m_restarting = true;
	hasSpawnError = false;
	if (!options.rollingRestart) {
		detachAll(actions);
	}
	getPool()->interruptableThreads.create_thread(
		boost::bind(&Group::finalizeRestart, this, shared_from_this(),
			options.copyAndPersist().clearPerRequestFields(),
			getPool()->spawnerFactory, actions),
		"Group restarter: " + name,
		POOL_HELPER_THREAD_STACK_SIZE
	);
}

// The 'self' parameter is for keeping the current Group object alive while this thread is running.
void
Group::finalizeRestart(GroupPtr self, Options options, SpawnerFactoryPtr spawnerFactory,
	vector<Callback> postLockActions)
{
	TRACE_POINT();

	Pool::runAllActions(postLockActions);
	postLockActions.clear();

	this_thread::disable_interruption di;
	this_thread::disable_syscall_interruption dsi;

	// Create a new spawner.
	SpawnerPtr newSpawner = spawnerFactory->create(options);
	SpawnerPtr oldSpawner;

	UPDATE_TRACE_POINT();
	PoolPtr pool = getPool();

	Pool::DebugSupportPtr debug = pool->debugSupport;
	if (debug != NULL && debug->restarting) {
		this_thread::restore_interruption ri(di);
		this_thread::restore_syscall_interruption rsi(dsi);
		this_thread::interruption_point();
		debug->debugger->send("About to end restarting");
		debug->messages->recv("Finish restarting");
	}

	ScopedLock l(pool->syncher);
	if (!isAlive()) {
		P_DEBUG("Group " << name << " is shutting down, so aborting restart");
		return;
	}

	// Run some sanity checks.
	pool->fullVerifyInvariants();
	assert(m_restarting);
	UPDATE_TRACE_POINT();
	
	// Atomically swap the new spawner with the old one.
	resetOptions(options);
	oldSpawner = spawner;
	spawner    = newSpawner;

	if (options.rollingRestart) {
		pool->startRestarterThread();
	}

	m_restarting = false;
	if (enabledProcesses.empty() && !getWaitlist.empty()) {
		spawn();
	}
	verifyInvariants();

	l.unlock();
	oldSpawner.reset();
	P_DEBUG("Restart of group " << name << " done");
	if (debug != NULL && debug->restarting) {
		debug->debugger->send("Restarting done");
	}
}

/**
 * The `immediately` parameter only has effect if the detached processes checker
 * thread is active. It means that, if the thread is currently sleeping, it should
 * wake up immediately and perform work.
 */
void
Group::startCheckingDetachedProcesses(bool immediately) {
	if (!detachedProcessesCheckerActive) {
		P_DEBUG("Starting detached processes checker");
		getPool()->nonInterruptableThreads.create_thread(
			boost::bind(&Group::detachedProcessesCheckerMain, this, shared_from_this()),
			"Detached processes checker: " + name,
			POOL_HELPER_THREAD_STACK_SIZE
		);
		detachedProcessesCheckerActive = true;
	} else if (detachedProcessesCheckerActive && immediately) {
		detachedProcessesCheckerCond.notify_all();
	}
}

void
Group::detachedProcessesCheckerMain(GroupPtr self) {
	TRACE_POINT();
	PoolPtr pool = getPool();
	unique_lock<boost::mutex> lock(pool->syncher);

	while (true) {
		assert(detachedProcessesCheckerActive);

		if (getLifeStatus() == SHUT_DOWN || this_thread::interruption_requested()) {
			UPDATE_TRACE_POINT();
			P_DEBUG("Stopping detached processes checker");
			detachedProcessesCheckerActive = false;
			break;
		}

		UPDATE_TRACE_POINT();
		if (!detachedProcesses.empty()) {
			P_TRACE(2, "Checking whether any of the " << detachedProcesses.size() <<
				" detached processes have exited...");
			ProcessList::iterator it = detachedProcesses.begin();
			ProcessList::iterator end = detachedProcesses.end();
			while (it != end) {
				const ProcessPtr process = *it;
				switch (process->getLifeStatus()) {
				case Process::ALIVE:
					if (process->canTriggerShutdown()) {
						P_DEBUG("Detached process " << process->inspect() <<
							" has 0 active sessions now. Triggering shutdown.");
						process->triggerShutdown();
						assert(process->getLifeStatus() == Process::SHUTDOWN_TRIGGERED);
					}
					it++;
					break;
				case Process::SHUTDOWN_TRIGGERED:
					if (process->canCleanup()) {
						P_DEBUG("Detached process " << process->inspect() << " has shut down. Cleaning up associated resources.");
						process->cleanup();
						assert(process->getLifeStatus() == Process::DEAD);
						it++;
						removeProcessFromList(process, detachedProcesses);
					} else if (process->shutdownTimeoutExpired()) {
						P_WARN("Detached process " << process->inspect() <<
							" didn't shut down within " PROCESS_SHUTDOWN_TIMEOUT_DISPLAY
							". Forcefully killing it with SIGKILL.");
						kill(process->pid, SIGKILL);
						it++;
					} else {
						it++;
					}
					break;
				default:
					P_BUG("Unknown 'lifeStatus' state " << (int) process->getLifeStatus());
				}
			}
		}

		UPDATE_TRACE_POINT();
		if (detachedProcesses.empty()) {
			UPDATE_TRACE_POINT();
			P_DEBUG("Stopping detached processes checker");
			detachedProcessesCheckerActive = false;

			vector<Callback> actions;
			if (shutdownCanFinish()) {
				UPDATE_TRACE_POINT();
				finishShutdown(actions);
			}

			verifyInvariants();
			verifyExpensiveInvariants();
			lock.unlock();
			UPDATE_TRACE_POINT();
			runAllActions(actions);
			break;
		} else {
			UPDATE_TRACE_POINT();
			verifyInvariants();
			verifyExpensiveInvariants();
		}

		// Not all processes can be shut down yet. Sleep for a while unless
		// someone wakes us up.
		UPDATE_TRACE_POINT();
		detachedProcessesCheckerCond.timed_wait(lock,
			posix_time::milliseconds(100));
	}
}

void
Group::wakeUpGarbageCollector() {
	getPool()->garbageCollectionCond.notify_all();
}

bool
Group::poolAtFullCapacity() const {
	return getPool()->atFullCapacity(false);
}

bool
Group::anotherGroupIsWaitingForCapacity() const {
	PoolPtr pool = getPool();
	StringMap<SuperGroupPtr>::const_iterator sg_it, sg_end = pool->superGroups.end();
	for (sg_it = pool->superGroups.begin(); sg_it != sg_end; sg_it++) {
		pair<StaticString, SuperGroupPtr> p = *sg_it;
		foreach (GroupPtr group, p.second->groups) {
			if (group.get() != this
			 && group->enabledProcesses.empty()
			 && !group->spawning()
			 && !group->getWaitlist.empty())
			{
				return true;
			}
		}
	}
	return false;
}

const ResourceLocator &
Group::getResourceLocator() const {
	return getPool()->spawnerFactory->getResourceLocator();
}

string
Group::generateSecret(const SuperGroupPtr &superGroup) {
	return superGroup->getPool()->randomGenerator->generateAsciiString(43);
}


SuperGroupPtr
Process::getSuperGroup() const {
	assert(getLifeStatus() != DEAD);
	return getGroup()->getSuperGroup();
}

string
Process::inspect() const {
	assert(getLifeStatus() != DEAD);
	stringstream result;
	result << "(pid=" << pid;
	GroupPtr group = getGroup();
	if (group != NULL) {
		// This Process hasn't been attached to a Group yet.
		result << ", group=" << group->name;
	}
	result << ")";
	return result.str();
}


const string &
Session::getConnectPassword() const {
	return getProcess()->connectPassword;
}

pid_t
Session::getPid() const {
	return getProcess()->pid;
}

const string &
Session::getGupid() const {
	return getProcess()->gupid;
}

const GroupPtr
Session::getGroup() const {
	return getProcess()->getGroup();
}

void
Session::requestOOBW() {
	ProcessPtr process = getProcess();
	assert(process->isAlive());
	process->getGroup()->requestOOBW(process);
}


PipeWatcher::DataCallback PipeWatcher::onData;

PipeWatcher::PipeWatcher(const FileDescriptor &_fd, const char *_name, pid_t _pid, bool _print)
	: fd(_fd),
	  name(_name),
	  pid(_pid),
	  print(_print)
{
	started = false;
}

void
PipeWatcher::initialize() {
	oxt::thread(boost::bind(threadMain, shared_from_this()),
		"PipeWatcher: PID " + toString(pid) + " " + name + ", fd " + toString(fd),
		POOL_HELPER_THREAD_STACK_SIZE);
}

void
PipeWatcher::start() {
	boost::lock_guard<boost::mutex> lock(startSyncher);
	started = true;
	startCond.notify_all();
}

void
PipeWatcher::threadMain(shared_ptr<PipeWatcher> self) {
	TRACE_POINT();
	self->threadMain();
}

void
PipeWatcher::threadMain() {
	TRACE_POINT();
	{
		unique_lock<boost::mutex> lock(startSyncher);
		while (!started) {
			startCond.wait(lock);
		}
	}

	UPDATE_TRACE_POINT();
	while (!this_thread::interruption_requested()) {
		char buf[1024 * 8];
		ssize_t ret;
		
		UPDATE_TRACE_POINT();
		ret = syscalls::read(fd, buf, sizeof(buf));
		if (ret == 0) {
			break;
		} else if (ret == -1) {
			UPDATE_TRACE_POINT();
			if (errno == ECONNRESET) {
				break;
			} else if (errno != EAGAIN) {
				int e = errno;
				P_WARN("Cannot read from process " << pid << " " << name <<
					": " << strerror(e) << " (errno=" << e << ")");
				break;
			}
		} else if (ret == 1 && buf[0] == '\n') {
			UPDATE_TRACE_POINT();
			P_LOG(print ? LVL_INFO : LVL_DEBUG,
				"[App " << pid << " " << name << "] ");
		} else {
			UPDATE_TRACE_POINT();
			vector<StaticString> lines;
			ssize_t ret2 = ret;
			if (ret2 > 0 && buf[ret2 - 1] == '\n') {
				ret2--;
			}
			split(StaticString(buf, ret2), '\n', lines);
			foreach (const StaticString line, lines) {
				P_LOG(print ? LVL_INFO : LVL_DEBUG,
					"[App " << pid << " " << name << "] " << line);
			}
		}

		if (onData != NULL) {
			onData(buf, ret);
		}
	}
}


} // namespace ApplicationPool2
} // namespace Passenger<|MERGE_RESOLUTION|>--- conflicted
+++ resolved
@@ -820,12 +820,8 @@
 		m_spawning = false;
 		
 		done = done
-<<<<<<< HEAD
-			|| ((unsigned long) enabledCount >= options.minProcesses && getWaitlist.empty())
-			|| (options.maxProcesses != 0 && (unsigned int) enabledCount >= options.maxProcesses)
-=======
 			|| ((unsigned long) getProcessCount() >= options.minProcesses && getWaitlist.empty())
->>>>>>> cfc05b93
+			|| (options.maxProcesses != 0 && (unsigned int) getProcessCount() >= options.maxProcesses)
 			|| pool->atFullCapacity(false);
 		m_spawning = !done;
 		if (done) {
@@ -853,15 +849,7 @@
 		&& (
 			(unsigned long) getProcessCount() < options.minProcesses
 			|| (enabledCount > 0 && pqueue.top()->atFullCapacity())
-<<<<<<< HEAD
-		)
-		&& isAlive()
-		&& !poolAtFullCapacity()
-		&& (options.maxProcesses == 0 || enabledCount <= (int) options.maxProcesses)
-		&& !hasSpawnError;
-=======
 		);
->>>>>>> cfc05b93
 }
 
 bool
@@ -871,7 +859,9 @@
 
 bool
 Group::allowSpawn() const {
-	return isAlive() && !poolAtFullCapacity();
+	return isAlive() && !poolAtFullCapacity()
+		&& (options.maxProcesses == 0 || (long) getProcessCount() <= options.maxProcesses)
+		&& !hasSpawnError;
 }
 
 void
