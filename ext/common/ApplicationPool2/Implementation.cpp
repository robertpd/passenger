--- conflicted
+++ resolved
@@ -628,13 +628,8 @@
 		
 		done = done
 			|| ((unsigned long) enabledCount >= options.minProcesses && getWaitlist.empty())
-<<<<<<< HEAD
-			|| pool->atFullCapacity(false)
-			|| m_restarting
-			|| (options.maxProcesses != 0 && (unsigned int) enabledCount >= options.maxProcesses);
-=======
+			|| (options.maxProcesses != 0 && (unsigned int) enabledCount >= options.maxProcesses)
 			|| pool->atFullCapacity(false);
->>>>>>> 95e9828b
 		m_spawning = !done;
 		if (done) {
 			P_DEBUG("Spawn loop done");
