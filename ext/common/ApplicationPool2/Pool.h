--- conflicted
+++ resolved
@@ -183,13 +183,10 @@
 	const VariantMap *agentsOptions;
 	DebugSupportPtr debugSupport;
 
-<<<<<<< HEAD
 	bool restarterThreadActive;
 	string restarterThreadStatus;
 	string restarterThreadGupid;
 
-=======
->>>>>>> 36c86c6a
 	static void runAllActions(const vector<Callback> &actions) {
 		vector<Callback>::const_iterator it, end = actions.end();
 		for (it = actions.begin(); it != end; it++) {
@@ -728,7 +725,7 @@
 			restarterThreadGupid = oldProcess->gupid;
 			P_DEBUG("Rolling restarting process " << oldProcessId <<
 				" in group " << group->name);
-			
+
 			l.unlock();
 			UPDATE_TRACE_POINT();
 			try {
@@ -757,19 +754,19 @@
 						group->hasSpawnError = true;
 					}
 				}
-				
+
 				exception = copyException(e);
 				P_ERROR("Could not spawn process for group " << group->name <<
 					": " << exception->what());
-				
+
 				continue;
-				
+
 				// Let other (unexpected) exceptions crash the program so
 				// gdb can generate a backtrace.
 			}
 
 			ScopeGuard newProcessGuard(boost::bind(Process::forceTriggerShutdownAndCleanup, newProcess));
-			
+
 			if (debugSupport != NULL && debugSupport->rollingRestarting) {
 				this_thread::restore_interruption ri(di);
 				this_thread::restore_syscall_interruption rsi(dsi);
@@ -1047,7 +1044,7 @@
 				allMetrics.find(process->pid);
 			if (metrics_it != allMetrics.end()) {
 				process->metrics = metrics_it->second;
-				
+
 				// Check memory limit.
 				GroupPtr group = process->getGroup();
 				if (group->options.memoryLimit > 0
@@ -1270,11 +1267,8 @@
 		max         = 6;
 		maxIdleTime = 60 * 1000000;
 
-<<<<<<< HEAD
 		restarterThreadActive = false;
-		
-=======
->>>>>>> 36c86c6a
+
 		// The following code only serve to instantiate certain inline methods
 		// so that they can be invoked from gdb.
 		(void) SuperGroupPtr().get();
