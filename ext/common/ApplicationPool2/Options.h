/*
 *  Phusion Passenger - https://www.phusionpassenger.com/
 *  Copyright (c) 2010-2013 Phusion
 *
 *  "Phusion Passenger" is a trademark of Hongli Lai & Ninh Bui.
 *
 *  See LICENSE file for license information.
 */
#ifndef _PASSENGER_APPLICATION_POOL2_OPTIONS_H_
#define _PASSENGER_APPLICATION_POOL2_OPTIONS_H_

#include <string>
#include <vector>
#include <utility>
#include <boost/shared_array.hpp>
#include <ApplicationPool2/AppTypes.h>
#include <Account.h>
#include <UnionStation.h>
#include <Constants.h>
#include <ResourceLocator.h>
#include <StaticString.h>
#include <Utils.h>

namespace Passenger {
namespace ApplicationPool2 {

using namespace std;
using namespace boost;

/**
 * This struct encapsulates information for ApplicationPool::get() and for
 * SpawnManager::spawn(), such as which application is to be spawned.
 *
 * <h2>Privilege lowering support</h2>
 *
 * If <em>user</em> is given and isn't the empty string, then the application process
 * will run as the given username. Otherwise, the owner of the application's startup
 * file (e.g. config.ru or config/environment.rb) will be used.
 *
 * If <em>group</em> is given and isn't the empty string, then the application process
 * will run as the given group name. If it's set to the special value
 * "!STARTUP_FILE!", then the startup file's group will be used. Otherwise,
 * the primary group of the user that the application process will run as,
 * will be used as group.
 * 
 * If the user or group that the application process attempts to switch to
 * doesn't exist, then <em>defaultUser</em> and <em>defaultGroup</em>, respectively,
 * will be used.
 * 
 * Phusion Passenger will attempt to avoid running the application process as
 * root: if <em>user</em> or <em>group</em> is set to the root user or the root group,
 * or if the startup file is owned by root, then <em>defaultUser</em> and
 * <em>defaultGroup</em> will be used instead.
 * 
 * All this only happen if Phusion Passenger has root privileges. If not, then
 * these options have no effect.
 */
class Options {
private:
	shared_array<char> storage;
	
	vector<const StaticString *> getStringFields() const {
		vector<const StaticString *> result;
		result.reserve(20);
		
		result.push_back(&appRoot);
		result.push_back(&appGroupName);
		result.push_back(&appType);
		result.push_back(&startCommand);
		result.push_back(&startupFile);
		result.push_back(&processTitle);
		
		result.push_back(&environment);
		result.push_back(&baseURI);
		result.push_back(&spawnMethod);
		
		result.push_back(&user);
		result.push_back(&group);
		result.push_back(&defaultUser);
		result.push_back(&defaultGroup);
		result.push_back(&restartDir);
		
		result.push_back(&preexecChroot);
		result.push_back(&postexecChroot);
		
		result.push_back(&ruby);
		result.push_back(&python);
		result.push_back(&loggingAgentAddress);
		result.push_back(&loggingAgentUsername);
		result.push_back(&loggingAgentPassword);
		result.push_back(&groupSecret);
		result.push_back(&hostName);
		result.push_back(&uri);
		result.push_back(&unionStationKey);
		
		result.push_back(&concurrencyModel);

		return result;
	}
	
	static inline void
	appendKeyValue(vector<string> &vec, const char *key, const StaticString &value) {
		if (!value.empty()) {
			vec.push_back(key);
			vec.push_back(value.toString());
		}
	}
	
	static inline void
	appendKeyValue(vector<string> &vec, const char *key, const char *value) {
		vec.push_back(key);
		vec.push_back(value);
	}
	
	static inline void
	appendKeyValue2(vector<string> &vec, const char *key, long value) {
		vec.push_back(key);
		vec.push_back(toString(value));
	}
	
	static inline void
	appendKeyValue3(vector<string> &vec, const char *key, unsigned long value) {
		vec.push_back(key);
		vec.push_back(toString(value));
	}
	
	static inline void
	appendKeyValue4(vector<string> &vec, const char *key, bool value) {
		vec.push_back(key);
		vec.push_back(value ? "true" : "false");
	}
	
public:
	/*********** Spawn options that should be set manually ***********/
	
	/**
	 * The root directory of the application to spawn. In case of a Ruby on Rails
	 * application, this is the folder that contains 'app/', 'public/', 'config/',
	 * etc. This must be a valid directory, but the path does not have to be absolute.
	 */
	StaticString appRoot;
	
	/**
	 * A name used by ApplicationPool to uniquely identify an application.
	 * If one tries to get() from the application pool with name "A", then get()
	 * again with name "B", then the latter will spawn a new application process,
	 * even if both get() requests have the same app root.
	 *
	 * If left empty, then the app root is used as the app group name.
	 */
	StaticString appGroupName;
	
	/** The application's type, used for determining the command to invoke to
	 * spawn an application process as well as determining the startup file's
	 * filename. It can be one of the app type names in AppType.cpp, or the
	 * empty string (default). In case of the latter, 'startCommand' and
	 * 'startupFile' (which MUST be set) will dictate the startup command
	 * and the startup file's filename. */
	StaticString appType;
	
	/** The command for spawning the application process. This is a list of
	 * arguments, separated by '\t', e.g. "ruby\tfoo.rb". Only used
	 * during spawning and only if appType.empty(). */
	StaticString startCommand;
	
	/** Filename of the application's startup file. Only actually used for
	 * determining user switching info. Only used during spawning and only
	 * if appType.empty(). */
	StaticString startupFile;
	
	/** The process title to assign to the application process. Only used
	 * during spawning. May be empty in which case no particular process
	 * title is assigned. Only used during spawning and only if
	 * appType.empty(). */
	StaticString processTitle;

	/**
	 * Defaults to DEFAULT_LOG_LEVEL.
	 */
	int logLevel;
	
	/** The maximum amount of time, in milliseconds, that may be spent
	 * on spawning the process or the preloader. */
	unsigned int startTimeout;
	
	/**
	 * The RAILS_ENV/RACK_ENV environment that should be used. May not be an
	 * empty string.
	 */
	StaticString environment;
	
	/**
	 * The base URI on which the application runs. If the application is
	 * running on the root URI, then this value must be "/".
	 *
	 * @invariant baseURI != ""
	 */
	StaticString baseURI;
	
	/**
	 * Spawning method, either "smart" or "direct".
	 */
	StaticString spawnMethod;
	
	/** See overview. */
	StaticString user;
	/** See class overview. */
	StaticString group;
	/** See class overview. Defaults to "nobody". */
	StaticString defaultUser;
	/** See class overview. Defaults to the defaultUser's primary group. */
	StaticString defaultGroup;
	
	/**
	 * The directory which contains restart.txt and always_restart.txt.
	 * An empty string means that the default directory should be used.
	 */
	StaticString restartDir;
	
	StaticString preexecChroot;
	StaticString postexecChroot;
	
	/**
	 * Path to the Ruby interpreter to use, in case the application to spawn
	 * is a Ruby app.
	 */
	StaticString ruby;

	/**
	 * Path to the Python interpreter to use, in case the application to spawn
	 * is a Python app.
	 */
	StaticString python;
	
	/**
	 * Any rights that the spawned application process may have. The SpawnManager
	 * will create a new account for each spawned app, and that account will be
	 * assigned these rights.
	 */
	Account::Rights rights;
	
	/**
	 * Environment variables which should be passed to the spawned application
	 * process.
	 */
	vector< pair<StaticString, StaticString> > environmentVariables;
	
	/** Whether debugger support should be enabled. */
	bool debugger;
	
	/** Whether to load environment variables set in shell startup
	 * files (e.g. ~/.bashrc) during spawning.
	 */
	bool loadShellEnvvars;
	
	/** Whether Union Station logging should be enabled. This option only affects
	 * whether the application enables Union Station support; whether a request
	 * actually results in data being logged to Union Station depends on whether
	 * the 'logger' member is set.
	 *
	 * If this is set to true, then 'loggingAgentAddress', 'loggingAgentUsername'
	 * and 'loggingAgentPassword' must be non-empty.
	 */
	bool analytics;
	StaticString loggingAgentAddress;
	StaticString loggingAgentUsername;
	StaticString loggingAgentPassword;

	/**
	 * Whether Spawner should raise an internal error when spawning. Used
	 * during unit tests.
	 */
	bool raiseInternalError;

	StaticString concurrencyModel;
	unsigned int threadCount;
	
	
	/*********** Per-group pool options that should be set manually ***********/
	
	/**
	 * The minimum number of processes for the current group that the application
	 * pool's cleaner thread should keep around.
	 */
	unsigned long minProcesses;
	
	/** The number of seconds that preloader processes may stay alive idling. */
	long maxPreloaderIdleTime;

	/**
<<<<<<< HEAD
	 * The maximum amount of memory (in MB) the spawned application may use.
	 * A value of 0 (the default) means unlimited.
	 */
	unsigned long memoryLimit;
=======
	 * The maximum number of processes inside a group that may be performing
	 * out-of-band work at the same time.
	 */
	unsigned int maxOutOfBandWorkInstances;
>>>>>>> 53924540
	
	
	/*********** Per-request options that should be set manually and that only matter to Pool ***********/
	
	/** Current request host name. */
	StaticString hostName;
	
	/** Current request URI. */
	StaticString uri;
	
	/**
	 * A Union Station logger object to log things to. May be the null pointer,
	 * in which case Union Station logging is disabled for this request.
	 */
	UnionStation::LoggerPtr logger;

	/**
	 * The Union Station key to use in case analytics logging is enabled.
	 */
	StaticString unionStationKey;
	
	/**
	 * A throttling rate for file stats. When set to a non-zero value N,
	 * restart.txt and other files which are usually stat()ted on every
	 * ApplicationPool::get() call will be stat()ed at most every N seconds.
	 */
	unsigned long statThrottleRate;

	/**
	 * The maximum number of requests that the spawned application may process
	 * before exiting. A value of 0 means unlimited.
	 */
	unsigned long maxRequests;

	/** When true, Pool::get() and Pool::asyncGet() will create the necessary
	 * SuperGroup and Group structures just as normally, and will even handle
	 * restarting logic, but will not actually spawn any processes and will not
	 * open a session with an existing process. Instead, a fake Session object
	 * is returned which points to a Process object that isn't stored anywhere
	 * in the Pool structures and isn't mapped to any real OS process. It does
	 * however point to the real Group structure. Useful for unit tests.
	 * False by default.
	 */
	bool noop;

	/** Specifies whether, if the pool is already full, the pool is allowed to
	 * trash a non-idle process in order to free capacity. True by default.
	 */
	bool allowTrashingNonIdleProcesses;

	/*-----------------*/

	/**
	 * The maximum number of application instances that may be spawned
	 * for this app root. This option only has effect if it's lower than
	 * the application pool's maxPerApp option and lower than its pool size.
	 *
	 * A value of 0 (the default) means unspecified, and has no effect.
	 */
	unsigned int maxProcesses;
	
	/**
	 * Whether rolling restarting should be used. Defaults to false.
	 */
	bool rollingRestart;
	
	/**
	 * Whether to ignore spawn errors when possible by reusing existing
	 * processes. Defaults to false.
	 */
	bool ignoreSpawnErrors;

	/*-----------------*/
	
	
	/*********** Spawn options automatically set by Pool ***********/
	
	/** The secret key of the pool group that the spawned process is to belong to. */
	StaticString groupSecret;
	
	
	/*********************************/
	
	/**
	 * Creates a new Options object with the default values filled in.
	 * One must still set appRoot manually, after having used this constructor.
	 */
	Options() {
		logLevel                = DEFAULT_LOG_LEVEL;
		startTimeout            = 90 * 1000;
		environment             = "production";
		baseURI                 = "/";
		spawnMethod             = "smart";
		defaultUser             = "nobody";
		ruby                    = DEFAULT_RUBY;
		python                  = DEFAULT_PYTHON;
		rights                  = DEFAULT_BACKEND_ACCOUNT_RIGHTS;
		debugger                = false;
		loadShellEnvvars        = true;
		analytics               = false;
		raiseInternalError      = false;
		
		minProcesses            = 1;
		maxPreloaderIdleTime    = -1;
		maxOutOfBandWorkInstances = 1;
		
		statThrottleRate        = 0;
		maxRequests             = 0;
		noop                    = false;
		allowTrashingNonIdleProcesses = true;
		
		/*********************************/

		maxProcesses       = 0;
		memoryLimit        = 0;
		concurrencyModel   = "process";
		threadCount        = 1;
		rollingRestart     = false;
		ignoreSpawnErrors  = false;
	}
	
	Options copy() const {
		return *this;
	}
	
	Options copyAndPersist() const {
		Options cpy(*this);
		cpy.persist(*this);
		return cpy;
	}
	
	/**
	 * Assign <em>other</em>'s string fields' values into this Option
	 * object, and store the data in this Option object's internal storage
	 * area.
	 */
	Options &persist(const Options &other) {
		const vector<const StaticString *> strings = getStringFields();
		const vector<const StaticString *> otherStrings = other.getStringFields();
		unsigned int i;
		size_t otherLen = 0;
		char *end;
		
		assert(strings.size() == otherStrings.size());
		
		// Calculate the desired length of the internal storage area.
		// All strings are NULL-terminated.
		for (i = 0; i < otherStrings.size(); i++) {
			otherLen += otherStrings[i]->size() + 1;
		}
		for (i = 0; i < other.environmentVariables.size(); i++) {
			otherLen += environmentVariables[i].first.size() + 1;
			otherLen += environmentVariables[i].second.size() + 1;
		}
		
		shared_array<char> data(new char[otherLen]);
		end = data.get();
		
		// Copy string fields into the internal storage area.
		for (i = 0; i < otherStrings.size(); i++) {
			const StaticString *str = strings[i];
			const StaticString *otherStr = otherStrings[i];
			
			// Point current object's field to the data in the
			// internal storage area.
			*const_cast<StaticString *>(str) = StaticString(end, otherStr->size());
			
			// Copy over the string data.
			memcpy(end, otherStr->c_str(), otherStr->size());
			end += otherStr->size();
			*end = '\0';
			end++;
		}
		
		// Copy environmentVariables names and values into the internal storage area.
		for (i = 0; i < other.environmentVariables.size(); i++) {
			const pair<StaticString, StaticString> &p = other.environmentVariables[i];
			
			environmentVariables[i] = make_pair(
				StaticString(end, p.first.size()),
				StaticString(end + p.first.size() + 1, p.second.size())
			);
			
			// Copy over string data.
			memcpy(end, p.first.data(), p.first.size());
			end += p.first.size();
			*end = '\0';
			end++;
			
			// Copy over value data.
			memcpy(end, p.second.data(), p.second.size());
			end += p.second.size();
			*end = '\0';
			end++;
		}
		
		storage = data;
		
		return *this;
	}
	
	Options &clearPerRequestFields() {
		hostName = string();
		uri      = string();
		noop     = false;
		return clearLogger();
	}

	Options &clearLogger() {
		logger.reset();
		return *this;
	}

	enum FieldSet {
		SPAWN_OPTIONS = 1 << 0,
		PER_GROUP_POOL_OPTIONS = 1 << 1,
		ALL_OPTIONS = ~0
	};
	
	/**
	 * Append information in this Options object to the given string vector, except
	 * for environmentVariables. You can customize what information you want through
	 * the `elements` argument.
	 */
	void toVector(vector<string> &vec, const ResourceLocator &resourceLocator,
		int fields = ALL_OPTIONS) const
	{
		if (fields & SPAWN_OPTIONS) {
			appendKeyValue (vec, "app_root",           appRoot);
			appendKeyValue (vec, "app_group_name",     getAppGroupName());
			appendKeyValue (vec, "app_type",           appType);
			appendKeyValue (vec, "start_command",      getStartCommand(resourceLocator));
			appendKeyValue (vec, "startup_file",       getStartupFile());
			appendKeyValue (vec, "process_title",      getProcessTitle());
			appendKeyValue2(vec, "log_level",          logLevel);
			appendKeyValue3(vec, "start_timeout",      startTimeout);
			appendKeyValue (vec, "environment",        environment);
			appendKeyValue (vec, "base_uri",           baseURI);
			appendKeyValue (vec, "spawn_method",       spawnMethod);
			appendKeyValue (vec, "user",               user);
			appendKeyValue (vec, "group",              group);
			appendKeyValue (vec, "default_user",       defaultUser);
			appendKeyValue (vec, "default_group",      defaultGroup);
			appendKeyValue (vec, "restart_dir",        restartDir);
			appendKeyValue (vec, "preexec_chroot",     preexecChroot);
			appendKeyValue (vec, "postexec_chroot",    postexecChroot);
			appendKeyValue (vec, "ruby",               ruby);
			appendKeyValue (vec, "python",             python);
			appendKeyValue (vec, "logging_agent_address",  loggingAgentAddress);
			appendKeyValue (vec, "logging_agent_username", loggingAgentUsername);
			appendKeyValue (vec, "logging_agent_password", loggingAgentPassword);
			appendKeyValue4(vec, "debugger",           debugger);
			appendKeyValue4(vec, "analytics",          analytics);
			appendKeyValue (vec, "union_station_key",  unionStationKey);

			appendKeyValue (vec, "group_secret",       groupSecret);
		}
		if (fields & PER_GROUP_POOL_OPTIONS) {
			appendKeyValue3(vec, "min_processes",       minProcesses);
			appendKeyValue2(vec, "max_preloader_idle_time", maxPreloaderIdleTime);
			appendKeyValue3(vec, "max_out_of_band_work_instances", maxOutOfBandWorkInstances);
		}
		
		/*********************************/

		appendKeyValue (vec, "concurrency_model",  concurrencyModel);
		appendKeyValue3(vec, "thread_count",       threadCount);
	}

	template<typename Stream>
	void toXml(Stream &stream, const ResourceLocator &resourceLocator,
		int fields = ALL_OPTIONS) const
	{
		vector<string> args;
		unsigned int i;
		
		toVector(args, resourceLocator, fields);
		for (i = 0; i < args.size(); i += 2) {
			stream << "<" << args[i] << ">";
			stream << escapeForXml(args[i + 1]);
			stream << "</" << args[i] << ">";
		}
	}
	
	/**
	 * Returns the app group name. If there is no explicitly set app group name
	 * then the app root is considered to be the app group name.
	 */
	StaticString getAppGroupName() const {
		if (appGroupName.empty()) {
			return appRoot;
		} else {
			return appGroupName;
		}
	}
	
	string getStartCommand(const ResourceLocator &resourceLocator) const {
		if (appType == "classic-rails") {
			return ruby + "\t" + resourceLocator.getHelperScriptsDir() + "/classic-rails-loader.rb";
		} else if (appType == "rack") {
			return ruby + "\t" + resourceLocator.getHelperScriptsDir() + "/rack-loader.rb";
		} else if (appType == "wsgi") {
			return python + "\t" + resourceLocator.getHelperScriptsDir() + "/wsgi-loader.py";
		} else if (appType == "node") {
			return "node\t" + resourceLocator.getHelperScriptsDir() + "/node-loader.js";
		} else if (appType == "meteor") {
			return ruby + "\t" + resourceLocator.getHelperScriptsDir() + "/meteor-loader.rb";
		} else {
			return startCommand;
		}
	}
	
	StaticString getStartupFile() const {
		const char *result = getAppTypeStartupFile(getAppType(appType));
		if (result == NULL) {
			return startupFile;
		} else {
			return result;
		}
	}
	
	StaticString getProcessTitle() const {
		const char *result = getAppTypeProcessTitle(getAppType(appType));
		if (result == NULL) {
			return processTitle;
		} else {
			return result;
		}
	}
	
	unsigned long getMaxPreloaderIdleTime() const {
		if (maxPreloaderIdleTime == -1) {
			return 5 * 60;
		} else {
			return maxPreloaderIdleTime;
		}
	}
};

} // namespace ApplicationPool2
} // namespace Passenger

#endif /* _PASSENGER_APPLICATION_POOL2_OPTIONS_H_ */
<|MERGE_RESOLUTION|>--- conflicted
+++ resolved
@@ -288,17 +288,16 @@
 	long maxPreloaderIdleTime;
 
 	/**
-<<<<<<< HEAD
+	 * The maximum number of processes inside a group that may be performing
+	 * out-of-band work at the same time.
+	 */
+	unsigned int maxOutOfBandWorkInstances;
+
+	/**
 	 * The maximum amount of memory (in MB) the spawned application may use.
 	 * A value of 0 (the default) means unlimited.
 	 */
 	unsigned long memoryLimit;
-=======
-	 * The maximum number of processes inside a group that may be performing
-	 * out-of-band work at the same time.
-	 */
-	unsigned int maxOutOfBandWorkInstances;
->>>>>>> 53924540
 	
 	
 	/*********** Per-request options that should be set manually and that only matter to Pool ***********/
