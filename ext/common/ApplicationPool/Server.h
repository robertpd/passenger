/*
 *  Phusion Passenger - http://www.modrails.com/
 *  Copyright (c) 2010 Phusion
 *
 *  "Phusion Passenger" is a trademark of Hongli Lai & Ninh Bui.
 *
 *  Permission is hereby granted, free of charge, to any person obtaining a copy
 *  of this software and associated documentation files (the "Software"), to deal
 *  in the Software without restriction, including without limitation the rights
 *  to use, copy, modify, merge, publish, distribute, sublicense, and/or sell
 *  copies of the Software, and to permit persons to whom the Software is
 *  furnished to do so, subject to the following conditions:
 *
 *  The above copyright notice and this permission notice shall be included in
 *  all copies or substantial portions of the Software.
 *
 *  THE SOFTWARE IS PROVIDED "AS IS", WITHOUT WARRANTY OF ANY KIND, EXPRESS OR
 *  IMPLIED, INCLUDING BUT NOT LIMITED TO THE WARRANTIES OF MERCHANTABILITY,
 *  FITNESS FOR A PARTICULAR PURPOSE AND NONINFRINGEMENT. IN NO EVENT SHALL THE
 *  AUTHORS OR COPYRIGHT HOLDERS BE LIABLE FOR ANY CLAIM, DAMAGES OR OTHER
 *  LIABILITY, WHETHER IN AN ACTION OF CONTRACT, TORT OR OTHERWISE, ARISING FROM,
 *  OUT OF OR IN CONNECTION WITH THE SOFTWARE OR THE USE OR OTHER DEALINGS IN
 *  THE SOFTWARE.
 */
#ifndef _PASSENGER_APPLICATION_POOL_SERVER_H_
#define _PASSENGER_APPLICATION_POOL_SERVER_H_

#include <string>
#include <vector>

#include <boost/shared_ptr.hpp>
#include <boost/thread.hpp>
#include <oxt/system_calls.hpp>
#include <oxt/dynamic_thread_group.hpp>

#include <sys/types.h>
#include <sys/stat.h>
#include <unistd.h>
#include <cerrno>
#include <cassert>

#include "Pool.h"
#include "../MessageServer.h"
#include "../FileDescriptor.h"
#include "../Exceptions.h"
#include "../Utils.h"
#include "../Utils/MessageIO.h"

namespace Passenger {
namespace ApplicationPool {

using namespace std;
using namespace boost;
using namespace oxt;


/**
 * ApplicationPool::Server exposes an application pool to external processes through
 * a MessageServer. This allows one to query application pool information and to execute
 * application pool actions in a multi-process environment.
 *
 * <h2>Usage</h2>
 * Construct a MessageServer and register an ApplicationPool::Server object as handler,
 * then start the MessageServer by calling mainLoop() on it.
 *
 * <h2>Concurrency model</h2>
 * Each client is handled by a seperate thread. This concurrency model is implemented
 * in MessageServer.
 *
 * <h2>Authorization support</h2>
 * The account with which the client authenticated with dictates the actions that the
 * client may invoke on the underlying application pool object. See Account::Rights.
 *
 * @ingroup Support
 */
class Server: public MessageServer::Handler {
private:
<<<<<<< HEAD
=======
	/**
	 * This exception indicates that something went wrong while comunicating with the client.
	 * Only used within EnvironmentVariablesFetcher.
	 */
	class ClientCommunicationError: public oxt::tracable_exception {
	private:
		string briefMessage;
		string systemMessage;
		string fullMessage;
		int m_code;
	public:
		/**
		 * Create a new ClientCommunicationError.
		 *
		 * @param briefMessage A brief message describing the error.
		 * @param errorCode An optional error code, i.e. the value of errno right after the error occured, if applicable.
		 * @note A system description of the error will be appended to the given message.
		 *    For example, if <tt>errorCode</tt> is <tt>EBADF</tt>, and <tt>briefMessage</tt>
		 *    is <em>"Something happened"</em>, then what() will return <em>"Something happened: Bad
		 *    file descriptor (10)"</em> (if 10 is the number for EBADF).
		 * @post code() == errorCode
		 * @post brief() == briefMessage
		 */
		ClientCommunicationError(const string &briefMessage, int errorCode = -1) {
			if (errorCode != -1) {
				stringstream str;
				
				str << strerror(errorCode) << " (" << errorCode << ")";
				systemMessage = str.str();
			}
			setBriefMessage(briefMessage);
			m_code = errorCode;
		}

		virtual ~ClientCommunicationError() throw() {}

		virtual const char *what() const throw() {
			return fullMessage.c_str();
		}

		void setBriefMessage(const string &message) {
			briefMessage = message;
			if (systemMessage.empty()) {
				fullMessage = briefMessage;
			} else {
				fullMessage = briefMessage + ": " + systemMessage;
			}
		}

		/**
		 * The value of <tt>errno</tt> at the time the error occured.
		 */
		int code() const throw() {
			return m_code;
		}

		/**
		 * Returns a brief version of the exception message. This message does
		 * not include the system error description, and is equivalent to the
		 * value of the <tt>message</tt> parameter as passed to the constructor.
		 */
		string brief() const throw() {
			return briefMessage;
		}

		/**
		 * Returns the system's error message. This message contains both the
		 * content of <tt>strerror(errno)</tt> and the errno number itself.
		 *
		 * @post if code() == -1: result.empty()
		 */
		string sys() const throw() {
			return systemMessage;
		}
	};
	
	/**
	 * A StringListCreator which fetches its items from the client.
	 * Used as an optimization for ApplicationPool::Server::processGet():
	 * environment variables are only serialized by the client process
	 * if a new backend process is being spawned.
	 */
	class EnvironmentVariablesFetcher: public StringListCreator {
	private:
		int fd;
		PoolOptions &options;
		mutable StringListPtr result;
	public:
		EnvironmentVariablesFetcher(int theFd, PoolOptions &theOptions)
			: fd(theFd), options(theOptions)
		{ }
		
		/**
		 * @throws ClientCommunicationError
		 */
		virtual const StringListPtr getItems() const {
			if (result) {
				return result;
			}
			
			string data;
			
			/* If an I/O error occurred while communicating with the client,
			 * then throw a ClientCommunicationException, which will bubble
			 * all the way up to the MessageServer client thread main loop,
			 * where the connection with the client will be broken.
			 */
			try {
				writeArrayMessage(fd, "getEnvironmentVariables", NULL);
			} catch (const SystemException &e) {
				throw ClientCommunicationError(
					"Unable to send a 'getEnvironmentVariables' request to the client",
					e.code());
			}
			try {
				if (!readScalarMessage(fd, data)) {
					throw ClientCommunicationError("Unable to read a reply from the client for the 'getEnvironmentVariables' request.");
				}
			} catch (const SystemException &e) {
				throw ClientCommunicationError(
					"Unable to read a reply from the client for the 'getEnvironmentVariables' request",
					e.code());
			}
			
			if (!data.empty()) {
				SimpleStringListCreator list(data);
				result = list.getItems();
			} else {
				result.reset(new StringList());
			}
			return result;
		}
	};
	
>>>>>>> e48744df
	struct SpecificContext: public MessageServer::ClientContext {
		/**
		 * Maps session ID to sessions created by ApplicationPool::get(). Session IDs
		 * are sent back to the ApplicationPool client. This allows the ApplicationPool
		 * client to tell us which of the multiple sessions it wants to close, later on.
		 */
		map<int, SessionPtr> sessions;
		
		/** Last used session ID. */
		int lastSessionID;
		
		SpecificContext() {
			lastSessionID = 0;
		}
	};
	
	typedef MessageServer::CommonClientContext CommonClientContext;
	
	
	/** The application pool that's being exposed through the socket. */
	ApplicationPool::Ptr pool;
	
	AnalyticsLoggerPtr analyticsLogger;
	
	
	/*********************************************
	 * Message handler methods
	 *********************************************/
	
	void processDetach(CommonClientContext &commonContext, SpecificContext *specificContext, const vector<string> &args) {
		TRACE_POINT();
		commonContext.requireRights(Account::DETACH);
		if (pool->detach(args[1])) {
			writeArrayMessage(commonContext.fd, "true", NULL);
		} else {
			writeArrayMessage(commonContext.fd, "false", NULL);
		}
	}
	
	void processClear(CommonClientContext &commonContext, SpecificContext *specificContext, const vector<string> &args) {
		TRACE_POINT();
		commonContext.requireRights(Account::CLEAR);
		pool->clear();
	}
	
	void processSetMaxIdleTime(CommonClientContext &commonContext, SpecificContext *specificContext, const vector<string> &args) {
		TRACE_POINT();
		commonContext.requireRights(Account::SET_PARAMETERS);
		pool->setMaxIdleTime(atoi(args[1]));
	}
	
	void processSetMax(CommonClientContext &commonContext, SpecificContext *specificContext, const vector<string> &args) {
		TRACE_POINT();
		commonContext.requireRights(Account::SET_PARAMETERS);
		pool->setMax(atoi(args[1]));
	}
	
	void processGetActive(CommonClientContext &commonContext, SpecificContext *specificContext, const vector<string> &args) {
		TRACE_POINT();
		commonContext.requireRights(Account::GET_PARAMETERS);
		writeArrayMessage(commonContext.fd, toString(pool->getActive()).c_str(), NULL);
	}
	
	void processGetCount(CommonClientContext &commonContext, SpecificContext *specificContext, const vector<string> &args) {
		TRACE_POINT();
		commonContext.requireRights(Account::GET_PARAMETERS);
		writeArrayMessage(commonContext.fd, toString(pool->getCount()).c_str(), NULL);
	}
	
	void processGetGlobalQueueSize(CommonClientContext &commonContext, SpecificContext *specificContext, const vector<string> &args) {
		TRACE_POINT();
		commonContext.requireRights(Account::GET_PARAMETERS);
		writeArrayMessage(commonContext.fd, toString(pool->getGlobalQueueSize()).c_str(), NULL);
	}
	
	void processSetMaxPerApp(CommonClientContext &commonContext, SpecificContext *specificContext, unsigned int maxPerApp) {
		TRACE_POINT();
		commonContext.requireRights(Account::SET_PARAMETERS);
		pool->setMaxPerApp(maxPerApp);
	}
	
<<<<<<< HEAD
=======
	void processGetSpawnServerPid(CommonClientContext &commonContext, SpecificContext *specificContext, const vector<string> &args) {
		TRACE_POINT();
		commonContext.requireRights(Account::GET_PARAMETERS);
		writeArrayMessage(commonContext.fd, toString(pool->getSpawnServerPid()).c_str(), NULL);
	}
	
>>>>>>> e48744df
	void processInspect(CommonClientContext &commonContext, SpecificContext *specificContext, const vector<string> &args) {
		TRACE_POINT();
		commonContext.requireRights(Account::INSPECT_BASIC_INFO);
		writeScalarMessage(commonContext.fd, pool->inspect());
	}
	
	void processToXml(CommonClientContext &commonContext, SpecificContext *specificContext, const vector<string> &args) {
		TRACE_POINT();
		commonContext.requireRights(Account::INSPECT_BASIC_INFO);
		bool includeSensitiveInfo =
			commonContext.account->hasRights(Account::INSPECT_SENSITIVE_INFO) &&
			args[1] == "true";
		writeScalarMessage(commonContext.fd, pool->toXml(includeSensitiveInfo));
	}
	
public:
	/**
	 * Creates a new ApplicationPool::Server object.
	 *
	 * @param pool The pool to expose.
	 */
	Server(const ApplicationPool::Ptr &pool, const AnalyticsLoggerPtr &analyticsLogger = AnalyticsLoggerPtr()) {
		this->pool = pool;
		this->analyticsLogger = analyticsLogger;
	}
	
	virtual MessageServer::ClientContextPtr newClient(CommonClientContext &commonContext) {
		return ptr(new SpecificContext());
	}
	
	virtual bool processMessage(CommonClientContext &commonContext,
	                            MessageServer::ClientContextPtr &_specificContext,
	                            const vector<string> &args)
	{
		SpecificContext *specificContext = (SpecificContext *) _specificContext.get();
		try {
			if (args[0] == "detach" && args.size() == 2) {
				processDetach(commonContext, specificContext, args);
			} else if (args[0] == "clear" && args.size() == 1) {
				processClear(commonContext, specificContext, args);
			} else if (args[0] == "setMaxIdleTime" && args.size() == 2) {
				processSetMaxIdleTime(commonContext, specificContext, args);
			} else if (args[0] == "setMax" && args.size() == 2) {
				processSetMax(commonContext, specificContext, args);
			} else if (args[0] == "getActive" && args.size() == 1) {
				processGetActive(commonContext, specificContext, args);
			} else if (args[0] == "getCount" && args.size() == 1) {
				processGetCount(commonContext, specificContext, args);
			} else if (args[0] == "getGlobalQueueSize" && args.size() == 1) {
				processGetGlobalQueueSize(commonContext, specificContext, args);
			} else if (args[0] == "setMaxPerApp" && args.size() == 2) {
				processSetMaxPerApp(commonContext, specificContext, atoi(args[1]));
			} else if (args[0] == "inspect" && args.size() == 1) {
				processInspect(commonContext, specificContext, args);
			} else if (args[0] == "toXml" && args.size() == 2) {
				processToXml(commonContext, specificContext, args);
			} else {
				return false;
			}
		} catch (const SecurityException &) {
			/* Client does not have enough rights to perform a certain action.
			 * It has already been notified of this; ignore exception and move on.
			 */
		}
		return true;
	}
};

} // namespace ApplicationPool
} // namespace Passenger

#endif /* _PASSENGER_APPLICATION_POOL_SERVER_H_ */<|MERGE_RESOLUTION|>--- conflicted
+++ resolved
@@ -75,143 +75,6 @@
  */
 class Server: public MessageServer::Handler {
 private:
-<<<<<<< HEAD
-=======
-	/**
-	 * This exception indicates that something went wrong while comunicating with the client.
-	 * Only used within EnvironmentVariablesFetcher.
-	 */
-	class ClientCommunicationError: public oxt::tracable_exception {
-	private:
-		string briefMessage;
-		string systemMessage;
-		string fullMessage;
-		int m_code;
-	public:
-		/**
-		 * Create a new ClientCommunicationError.
-		 *
-		 * @param briefMessage A brief message describing the error.
-		 * @param errorCode An optional error code, i.e. the value of errno right after the error occured, if applicable.
-		 * @note A system description of the error will be appended to the given message.
-		 *    For example, if <tt>errorCode</tt> is <tt>EBADF</tt>, and <tt>briefMessage</tt>
-		 *    is <em>"Something happened"</em>, then what() will return <em>"Something happened: Bad
-		 *    file descriptor (10)"</em> (if 10 is the number for EBADF).
-		 * @post code() == errorCode
-		 * @post brief() == briefMessage
-		 */
-		ClientCommunicationError(const string &briefMessage, int errorCode = -1) {
-			if (errorCode != -1) {
-				stringstream str;
-				
-				str << strerror(errorCode) << " (" << errorCode << ")";
-				systemMessage = str.str();
-			}
-			setBriefMessage(briefMessage);
-			m_code = errorCode;
-		}
-
-		virtual ~ClientCommunicationError() throw() {}
-
-		virtual const char *what() const throw() {
-			return fullMessage.c_str();
-		}
-
-		void setBriefMessage(const string &message) {
-			briefMessage = message;
-			if (systemMessage.empty()) {
-				fullMessage = briefMessage;
-			} else {
-				fullMessage = briefMessage + ": " + systemMessage;
-			}
-		}
-
-		/**
-		 * The value of <tt>errno</tt> at the time the error occured.
-		 */
-		int code() const throw() {
-			return m_code;
-		}
-
-		/**
-		 * Returns a brief version of the exception message. This message does
-		 * not include the system error description, and is equivalent to the
-		 * value of the <tt>message</tt> parameter as passed to the constructor.
-		 */
-		string brief() const throw() {
-			return briefMessage;
-		}
-
-		/**
-		 * Returns the system's error message. This message contains both the
-		 * content of <tt>strerror(errno)</tt> and the errno number itself.
-		 *
-		 * @post if code() == -1: result.empty()
-		 */
-		string sys() const throw() {
-			return systemMessage;
-		}
-	};
-	
-	/**
-	 * A StringListCreator which fetches its items from the client.
-	 * Used as an optimization for ApplicationPool::Server::processGet():
-	 * environment variables are only serialized by the client process
-	 * if a new backend process is being spawned.
-	 */
-	class EnvironmentVariablesFetcher: public StringListCreator {
-	private:
-		int fd;
-		PoolOptions &options;
-		mutable StringListPtr result;
-	public:
-		EnvironmentVariablesFetcher(int theFd, PoolOptions &theOptions)
-			: fd(theFd), options(theOptions)
-		{ }
-		
-		/**
-		 * @throws ClientCommunicationError
-		 */
-		virtual const StringListPtr getItems() const {
-			if (result) {
-				return result;
-			}
-			
-			string data;
-			
-			/* If an I/O error occurred while communicating with the client,
-			 * then throw a ClientCommunicationException, which will bubble
-			 * all the way up to the MessageServer client thread main loop,
-			 * where the connection with the client will be broken.
-			 */
-			try {
-				writeArrayMessage(fd, "getEnvironmentVariables", NULL);
-			} catch (const SystemException &e) {
-				throw ClientCommunicationError(
-					"Unable to send a 'getEnvironmentVariables' request to the client",
-					e.code());
-			}
-			try {
-				if (!readScalarMessage(fd, data)) {
-					throw ClientCommunicationError("Unable to read a reply from the client for the 'getEnvironmentVariables' request.");
-				}
-			} catch (const SystemException &e) {
-				throw ClientCommunicationError(
-					"Unable to read a reply from the client for the 'getEnvironmentVariables' request",
-					e.code());
-			}
-			
-			if (!data.empty()) {
-				SimpleStringListCreator list(data);
-				result = list.getItems();
-			} else {
-				result.reset(new StringList());
-			}
-			return result;
-		}
-	};
-	
->>>>>>> e48744df
 	struct SpecificContext: public MessageServer::ClientContext {
 		/**
 		 * Maps session ID to sessions created by ApplicationPool::get(). Session IDs
@@ -293,15 +156,6 @@
 		pool->setMaxPerApp(maxPerApp);
 	}
 	
-<<<<<<< HEAD
-=======
-	void processGetSpawnServerPid(CommonClientContext &commonContext, SpecificContext *specificContext, const vector<string> &args) {
-		TRACE_POINT();
-		commonContext.requireRights(Account::GET_PARAMETERS);
-		writeArrayMessage(commonContext.fd, toString(pool->getSpawnServerPid()).c_str(), NULL);
-	}
-	
->>>>>>> e48744df
 	void processInspect(CommonClientContext &commonContext, SpecificContext *specificContext, const vector<string> &args) {
 		TRACE_POINT();
 		commonContext.requireRights(Account::INSPECT_BASIC_INFO);
