/*
 * OXT - OS eXtensions for boosT
 * Provides important functionality necessary for writing robust server software.
 *
 * Copyright (c) 2008 Phusion
 *
 * Permission is hereby granted, free of charge, to any person obtaining a copy
 * of this software and associated documentation files (the "Software"), to deal
 * in the Software without restriction, including without limitation the rights
 * to use, copy, modify, merge, publish, distribute, sublicense, and/or sell
 * copies of the Software, and to permit persons to whom the Software is
 * furnished to do so, subject to the following conditions:
 *
 * The above copyright notice and this permission notice shall be included in
 * all copies or substantial portions of the Software.
 *
 * THE SOFTWARE IS PROVIDED "AS IS", WITHOUT WARRANTY OF ANY KIND, EXPRESS OR
 * IMPLIED, INCLUDING BUT NOT LIMITED TO THE WARRANTIES OF MERCHANTABILITY,
 * FITNESS FOR A PARTICULAR PURPOSE AND NONINFRINGEMENT. IN NO EVENT SHALL THE
 * AUTHORS OR COPYRIGHT HOLDERS BE LIABLE FOR ANY CLAIM, DAMAGES OR OTHER
 * LIABILITY, WHETHER IN AN ACTION OF CONTRACT, TORT OR OTHERWISE, ARISING FROM,
 * OUT OF OR IN CONNECTION WITH THE SOFTWARE OR THE USE OR OTHER DEALINGS IN
 * THE SOFTWARE.
 */
#include "system_calls.hpp"
#include <boost/thread.hpp>
#include <cerrno>

using namespace boost;
using namespace oxt;


/*************************************
 * oxt
 *************************************/

static void
interruption_signal_handler(int sig) {
	// Do nothing.
}

void
oxt::setup_syscall_interruption_support() {
	struct sigaction action;
	int ret;
	
	action.sa_handler = interruption_signal_handler;
	action.sa_flags   = 0;
	sigemptyset(&action.sa_mask);
	do {
		ret = sigaction(INTERRUPTION_SIGNAL, &action, NULL);
	} while (ret == -1 && errno == EINTR);
	do {
		ret = siginterrupt(INTERRUPTION_SIGNAL, 1);
	} while (ret == -1 && errno == EINTR);
}


/*************************************
 * Passenger::syscalls
 *************************************/

#define CHECK_INTERRUPTION(error_expression, code) \
	do { \
		int _my_errno; \
		do { \
			code; \
			_my_errno = errno; \
		} while ((error_expression) && _my_errno == EINTR \
			&& !this_thread::syscalls_interruptable()); \
		if ((error_expression) && _my_errno == EINTR && this_thread::syscalls_interruptable()) { \
			throw thread_interrupted(); \
		} \
		errno = _my_errno; \
	} while (false)

ssize_t
syscalls::read(int fd, void *buf, size_t count) {
	ssize_t ret;
	CHECK_INTERRUPTION(
		ret == -1,
		ret = ::read(fd, buf, count)
	);
	return ret;
}

ssize_t
syscalls::write(int fd, const void *buf, size_t count) {
	ssize_t ret;
	CHECK_INTERRUPTION(
		ret == -1,
		ret = ::write(fd, buf, count)
	);
	return ret;
}

int
syscalls::close(int fd) {
	int ret;
	CHECK_INTERRUPTION(
		ret == -1,
		ret = ::close(fd)
	);
	return ret;
}

int
syscalls::accept(int sockfd, struct sockaddr *addr, socklen_t *addrlen) {
	int ret;
	CHECK_INTERRUPTION(
		ret == -1,
		ret = ::accept(sockfd, addr, addrlen)
	);
	return ret;
}

int
syscalls::bind(int sockfd, const struct sockaddr *addr, socklen_t addrlen) {
	int ret;
	CHECK_INTERRUPTION(
		ret == -1,
		ret = ::bind(sockfd, addr, addrlen)
	);
	return ret;
}

int
syscalls::connect(int sockfd, const struct sockaddr *serv_addr, socklen_t addrlen) {
	int ret;
	CHECK_INTERRUPTION(
		ret == -1,
		ret = ::connect(sockfd, serv_addr, addrlen);
	);
	return ret;
}

int
syscalls::listen(int sockfd, int backlog) {
	int ret;
	CHECK_INTERRUPTION(
		ret == -1,
		ret = ::listen(sockfd, backlog)
	);
	return ret;
}

int
syscalls::socket(int domain, int type, int protocol) {
	int ret;
	CHECK_INTERRUPTION(
		ret == -1,
		ret = ::socket(domain, type, protocol)
	);
	return ret;
}

int
syscalls::socketpair(int d, int type, int protocol, int sv[2]) {
	int ret;
	CHECK_INTERRUPTION(
		ret == -1,
		ret = ::socketpair(d, type, protocol, sv)
	);
	return ret;
}

ssize_t
syscalls::recvmsg(int s, struct msghdr *msg, int flags) {
	ssize_t ret;
	CHECK_INTERRUPTION(
		ret == -1,
		ret = ::recvmsg(s, msg, flags)
	);
	return ret;
}

ssize_t
syscalls::sendmsg(int s, const struct msghdr *msg, int flags) {
	ssize_t ret;
	CHECK_INTERRUPTION(
		ret == -1,
		ret = ::sendmsg(s, msg, flags)
	);
	return ret;
}

int
syscalls::setsockopt(int s, int level, int optname, const void *optval, socklen_t optlen) {
	int ret;
	CHECK_INTERRUPTION(
		ret == -1,
		ret = ::setsockopt(s, level, optname, optval, optlen)
	);
	return ret;
}

int
syscalls::shutdown(int s, int how) {
	int ret;
	CHECK_INTERRUPTION(
		ret == -1,
		ret = ::shutdown(s, how)
	);
	return ret;
}

FILE *
syscalls::fopen(const char *path, const char *mode) {
	FILE *ret;
	CHECK_INTERRUPTION(
		ret == NULL,
		ret = ::fopen(path, mode)
	);
	return ret;
}

int
syscalls::fclose(FILE *fp) {
	int ret;
	CHECK_INTERRUPTION(
		ret == EOF,
		ret = ::fclose(fp)
	);
	return ret;
}

int
<<<<<<< HEAD
syscalls::unlink(const char *pathname) {
	int ret;
	CHECK_INTERRUPTION(
		ret == -1,
		ret = ::unlink(pathname)
=======
syscalls::stat(const char *path, struct stat *buf) {
	int ret;
	CHECK_INTERRUPTION(
		ret == -1,
		ret = ::stat(path, buf)
>>>>>>> dd5cb169
	);
	return ret;
}

time_t
syscalls::time(time_t *t) {
	time_t ret;
	CHECK_INTERRUPTION(
		ret == (time_t) -1,
		ret = ::time(t)
	);
	return ret;
}

int
syscalls::usleep(useconds_t usec) {
	struct timespec spec;
	spec.tv_sec = usec / 1000000;
	spec.tv_nsec = usec % 1000000;
	return syscalls::nanosleep(&spec, NULL);
}

int
syscalls::nanosleep(const struct timespec *req, struct timespec *rem) {
	struct timespec req2 = *req;
	struct timespec rem2;
	int ret, e;
	do {
		ret = ::nanosleep(&req2, &rem2);
		e = errno;
		req2 = rem2;
	} while (ret == -1 && e == EINTR && !this_thread::syscalls_interruptable());
	if (ret == -1 && e == EINTR && this_thread::syscalls_interruptable()) {
		throw thread_interrupted();
	}
	errno = e;
	if (ret == 0 && rem) {
		*rem = rem2;
	}
	return ret;
}

pid_t
syscalls::fork() {
	int ret;
	CHECK_INTERRUPTION(
		ret == -1,
		ret = ::fork()
	);
	return ret;
}

int
syscalls::kill(pid_t pid, int sig) {
	int ret;
	CHECK_INTERRUPTION(
		ret == -1,
		ret = ::kill(pid, sig)
	);
	return ret;
}

pid_t
syscalls::waitpid(pid_t pid, int *status, int options) {
	pid_t ret;
	CHECK_INTERRUPTION(
		ret == -1,
		ret = ::waitpid(pid, status, options)
	);
	return ret;
}


/*************************************
 * boost::this_thread
 *************************************/

thread_specific_ptr<bool> this_thread::_syscalls_interruptable;


bool
this_thread::syscalls_interruptable() {
	return _syscalls_interruptable.get() == NULL || *_syscalls_interruptable;
}
<|MERGE_RESOLUTION|>--- conflicted
+++ resolved
@@ -225,19 +225,21 @@
 }
 
 int
-<<<<<<< HEAD
 syscalls::unlink(const char *pathname) {
 	int ret;
 	CHECK_INTERRUPTION(
 		ret == -1,
 		ret = ::unlink(pathname)
-=======
+	);
+	return ret;
+}
+
+int
 syscalls::stat(const char *path, struct stat *buf) {
 	int ret;
 	CHECK_INTERRUPTION(
 		ret == -1,
 		ret = ::stat(path, buf)
->>>>>>> dd5cb169
 	);
 	return ret;
 }
