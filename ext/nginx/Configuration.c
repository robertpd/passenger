--- conflicted
+++ resolved
@@ -1404,81 +1404,37 @@
 
     { ngx_string("passenger_max_instances"),
       NGX_HTTP_MAIN_CONF | NGX_HTTP_SRV_CONF | NGX_HTTP_LOC_CONF | NGX_HTTP_LIF_CONF | NGX_CONF_TAKE1,
-<<<<<<< HEAD
       ngx_conf_set_num_slot,
       NGX_HTTP_LOC_CONF_OFFSET,
       offsetof(passenger_loc_conf_t, max_instances),
-=======
-      passenger_enterprise_only,
-      NGX_HTTP_LOC_CONF_OFFSET,
-      0,
->>>>>>> b3cbe430
       NULL },
 
     { ngx_string("passenger_max_request_time"),
       NGX_HTTP_MAIN_CONF | NGX_HTTP_SRV_CONF | NGX_HTTP_LOC_CONF | NGX_HTTP_LIF_CONF | NGX_CONF_TAKE1,
-<<<<<<< HEAD
       ngx_conf_set_num_slot,
       NGX_HTTP_LOC_CONF_OFFSET,
       offsetof(passenger_loc_conf_t, max_request_time),
-=======
-      passenger_enterprise_only,
-      NGX_HTTP_LOC_CONF_OFFSET,
-      0,
->>>>>>> b3cbe430
       NULL },
 
     { ngx_string("passenger_memory_limit"),
       NGX_HTTP_MAIN_CONF | NGX_HTTP_SRV_CONF | NGX_HTTP_LOC_CONF | NGX_HTTP_LIF_CONF | NGX_CONF_TAKE1,
-<<<<<<< HEAD
       ngx_conf_set_num_slot,
       NGX_HTTP_LOC_CONF_OFFSET,
       offsetof(passenger_loc_conf_t, memory_limit),
-=======
-      passenger_enterprise_only,
-      NGX_HTTP_LOC_CONF_OFFSET,
-      0,
-      NULL },
-
-    { ngx_string("passenger_concurrency_model"),
-      NGX_HTTP_MAIN_CONF | NGX_HTTP_SRV_CONF | NGX_HTTP_LOC_CONF | NGX_HTTP_LIF_CONF | NGX_CONF_TAKE1,
-      passenger_enterprise_only,
-      NGX_HTTP_LOC_CONF_OFFSET,
-      0,
-      NULL },
-
-    { ngx_string("passenger_thread_count"),
-      NGX_HTTP_MAIN_CONF | NGX_HTTP_SRV_CONF | NGX_HTTP_LOC_CONF | NGX_HTTP_LIF_CONF | NGX_CONF_TAKE1,
-      passenger_enterprise_only,
-      NGX_HTTP_LOC_CONF_OFFSET,
-      0,
->>>>>>> b3cbe430
       NULL },
 
     { ngx_string("passenger_rolling_restarts"),
       NGX_HTTP_MAIN_CONF | NGX_HTTP_SRV_CONF | NGX_HTTP_LOC_CONF | NGX_HTTP_LIF_CONF | NGX_CONF_FLAG,
-<<<<<<< HEAD
       ngx_conf_set_flag_slot,
       NGX_HTTP_LOC_CONF_OFFSET,
       offsetof(passenger_loc_conf_t, rolling_restarts),
-=======
-      passenger_enterprise_only,
-      NGX_HTTP_LOC_CONF_OFFSET,
-      0,
->>>>>>> b3cbe430
       NULL },
 
     { ngx_string("passenger_resist_deployment_errors"),
       NGX_HTTP_MAIN_CONF | NGX_HTTP_SRV_CONF | NGX_HTTP_LOC_CONF | NGX_HTTP_LIF_CONF | NGX_CONF_FLAG,
-<<<<<<< HEAD
       ngx_conf_set_flag_slot,
       NGX_HTTP_LOC_CONF_OFFSET,
       offsetof(passenger_loc_conf_t, resist_deployment_errors),
-=======
-      passenger_enterprise_only,
-      NGX_HTTP_LOC_CONF_OFFSET,
-      0,
->>>>>>> b3cbe430
       NULL },
 
     /************************************/
