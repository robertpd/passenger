--- conflicted
+++ resolved
@@ -442,13 +442,9 @@
             ignore_sigpipe();
             first_start = 0;
         }
-<<<<<<< HEAD
         if (passenger_main_conf.fly_with.len != 0) {
             ngx_log_error(NGX_LOG_INFO, cycle->log, 0, "Using Flying Passenger");
-        } else if (start_helper_server(cycle) != NGX_OK) {
-=======
-        if (start_watchdog(cycle) != NGX_OK) {
->>>>>>> d3415b12
+        } else if (start_watchdog(cycle) != NGX_OK) {
             passenger_main_conf.root_dir.len = 0;
             return NGX_OK;
         }
