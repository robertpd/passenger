--- conflicted
+++ resolved
@@ -52,17 +52,9 @@
 Architecture: any
 Depends: ${shlibs:Depends}, ${misc:Depends},
  ruby2.2 | ruby2.1 | ruby2.0 | ruby1.9.1 | ruby1.8 | ruby-interpreter,
-<<<<<<< HEAD
  passenger-enterprise (= ${binary:Version})
-Suggests: python
 Replaces: ruby-passenger-dev, passenger-dev
 Conflicts: ruby-passenger-dev, passenger-dev
-=======
- passenger (= ${binary:Version})
-Replaces: ruby-passenger-dev
-Conflicts: ruby-passenger-dev
-Provides: ruby-passenger-dev
->>>>>>> ec926a66
 Description: Rails and Rack support for Apache2 and Nginx
  Phusion Passenger — a.k.a. mod_rails or mod_rack — makes
  deployment of Ruby web applications, such as those built on the
