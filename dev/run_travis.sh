#!/bin/bash
set -e

export VERBOSE=1
export TRACE=1
export rvmsudo_secure_path=1

sudo sh -c 'cat >> /etc/hosts' <<EOF
127.0.0.1 passenger.test
127.0.0.1 mycook.passenger.test
127.0.0.1 zsfa.passenger.test
127.0.0.1 norails.passenger.test
127.0.0.1 1.passenger.test 2.passenger.test 3.passenger.test
127.0.0.1 4.passenger.test 5.passenger.test 6.passenger.test
127.0.0.1 7.passenger.test 8.passenger.test 9.passenger.test
EOF

function run()
{
	echo "$ $@"
	"$@"
}

<<<<<<< HEAD
if [[ -f /persist/passenger-enterprise-license ]]; then
	run sudo cp /persist/passenger-enterprise-license /etc/
	echo "Using /persist/ccache as ccache directory"
	export USE_CCACHE=1
	export CCACHE_DIR=/persist/ccache
	export CCACHE_COMPRESS=1
	export CCACHE_COMPRESS_LEVEL=3
	run sudo apt-get install ccache
fi
=======
function apt_get_update() {
	if [[ "$apt_get_updated" = "" ]]; then
		apt_get_updated=1
		run sudo apt-get update
	fi
}

function install_test_deps_without_rails_bundles()
{
	if [[ "$install_test_deps_without_rails_bundles" = "" ]]; then
		install_test_deps_without_rails_bundles=1
		run rake test:install_deps RAILS_BUNDLES=no
	fi
}
>>>>>>> 788cd673

run uname -a
run lsb_release -a
sudo tee /etc/dpkg/dpkg.cfg.d/02apt-speedup >/dev/null <<<"force-unsafe-io"

if [[ "$TEST_RUBY_VERSION" != "" ]]; then
	echo "$ rvm use $TEST_RUBY_VERSION"
	if [[ -f ~/.rvm/scripts/rvm ]]; then
		source ~/.rvm/scripts/rvm
	else
		source /usr/local/rvm/scripts/rvm
	fi
	rvm use $TEST_RUBY_VERSION
	if [[ "$TEST_RUBYGEMS_VERSION" = "" ]]; then
		run gem --version
	fi
fi

if [[ "$TEST_RUBYGEMS_VERSION" != "" ]]; then
	run rvm install rubygems $TEST_RUBYGEMS_VERSION
	run gem --version
fi

if [[ "$TEST_CXX" = 1 ]]; then
	run rake test:install_deps RAILS_BUNDLES=no DOCTOOLS=no
	run rake test:cxx
	run rake test:oxt
fi

if [[ "$TEST_RUBY" = 1 ]]; then
	run rake test:install_deps DOCTOOLS=no
	run rake test:ruby
fi

if [[ "$TEST_NGINX" = 1 ]]; then
	run rake test:install_deps RAILS_BUNDLES=no DOCTOOLS=no
	run gem install rack daemon_controller --no-rdoc --no-ri
	run ./bin/passenger-install-nginx-module --auto --prefix=/tmp/nginx --auto-download
	run rake test:integration:nginx
fi

if [[ "$TEST_APACHE2" = 1 ]]; then
	apt_get_update
	run sudo apt-get install -y --no-install-recommends \
		apache2-mpm-worker apache2-threaded-dev
	run rake test:install_deps RAILS_BUNDLES=no DOCTOOLS=no
	run gem install rack --no-rdoc --no-ri
	run ./bin/passenger-install-apache2-module --auto
	run rake test:integration:apache2
fi

if [[ "$TEST_DEBIAN_PACKAGING" = 1 ]]; then
	apt_get_update
	run sudo apt-get install -y --no-install-recommends \
		devscripts debhelper rake apache2-mpm-worker apache2-threaded-dev \
		ruby1.8 ruby1.8-dev ruby1.9.1 ruby1.9.1-dev rubygems libev-dev gdebi-core \
		source-highlight
	install_test_deps_without_rails_bundles
	run rake debian:dev debian:dev:reinstall
	run rvmsudo env LOCATIONS_INI=/usr/lib/ruby/vendor_ruby/phusion_passenger/locations.ini \
		rspec -f s -c test/integration_tests/native_packaging_spec.rb
	run env PASSENGER_LOCATION_CONFIGURATION_FILE=/usr/lib/ruby/vendor_ruby/phusion_passenger/locations.ini \
		rake test:integration:apache2 SUDO=1
fi

if [[ "$TEST_SOURCE_PACKAGING" = 1 ]]; then
	apt_get_update
	run sudo apt-get install -y --no-install-recommends source-highlight
	install_test_deps_without_rails_bundles
	run rspec -f s -c test/integration_tests/source_packaging_test.rb
fi<|MERGE_RESOLUTION|>--- conflicted
+++ resolved
@@ -21,17 +21,6 @@
 	"$@"
 }
 
-<<<<<<< HEAD
-if [[ -f /persist/passenger-enterprise-license ]]; then
-	run sudo cp /persist/passenger-enterprise-license /etc/
-	echo "Using /persist/ccache as ccache directory"
-	export USE_CCACHE=1
-	export CCACHE_DIR=/persist/ccache
-	export CCACHE_COMPRESS=1
-	export CCACHE_COMPRESS_LEVEL=3
-	run sudo apt-get install ccache
-fi
-=======
 function apt_get_update() {
 	if [[ "$apt_get_updated" = "" ]]; then
 		apt_get_updated=1
@@ -46,7 +35,16 @@
 		run rake test:install_deps RAILS_BUNDLES=no
 	fi
 }
->>>>>>> 788cd673
+
+if [[ -f /persist/passenger-enterprise-license ]]; then
+	run sudo cp /persist/passenger-enterprise-license /etc/
+	echo "Using /persist/ccache as ccache directory"
+	export USE_CCACHE=1
+	export CCACHE_DIR=/persist/ccache
+	export CCACHE_COMPRESS=1
+	export CCACHE_COMPRESS_LEVEL=3
+	run sudo apt-get install ccache
+fi
 
 run uname -a
 run lsb_release -a
