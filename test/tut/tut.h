/**
 * TUT unit testing framework.
 * http://tut-framework.sourceforge.net/
 *
 * Copyright 2002-2006 Vladimir Dyuzhev.
 *
 * Redistribution and use in source and binary forms, with or without
 * modification, are permitted provided that the following conditions are met:
 *
 * Redistributions of source code must retain the above copyright notice, this
 * list of conditions and the following disclaimer.
 * Redistributions in binary form must reproduce the above copyright notice,
 * this list of conditions and the following disclaimer in the documentation
 * and/or other materials provided with the distribution.
 *
 * THIS SOFTWARE IS PROVIDED ``AS IS'' AND ANY EXPRESS OR IMPLIED WARRANTIES,
 * INCLUDING, BUT NOT LIMITED TO, THE IMPLIED WARRANTIES OF MERCHANTABILITY AND
 * FITNESS FOR A PARTICULAR PURPOSE ARE DISCLAIMED. IN NO EVENT SHALL THE
 * AUTHOR OR CONTRIBUTORS BE LIABLE FOR ANY DIRECT, INDIRECT, INCIDENTAL,
 * SPECIAL, EXEMPLARY, OR CONSEQUENTIAL DAMAGES (INCLUDING, BUT NOT LIMITED TO,
 * PROCUREMENT OF SUBSTITUTE GOODS OR SERVICES; LOSS OF USE, DATA, OR PROFITS;
 * OR BUSINESS INTERRUPTION) HOWEVER CAUSED AND ON ANY THEORY OF LIABILITY,
 * WHETHER IN CONTRACT, STRICT LIABILITY, OR TORT (INCLUDING NEGLIGENCE OR
 * OTHERWISE) ARISING IN ANY WAY OUT OF THE USE OF THIS SOFTWARE, EVEN IF
 * ADVISED OF THE POSSIBILITY OF SUCH DAMAGE.
 */

// Slightly modified for use in this software package.

#ifndef TUT_H_GUARD
#define TUT_H_GUARD

#include <iostream>
#include <map>
#include <vector>
#include <string>
#include <sstream>
#include <typeinfo>

#if defined(TUT_USE_SEH)
#include <windows.h>
#include <winbase.h>
#endif

#ifdef __SOLARIS9__
// Solaris 9 only has putenv, not setenv.
static int setenv(const char *name, const char *value, int override) {
    int ret;
    char *s = (char*)malloc(strlen(name) + strlen(value) + 2);
    s[0] = 0;
    strcpy(s, name);
    strcpy(s, "=");
    strcpy(s, value);
    ret = putenv(s);
    free(s);
    return ret;
}
#endif

#define DEFINE_TEST_GROUP(name) \
	using namespace tut; \
	typedef test_group<name> factory; \
	typedef factory::object object; \
	factory name## _group(#name)

#define DEFINE_TEST_GROUP_WITH_LIMIT(name, limit) \
	using namespace tut; \
	typedef test_group<name, limit> factory; \
	typedef factory::object object; \
	factory name## _group(#name)

#define TEST_METHOD(i) \
	template<> template<> \
	void object::test<i>()
<<<<<<< HEAD
=======

#ifdef __GNUC__
    #define TUT_UNUSED __attribute__((unused))
#else
    #define TUT_UNUSED
#endif
>>>>>>> 3e0338aa

/**
 * Template Unit Tests Framework for C++.
 * http://tut.dozen.ru
 *
 * @author Vladimir Dyuzhev, Vladimir.Dyuzhev@gmail.com
 */
namespace tut
{

/**
 * The base for all TUT exceptions.
 */
struct tut_error : public std::exception
{
    tut_error(const std::string& msg)
        : err_msg(msg)
    {
    }
    
    ~tut_error() throw()
    {
    }
    
    const char* what() const throw()
    {
        return err_msg.c_str();
    }
    
private:

    std::string err_msg;
};

/**
 * Exception to be throwed when attempted to execute 
 * missed test by number.
 */
struct no_such_test : public tut_error
{
    no_such_test() 
        : tut_error("no such test")
    {
    }
    
    ~no_such_test() throw()
    {
    }
};

/**
 * No such test and passed test number is higher than
 * any test number in current group. Used in one-by-one
 * test running when upper bound is not known.
 */
struct beyond_last_test : public no_such_test
{
    beyond_last_test()
    {
    }
    
    ~beyond_last_test() throw()
    {
    }
};

/**
 * Group not found exception.
 */
struct no_such_group : public tut_error
{
    no_such_group(const std::string& grp) 
        : tut_error(grp)
    {
    }
    
    ~no_such_group() throw()
    {
    }
};

/**
 * Internal exception to be throwed when 
 * no more tests left in group or journal.
 */
struct no_more_tests
{
    no_more_tests()
    {
    }
    
    ~no_more_tests() throw()
    {
    }
};

/**
 * Internal exception to be throwed when 
 * test constructor has failed.
 */
struct bad_ctor : public tut_error
{
    bad_ctor(const std::string& msg) 
        : tut_error(msg)
    {
    }
    
    ~bad_ctor() throw()
    {
    }
};

/**
 * Exception to be throwed when ensure() fails or fail() called.
 */
struct failure : public tut_error
{
    failure(const std::string& msg) 
        : tut_error(msg)
    {
    }
    
    ~failure() throw()
    {
    }
};

/**
 * Exception to be throwed when test desctructor throwed an exception.
 */
struct warning : public tut_error
{
    warning(const std::string& msg) 
        : tut_error(msg)
    {
    }
    
    ~warning() throw()
    {
    }
};

/**
 * Exception to be throwed when test issued SEH (Win32)
 */
struct seh : public tut_error
{
    seh(const std::string& msg) 
        : tut_error(msg)
    {
    }
    
    ~seh() throw()
    {
    }
};

/**
 * Return type of runned test/test group.
 *
 * For test: contains result of test and, possible, message
 * for failure or exception.
 */
struct test_result
{
    /**
     * Test group name.
     */
    std::string group;

    /**
     * Test number in group.
     */
    int test;

    /**
     * Test name (optional)
     */
    std::string name;

    /**
     * ok - test finished successfully
     * fail - test failed with ensure() or fail() methods
     * ex - test throwed an exceptions
     * warn - test finished successfully, but test destructor throwed
     * term - test forced test application to terminate abnormally
     */
    enum result_type
    { 
        ok, 
        fail, 
        ex, 
        warn, 
        term, 
        ex_ctor 
    };
    
    result_type result;

    /**
     * Exception message for failed test.
     */
    std::string message;
    std::string exception_typeid;

    /**
     * Default constructor.
     */
    test_result()
        : test(0),
          result(ok)
    {
    }

    /**
     * Constructor.
     */
    test_result(const std::string& grp, int pos,
                const std::string& test_name, result_type res)
        : group(grp), 
          test(pos), 
          name(test_name), 
          result(res)
    {
    }

    /**
     * Constructor with exception.
     */
    test_result(const std::string& grp,int pos,
                const std::string& test_name, result_type res,
                const std::exception& ex)
        : group(grp), 
          test(pos), 
          name(test_name), 
          result(res),
          message(ex.what()),
          exception_typeid(typeid(ex).name())
    {
    }
};

/**
 * Interface.
 * Test group operations.
 */
struct group_base
{
    virtual ~group_base()
    {
    }

    // execute tests iteratively
    virtual void rewind() = 0;
    virtual test_result run_next() = 0;

    // execute one test
    virtual test_result run_test(int n) = 0;
};

/**
 * Test runner callback interface.
 * Can be implemented by caller to update
 * tests results in real-time. User can implement 
 * any of callback methods, and leave unused 
 * in default implementation.
 */
struct callback
{
    /**
     * Virtual destructor is a must for subclassed types.
     */
    virtual ~callback()
    {
    }

    /**
     * Called when new test run started.
     */
    virtual void run_started()
    {
    }

    /**
     * Called when a group started
     * @param name Name of the group
     */
    virtual void group_started(const std::string& /*name*/)
    {
    }

    /**
     * Called when a test finished.
     * @param tr Test results.
     */
    virtual void test_completed(const test_result& /*tr*/)
    {
    }

    /**
     * Called when a group is completed
     * @param name Name of the group
     */
    virtual void group_completed(const std::string& /*name*/)
    {
    }

    /**
     * Called when all tests in run completed.
     */
    virtual void run_completed()
    {
    }
};

/**
 * Typedef for runner::list_groups()
 */
typedef std::vector<std::string> groupnames;

/**
 * Test runner.
 */
class test_runner
{

public:
    
    /**
     * Constructor
     */
    test_runner() 
        : callback_(&default_callback_)
    {
    }

    /**
     * Stores another group for getting by name.
     */
    void register_group(const std::string& name, group_base* gr)
    {
        if (gr == 0)
        {
            throw tut_error("group shall be non-null");
        }

        // TODO: inline variable
        groups::iterator found = groups_.find(name);
        if (found != groups_.end())
        {
            std::string msg("attempt to add already existent group " + name);
            // this exception terminates application so we use cerr also
            // TODO: should this message appear in stream?
            std::cerr << msg << std::endl;
            throw tut_error(msg);
        }

        groups_[name] = gr;
    }

    /**
     * Stores callback object.
     */
    void set_callback(callback* cb)
    {
        callback_ = cb == 0 ? &default_callback_ : cb;
    }

    /**
     * Returns callback object.
     */
    callback& get_callback() const
    {
        return *callback_;
    }

    /**
     * Returns list of known test groups.
     */
    const groupnames list_groups() const
    {
        groupnames ret;
        const_iterator i = groups_.begin();
        const_iterator e = groups_.end();
        while (i != e)
        {
            ret.push_back(i->first);
            ++i;
        }
        return ret;
    }

    /**
     * Runs all tests in all groups.
     * @param callback Callback object if exists; null otherwise
     */
    void run_tests() const
    {
        callback_->run_started();

        const_iterator i = groups_.begin();
        const_iterator e = groups_.end();
        while (i != e)
        {
            callback_->group_started(i->first);
            try
            {
                run_all_tests_in_group_(i);
            }
            catch (const no_more_tests&)
            {
                callback_->group_completed(i->first);
            }

            ++i;
        }

        callback_->run_completed();
    }

    /**
     * Runs all tests in specified group.
     */
    void run_tests(const std::string& group_name) const
    {
        callback_->run_started();

        const_iterator i = groups_.find(group_name);
        if (i == groups_.end())
        {
            callback_->run_completed();
            throw no_such_group(group_name);
        }

        callback_->group_started(group_name);
        try
        {
            run_all_tests_in_group_(i);
        }
        catch (const no_more_tests&)
        {
            // ok
        }

        callback_->group_completed(group_name);
        callback_->run_completed();
    }

    /**
     * Runs one test in specified group.
     */
    test_result run_test(const std::string& group_name, int n) const
    {
        callback_->run_started();

        const_iterator i = groups_.find(group_name);
        if (i == groups_.end())
        {
            callback_->run_completed();
            throw no_such_group(group_name);
        }

        callback_->group_started(group_name);
        try
        {
            test_result tr = i->second->run_test(n);
            callback_->test_completed(tr);
            callback_->group_completed(group_name);
            callback_->run_completed();
            return tr;
        }
        catch (const beyond_last_test&)
        {
            callback_->group_completed(group_name);
            callback_->run_completed();
            throw;
        }
        catch (const no_such_test&)
        {
            callback_->group_completed(group_name);
            callback_->run_completed();
            throw;
        }
    }

protected:
    
    typedef std::map<std::string, group_base*> groups;
    typedef groups::iterator iterator;
    typedef groups::const_iterator const_iterator;
    groups groups_;

    callback  default_callback_;
    callback* callback_;


private:

    void run_all_tests_in_group_(const_iterator i) const
    {
        i->second->rewind();
        for ( ;; )
        {
            test_result tr = i->second->run_next();
            callback_->test_completed(tr);

            if (tr.result == test_result::ex_ctor)
            {
                throw no_more_tests();
            }
        }
    }
};

/**
 * Singleton for test_runner implementation.
 * Instance with name runner_singleton shall be implemented
 * by user.
 */
class test_runner_singleton
{
public:

    static test_runner& get()
    {
        static test_runner tr;
        return tr;
    }
};

extern test_runner_singleton runner;

/**
 * Test object. Contains data test run upon and default test method 
 * implementation. Inherited from Data to allow tests to  
 * access test data as members.
 */
template <class Data>
class test_object : public Data
{
public:

    /**
     * Default constructor
     */
    test_object()
    {
    }

    void set_test_name(const std::string& current_test_name)
    {
        current_test_name_ = current_test_name;
    }

    const std::string& get_test_name() const
    {
        return current_test_name_;
    }

    /**
     * Default do-nothing test.
     */
    template <int n>
    void test()
    {
        called_method_was_a_dummy_test_ = true;
    }

    /**
     * The flag is set to true by default (dummy) test.
     * Used to detect usused test numbers and avoid unnecessary
     * test object creation which may be time-consuming depending
     * on operations described in Data::Data() and Data::~Data().
     * TODO: replace with throwing special exception from default test.
     */
    bool called_method_was_a_dummy_test_;

private:

    std::string current_test_name_;
};

namespace
{

/**
 * Tests provided condition.
 * Throws if false.
 */
TUT_UNUSED void ensure(bool cond)
{
    if (!cond)
    {
        // TODO: default ctor?
        throw failure("");
    }
}

/**
 * Tests provided condition.
 * Throws if true.
 */
TUT_UNUSED void ensure_not(bool cond)
{
    ensure(!cond);
}

/**
 * Tests provided condition.
 * Throws if false.
 */
template <typename T>
void ensure(const T msg, bool cond)
{
    if (!cond)
    {
        throw failure(msg);
    }
}

/**
 * Tests provided condition.
 * Throws if true.
 */
template <typename T>
void ensure_not(const T msg, bool cond)
{
    ensure(msg, !cond);
}

/**
 * Tests two objects for being equal.
 * Throws if false.
 *
 * NB: both T and Q must have operator << defined somewhere, or
 * client code will not compile at all!
 */
template <class T, class Q>
void ensure_equals(const char* msg, const Q& actual, const T& expected)
{
    if (expected != actual)
    {
        std::stringstream ss;
        ss << (msg ? msg : "") 
            << (msg ? ":" : "") 
            << " expected '" 
            << expected 
            << "' actual '" 
            << actual
            << '\'';
        throw failure(ss.str().c_str());
    }
}

template <class T, class Q>
void ensure_equals(const Q& actual, const T& expected)
{
    ensure_equals<>(0, actual, expected);
}

/**
 * Tests two objects for being at most in given distance one from another.
 * Borders are excluded.
 * Throws if false.
 *
 * NB: T must have operator << defined somewhere, or
 * client code will not compile at all! Also, T shall have
 * operators + and -, and be comparable.
 */
template <class T>
void ensure_distance(const char* msg, const T& actual, const T& expected,
    const T& distance)
{
    if (expected-distance >= actual || expected+distance <= actual)
    {
        std::stringstream ss;
        ss << (msg ? msg : "") 
            << (msg? ":" : "") 
            << " expected (" 
            << expected-distance 
            << " - "
            << expected+distance 
            << ") actual '" 
            << actual
            << '\'';
        throw failure(ss.str().c_str());
    }
}

template <class T>
void ensure_distance(const T& actual, const T& expected, const T& distance)
{
    ensure_distance<>(0, actual, expected, distance);
}

/**
 * Unconditionally fails with message.
 */
TUT_UNUSED void fail(const char* msg = "")
{
    throw failure(msg);
}

} // end of namespace

/**
 * Walks through test tree and stores address of each
 * test method in group. Instantiation stops at 0.
 */
template <class Test, class Group, int n>
struct tests_registerer
{
    static void reg(Group& group)
    {
        group.reg(n, &Test::template test<n>);
        tests_registerer<Test, Group, n - 1>::reg(group);
    }
};

template <class Test, class Group>
struct tests_registerer<Test, Group, 0>
{
    static void reg(Group&)
    {
    }
};

/**
 * Test group; used to recreate test object instance for
 * each new test since we have to have reinitialized 
 * Data base class.
 */
template <class Data, int MaxTestsInGroup = 50>
class test_group : public group_base
{
    const char* name_;

    typedef void (test_object<Data>::*testmethod)();
    typedef std::map<int, testmethod> tests;
    typedef typename tests::iterator tests_iterator;
    typedef typename tests::const_iterator tests_const_iterator;
    typedef typename tests::const_reverse_iterator
    tests_const_reverse_iterator;
    typedef typename tests::size_type size_type;

    tests tests_;
    tests_iterator current_test_;

    /**
     * Exception-in-destructor-safe smart-pointer class.
     */
    template <class T>
    class safe_holder
    {
        T* p_;
        bool permit_throw_in_dtor;

        safe_holder(const safe_holder&);
        safe_holder& operator=(const safe_holder&);

    public:
        safe_holder() 
            : p_(0),
              permit_throw_in_dtor(false)
        {
        }

        ~safe_holder()
        {
            release();
        }

        T* operator->() const
        {
            return p_;
        }
        
        T* get() const
        {
            return p_;
        }

        /**
         * Tell ptr it can throw from destructor. Right way is to
         * use std::uncaught_exception(), but some compilers lack
         * correct implementation of the function.
         */
        void permit_throw()
        {
            permit_throw_in_dtor = true;
        }

        /**
         * Specially treats exceptions in test object destructor; 
         * if test itself failed, exceptions in destructor
         * are ignored; if test was successful and destructor failed,
         * warning exception throwed.
         */
        void release()
        {
            try
            {
                if (delete_obj() == false)
                {
                    throw warning("destructor of test object raised"
                        " an SEH exception");
                }
            }
            catch (const std::exception& ex)
            {
                if (permit_throw_in_dtor)
                {
                    std::string msg = "destructor of test object raised"
                        " exception: ";
                    msg += ex.what();
                    throw warning(msg);
                }
            }
            catch( ... )
            {
                if (permit_throw_in_dtor)
                {
                    throw warning("destructor of test object raised an"
                        " exception");
                }
            }
        }

        /**
         * Re-init holder to get brand new object.
         */
        void reset()
        {
            release();
            permit_throw_in_dtor = false;
            p_ = new T();
        }

        bool delete_obj()
        {
#if defined(TUT_USE_SEH)
            __try
            {
#endif
                T* p = p_;
                p_ = 0;
                delete p;
#if defined(TUT_USE_SEH)
            }
            __except(handle_seh_(::GetExceptionCode()))
            {
                if (permit_throw_in_dtor)
                {
                    return false;
                }
            }
#endif
            return true;
        }
    };

public:

    typedef test_object<Data> object;

    /**
     * Creates and registers test group with specified name.
     */
    test_group(const char* name)
        : name_(name)
    {
        // register itself
        runner.get().register_group(name_,this);

        // register all tests
        tests_registerer<object, test_group, MaxTestsInGroup>::reg(*this);
    }

    /**
     * This constructor is used in self-test run only.
     */
    test_group(const char* name, test_runner& another_runner)
        : name_(name)
    {
        // register itself
        another_runner.register_group(name_, this);

        // register all tests
        tests_registerer<test_object<Data>, test_group, 
            MaxTestsInGroup>::reg(*this);
    };

    /**
     * Registers test method under given number.
     */
    void reg(int n, testmethod tm)
    {
        tests_[n] = tm;
    }

    /**
     * Reset test position before first test.
     */
    void rewind()
    {
        current_test_ = tests_.begin();
    }

    /**
     * Runs next test.
     */
    test_result run_next()
    {
        if (current_test_ == tests_.end())
        {
            throw no_more_tests();
        }

        // find next user-specialized test
        safe_holder<object> obj;
        while (current_test_ != tests_.end())
        {
            try
            {
                return run_test_(current_test_++, obj);
            }
            catch (const no_such_test&)
            {
                continue;
            }
        }

        throw no_more_tests();
    }

    /**
     * Runs one test by position.
     */
    test_result run_test(int n)
    {
        // beyond tests is special case to discover upper limit
        if (tests_.rbegin() == tests_.rend())
        {
            throw beyond_last_test();
        }
        
        if (tests_.rbegin()->first < n)
        {
            throw beyond_last_test();
        }

        // withing scope; check if given test exists
        tests_iterator ti = tests_.find(n);
        if (ti == tests_.end())
        {
            throw no_such_test();
        }

        safe_holder<object> obj;
        return run_test_(ti, obj);
    }

private:

    /**
     * VC allows only one exception handling type per function,
     * so I have to split the method.
     * 
     * TODO: refactoring needed!
     */
    test_result run_test_(const tests_iterator& ti, safe_holder<object>& obj)
    {
        std::string current_test_name;
        int number = ti->first; // In a variable so we can easily inspect wih gdb.
        try
        {
            if (run_test_seh_(ti->second,obj, current_test_name) == false)
            {
                throw seh("seh");
            }
        }
        catch (const no_such_test&)
        {
            throw;
        }
        catch (const warning& ex)
        {
            // test ok, but destructor failed
            if (obj.get())
            {
                current_test_name = obj->get_test_name();
            }
            test_result tr(name_,ti->first, current_test_name, 
                test_result::warn, ex);
            return tr;
        }
        catch (const failure& ex)
        {
            // test failed because of ensure() or similar method
            if (obj.get())
            {
                current_test_name = obj->get_test_name();
            }
            test_result tr(name_,ti->first, current_test_name, 
                test_result::fail, ex);
            return tr;
        }
        catch (const seh& ex)
        {
            // test failed with sigsegv, divide by zero, etc
            if (obj.get())
            {
                current_test_name = obj->get_test_name();
            }
            test_result tr(name_, ti->first, current_test_name, 
                test_result::term, ex);
            return tr;
        }
        catch (const bad_ctor& ex)
        {
            // test failed because test ctor failed; stop the whole group
            if (obj.get())
            {
                current_test_name = obj->get_test_name();
            }
            test_result tr(name_, ti->first, current_test_name, 
                test_result::ex_ctor, ex);
            return tr;
        }
        /*
        catch (const std::exception& ex)
        {
            // test failed with std::exception
            if (obj.get())
            {
                current_test_name = obj->get_test_name();
            }
            test_result tr(name_, ti->first, current_test_name, 
                test_result::ex, ex);
            return tr;
        }
        catch (...)
        {
            // test failed with unknown exception
            if (obj.get())
            {
                current_test_name = obj->get_test_name();
            }
            test_result tr(name_, ti->first, current_test_name, 
                test_result::ex);
            return tr;
        }
        */

        // test passed
        test_result tr(name_,number, current_test_name, test_result::ok);
        return tr;
    }

    /**
     * Runs one under SEH if platform supports it.
     */
    bool run_test_seh_(testmethod tm, safe_holder<object>& obj, 
        std::string& current_test_name)
    {
#if defined(TUT_USE_SEH)
        __try
        {
#endif
        if (obj.get() == 0)
        {
            reset_holder_(obj);
        }
            
        obj->called_method_was_a_dummy_test_ = false;

#if defined(TUT_USE_SEH)

            __try
            {
#endif
                (obj.get()->*tm)();
#if defined(TUT_USE_SEH)
            }
            __except(handle_seh_(::GetExceptionCode()))
            {
                // throw seh("SEH");
                current_test_name = obj->get_test_name();
                return false;
            }
#endif

        if (obj->called_method_was_a_dummy_test_)
        {
            // do not call obj.release(); reuse object
            throw no_such_test();
        }

        current_test_name = obj->get_test_name();
        obj.permit_throw();
        obj.release();
#if defined(TUT_USE_SEH)
        }
        __except(handle_seh_(::GetExceptionCode()))
        {
            return false;
        }
#endif
        return true;
    }

    void reset_holder_(safe_holder<object>& obj)
    {
        try
        {
            obj.reset();
        }
        catch (const std::exception& ex)
        {
            throw bad_ctor(ex.what());
        }
        catch (...)
        {
            throw bad_ctor("test constructor has generated an exception;"
                " group execution is terminated");
        }
    }
};

#if defined(TUT_USE_SEH)
/**
 * Decides should we execute handler or ignore SE.
 */
inline int handle_seh_(DWORD excode)
{
    switch(excode)
    {
    case EXCEPTION_ACCESS_VIOLATION:
    case EXCEPTION_DATATYPE_MISALIGNMENT:
    case EXCEPTION_BREAKPOINT:
    case EXCEPTION_SINGLE_STEP:
    case EXCEPTION_ARRAY_BOUNDS_EXCEEDED:
    case EXCEPTION_FLT_DENORMAL_OPERAND:
    case EXCEPTION_FLT_DIVIDE_BY_ZERO:
    case EXCEPTION_FLT_INEXACT_RESULT:
    case EXCEPTION_FLT_INVALID_OPERATION:
    case EXCEPTION_FLT_OVERFLOW:
    case EXCEPTION_FLT_STACK_CHECK:
    case EXCEPTION_FLT_UNDERFLOW:
    case EXCEPTION_INT_DIVIDE_BY_ZERO:
    case EXCEPTION_INT_OVERFLOW:
    case EXCEPTION_PRIV_INSTRUCTION:
    case EXCEPTION_IN_PAGE_ERROR:
    case EXCEPTION_ILLEGAL_INSTRUCTION:
    case EXCEPTION_NONCONTINUABLE_EXCEPTION:
    case EXCEPTION_STACK_OVERFLOW:
    case EXCEPTION_INVALID_DISPOSITION:
    case EXCEPTION_GUARD_PAGE:
    case EXCEPTION_INVALID_HANDLE:
        return EXCEPTION_EXECUTE_HANDLER;
    };

    return EXCEPTION_CONTINUE_SEARCH;
}
#endif
}

#endif
<|MERGE_RESOLUTION|>--- conflicted
+++ resolved
@@ -72,15 +72,12 @@
 #define TEST_METHOD(i) \
 	template<> template<> \
 	void object::test<i>()
-<<<<<<< HEAD
-=======
 
 #ifdef __GNUC__
     #define TUT_UNUSED __attribute__((unused))
 #else
     #define TUT_UNUSED
 #endif
->>>>>>> 3e0338aa
 
 /**
  * Template Unit Tests Framework for C++.
