--- conflicted
+++ resolved
@@ -44,11 +44,7 @@
 			// class.
 			TRACE_POINT();
 			setLogLevel(0);
-<<<<<<< HEAD
 			UPDATE_TRACE_POINT();
-=======
-			TRACE_POINT();
->>>>>>> f3dae4c6
 			pool->destroy();
 			UPDATE_TRACE_POINT();
 			pool.reset();
