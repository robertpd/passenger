handle SIGUSR1 noprint pass
handle SIGPIPE noprint pass
<<<<<<< HEAD
set print thread-events off
=======
#set env DYLD_INSERT_LIBRARIES /usr/lib/libgmalloc.dylib
set env MALLOC_FILL_SPACE YES
set env MALLOC_PROTECT_BEFORE YES
set env MallocGuardEdges YES
set env MallocScribble YES
set env MallocPreScribble YES
>>>>>>> 3e0338aa

define rake
	shell rake $arg0
end

set print thread-events off<|MERGE_RESOLUTION|>--- conflicted
+++ resolved
@@ -1,15 +1,11 @@
 handle SIGUSR1 noprint pass
 handle SIGPIPE noprint pass
-<<<<<<< HEAD
-set print thread-events off
-=======
 #set env DYLD_INSERT_LIBRARIES /usr/lib/libgmalloc.dylib
 set env MALLOC_FILL_SPACE YES
 set env MALLOC_PROTECT_BEFORE YES
 set env MallocGuardEdges YES
 set env MallocScribble YES
 set env MallocPreScribble YES
->>>>>>> 3e0338aa
 
 define rake
 	shell rake $arg0
