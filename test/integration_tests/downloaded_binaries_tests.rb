--- conflicted
+++ resolved
@@ -119,32 +119,6 @@
       Dir.mkdir("tmp")
       Dir.mkdir("log")
 
-<<<<<<< HEAD
-			begin
-				sh("passenger start " +
-					"-p 4000 " +
-					"-d " +
-					"--no-compile-runtime " +
-					"--binaries-url-root http://127.0.0.1:4001 " +
-					">log/start.log 2>&1")
-			rescue Exception
-				puts " --> Log file contents:"
-				system("cat log/start.log")
-				raise
-			end
-			begin
-				open("http://127.0.0.1:4000/") do |f|
-					f.read.should == "ok"
-				end
-			rescue
-				system("cat log/passenger.4000.log")
-				raise
-			ensure
-				sh "passenger stop -p 4000"
-			end
-		end
-	end
-=======
       begin
         sh("passenger start " +
           "-p 4000 " +
@@ -168,7 +142,6 @@
       end
     end
   end
->>>>>>> 92cd18e2
 
   specify "helper-scripts/download_binaries/extconf.rb succeeds in downloading all necessary binaries" do
     FileUtils.mkdir_p("server_root")
