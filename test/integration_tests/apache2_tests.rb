--- conflicted
+++ resolved
@@ -277,6 +277,12 @@
 				vhost << "PassengerBufferUpload off"
 				vhost << "PassengerFriendlyErrorPages on"
 				vhost << "AllowEncodedSlashes on"
+				vhost << "PassengerRestartDir #{@stub.full_app_root}/public"
+				vhost << "PassengerMemoryLimit 75"
+				vhost << "PassengerMaxRequestTime 3"
+				vhost << "<Location /foo/allocate_memory>"
+					vhost << "PassengerMaxRequestTime 0"
+				vhost << "</Location>"
 			end
 
 			@stub2 = RackStub.new('rack')
@@ -284,29 +290,8 @@
 			@apache2.set_vhost('6.passenger.test', "#{@stub2.full_app_root}/public") do |vhost|
 				vhost << "RailsEnv development"
 				vhost << "PassengerSpawnMethod conservative"
-<<<<<<< HEAD
-				vhost << "PassengerRestartDir #{@foobar.full_app_root}/public"
-				vhost << "PassengerMemoryLimit 75"
-				vhost << "PassengerMaxRequestTime 3"
-				vhost << "<Location /foo/allocate_memory>"
-					vhost << "PassengerMaxRequestTime 0"
-				vhost << "</Location>"
-			end
-
-			@mycook2 = ClassicRailsStub.new('rails2.3-mycook')
-			@mycook2_url_root = "http://4.passenger.test:#{@apache2.port}"
-			@apache2.set_vhost('4.passenger.test', "#{@mycook2.full_app_root}/sites/some.site/public") do |vhost|
-				vhost << "PassengerAppRoot #{@mycook2.full_app_root}"
-			end
-
-			@stub = RackStub.new('rack')
-			@stub_url_root = "http://5.passenger.test:#{@apache2.port}"
-			@apache2.set_vhost('5.passenger.test', "#{@stub.full_app_root}/public") do |vhost|
-				vhost << "PassengerBufferUpload off"
-=======
 				vhost << "PassengerRestartDir #{@stub2.full_app_root}/public"
 				vhost << "AllowEncodedSlashes off"
->>>>>>> c03d58c2
 			end
 
 			@apache2.start
@@ -449,24 +434,24 @@
 		####################################
 		
 		specify "if the application's memory usage exceeds PassengerMemoryLimit, then it will be restarted after it's done with the current request" do
-			@server = "http://3.passenger.test:#{@apache2.port}"
-			pid = get('/foo/pid')
-			get('/foo/allocate_memory').should == 'ok'
+			@server = @stub_url_root
+			pid = get('/pid')
+			get('/allocate_memory').should == 'ok'
 			eventually(15) do
-				get('/foo/pid') != pid
+				get('/pid') != pid
 			end
 		end
 		
 		specify "PassengerMaxRequestTime works" do
-			@server = "http://3.passenger.test:#{@apache2.port}"
+			@server = @stub_url_root
 			
-			pid = get('/foo/pid')
+			pid = get('/pid')
 			
 			start_time = Time.now
-			get('/foo/sleep_until_exists?name=nonexistant.txt')
+			get('/sleep_until_exists?name=nonexistant.txt')
 			time_taken = Time.now - start_time
 			
-			new_pid = get('/foo/pid')
+			new_pid = get('/pid')
 			
 			(3..5).should include(time_taken)
 			new_pid.should_not == pid
