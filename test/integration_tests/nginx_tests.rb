require File.expand_path(File.dirname(__FILE__) + "/spec_helper")
require 'support/nginx_controller'
require 'integration_tests/mycook_spec'
require 'integration_tests/cgi_environment_spec'
require 'integration_tests/hello_world_rack_spec'
require 'integration_tests/hello_world_wsgi_spec'

describe "Phusion Passenger for Nginx" do
	before :all do
		if !CONFIG['nginx']
			STDERR.puts "*** ERROR: You must set the 'nginx' config option in test/config.json."
			exit!(1)
		end
		
		check_hosts_configuration
		@nginx = NginxController.new("tmp.nginx")
		if Process.uid == 0
			@nginx.set(
				:www_user => CONFIG['normal_user_1'],
				:www_group => Etc.getgrgid(Etc.getpwnam(CONFIG['normal_user_1']).gid).name
			)
		end
		
		FileUtils.mkdir_p("tmp.nginx")
	end
	
	after :all do
		begin
			@nginx.stop
		ensure
			FileUtils.rm_rf("tmp.nginx")
		end
	end
	
	before :each do
		File.open("test.log", "a") do |f|
			# Make sure that all Nginx log output is prepended by the test description
			# so that we know which messages are associated with which tests.
			f.puts "\n#### #{self.class.description} : #{description}"
		end
	end
	
	describe "MyCook(tm) beta running a root URI" do
		before :all do
			@server = "http://1.passenger.test:#{@nginx.port}"
			@base_uri = ""
			@stub = RailsStub.new('2.3/mycook')
			@nginx.add_server do |server|
				server[:server_name] = "1.passenger.test"
				server[:root]        = "#{@stub.full_app_root}/public"
			end
			@nginx.start
		end
		
		after :all do
			@stub.destroy
		end
		
		before :each do
			@stub.reset
		end
		
		it_should_behave_like "MyCook(tm) beta"
		include_shared_example_group "CGI environment variables compliance"
	end
	
	describe "MyCook(tm) beta running in a sub-URI" do
		before :all do
			@base_uri = "/mycook"
			@stub = RailsStub.new('2.3/mycook')
			FileUtils.rm_rf('tmp.webdir')
			FileUtils.mkdir_p('tmp.webdir')
			FileUtils.cp_r('stub/zsfa/.', 'tmp.webdir')
			FileUtils.ln_sf(@stub.full_app_root + "/public", 'tmp.webdir/mycook')
			
			@nginx.add_server do |server|
				server[:server_name] = "1.passenger.test"
				server[:root]        = File.expand_path("tmp.webdir")
				server[:passenger_base_uri] = "/mycook"
			end
			@nginx.start
		end
		
		after :all do
			FileUtils.rm_rf('tmp.webdir')
			@stub.destroy
		end
		
		before :each do
			@server = "http://1.passenger.test:#{@nginx.port}/mycook"
			@stub.reset
		end
		
		it_should_behave_like "MyCook(tm) beta"
		include_shared_example_group "CGI environment variables compliance"
		
		it "does not interfere with the root website" do
			@server = "http://1.passenger.test:#{@nginx.port}"
			get('/').should =~ /Zed, you rock\!/
		end
	end
	
	describe "Rack application running in root URI" do
		before :all do
			@server = "http://passenger.test:#{@nginx.port}"
			@stub = RackStub.new('rack')
			@nginx.add_server do |server|
				server[:server_name] = "passenger.test"
				server[:root]        = "#{@stub.full_app_root}/public"
				server[:passenger_max_requests] = 3
			end
			@nginx.start
		end
		
		after :all do
			@stub.destroy
		end
		
		before :each do
			@stub.reset
		end
		
		it_should_behave_like "HelloWorld Rack application"
	end
	
	describe "Rack application running in sub-URI" do
		before :all do
			FileUtils.rm_rf('tmp.webdir')
			FileUtils.mkdir_p('tmp.webdir')
			@stub = RackStub.new('rack')
			@nginx.add_server do |server|
				FileUtils.ln_s(@stub.full_app_root + "/public", 'tmp.webdir/rack')
				server[:server_name] = "passenger.test"
				server[:root]        = File.expand_path('tmp.webdir')
				server[:passenger_base_uri] = "/rack"
			end
			@nginx.start
			@server = "http://passenger.test:#{@nginx.port}/rack"
		end
		
		after :all do
			@stub.destroy
			FileUtils.rm_rf('tmp.webdir')
		end
		
		before :each do
			@stub.reset
		end
		
		it_should_behave_like "HelloWorld Rack application"
	end
	
	describe "Rack application running within Rails directory structure" do
		before :all do
			@server = "http://passenger.test:#{@nginx.port}"
			@stub = RailsStub.new('2.3/mycook')
			FileUtils.cp_r("stub/rack/.", @stub.app_root)
			@nginx.add_server do |server|
			server[:server_name] = "passenger.test"
			server[:root]        = "#{@stub.full_app_root}/public"
			end
			@nginx.start
		end
		
		after :all do
			@stub.destroy
		end
		
		before :each do
			@stub.reset
			FileUtils.cp_r("stub/rack/.", @stub.app_root)
		end
		
		it_should_behave_like "HelloWorld Rack application"
	end
	
	describe "various features" do
		before :all do
			@server = "http://passenger.test:#{@nginx.port}"
			@stub = RackStub.new('rack')
			@nginx.add_server do |server|
				server[:server_name] = "passenger.test"
				server[:root]        = "#{@stub.full_app_root}/public"
				server << %q{
					location /crash_without_friendly_error_page {
						passenger_friendly_error_pages off;
					}
				}
			end
			@nginx.add_server do |server|
				server[:server_name] = "1.passenger.test"
				server[:root]        = "#{@stub.full_app_root}/public"
				server[:passenger_app_group_name] = "secondary"
				server[:passenger_show_version_in_header] = "off"
			end
			@nginx.add_server do |server|
				server[:server_name] = "2.passenger.test"
				server[:root]        = "#{@stub.full_app_root}/public"
				server[:passenger_max_requests] = 3
			end
			@nginx.start
		end
		
		after :all do
			@stub.destroy
		end
		
		before :each do
			@stub.reset
			@error_page_signature = /<meta name="generator" content="Phusion Passenger">/
			File.touch("#{@stub.app_root}/tmp/restart.txt", 1 + rand(100000))
		end
		
		it "sets ENV['SERVER_SOFTWARE']" do
			File.write("#{@stub.app_root}/config.ru", %q{
				server_software = ENV['SERVER_SOFTWARE']
				app = lambda do |env|
					[200, { "Content-Type" => "text/plain" }, [server_software]]
				end
				run app
			})
			get('/').should =~ /nginx/i
		end
		
		it "displays a friendly error page if the application fails to spawn" do
			File.write("#{@stub.app_root}/config.ru", %q{
				raise "my error"
			})
			data = get('/')
			data.should =~ /#{@error_page_signature}/
			data.should =~ /my error/
		end
		
		it "doesn't display a friendly error page if the application fails to spawn but passenger_friendly_error_pages is off" do
			File.write("#{@stub.app_root}/config.ru", %q{
				raise "my error"
			})
			data = get('/crash_without_friendly_error_page')
			data.should_not =~ /#{@error_page_signature}/
			data.should_not =~ /my error/
		end
		
		it "appends an X-Powered-By header containing the Phusion Passenger version number" do
			response = get_response('/')
			response["X-Powered-By"].should include("Phusion Passenger")
			response["X-Powered-By"].should include(PhusionPassenger::VERSION_STRING)
		end
		
		it "omits the version number in X-Powered-By when passenger_show_version_in_header is off" do
			@server = "http://1.passenger.test:#{@nginx.port}/"
			response = get_response('/')
			response["X-Powered-By"].should include("Phusion Passenger")
			response["X-Powered-By"].should_not include(PhusionPassenger::VERSION_STRING)
		end
		
		it "respawns the app after handling max_requests requests" do
			@server = "http://2.passenger.test:#{@nginx.port}/"
			pid = get("/pid")
			get("/pid").should == pid
			get("/pid").should == pid
			get("/pid").should_not == pid
		end
	end
	
<<<<<<< HEAD
	describe "enterprise features" do
		before :all do
			@foobar = RailsStub.new('2.3/foobar')
			@nginx.add_server do |server|
				server[:server_name] = "1.passenger.test"
				server[:root]        = @foobar.full_app_root + "/public"
				server << %q{
					passenger_memory_limit 75;
					passenger_max_request_time 3;
				}
			end
			@nginx.start
		end
		
		after :all do
			@foobar.destroy
		end
		
		before :each do
			@foobar.reset
		end
		
		specify "if the application's memory usage exceeds passenger_memory_limit, then it will be restarted after it's done with the current request" do
			@server = "http://1.passenger.test:#{@nginx.port}"
			pid = get('/foo/pid')
			get('/foo/allocate_memory').should == 'ok'
			
			# Application should eventually be restarted.
			eventually(3) do
				get('/foo/pid') != pid
			end
		end
		
		specify "passenger_max_request_time works" do
			@server = "http://1.passenger.test:#{@nginx.port}"
			
			pid = get('/foo/pid')
			
			start_time = Time.now
			get('/foo/sleep_until_exists?name=nonexistant.txt')
			time_taken = Time.now - start_time
			
			new_pid = get('/foo/pid')
			
			time_taken.should be_between(3, 5)
			new_pid.should_not == pid
		end
	end
	
=======
	describe "oob work" do
		
		before :all do
			@server = "http://passenger.test:#{@nginx.port}"
			@stub = RackStub.new('rack')
			@nginx.add_server do |server|
				server[:server_name] = "passenger.test"
				server[:root]        = "#{@stub.full_app_root}/public"
			end
		end
		
		before :each do
			@stub.reset
			
			File.write("#{@stub.app_root}/config.ru", <<-RUBY)
				PhusionPassenger.on_event(:oob_work) do
					f = File.open("#{@stub.full_app_root}/oob_work.\#{$$}", 'w')
					f.close
					sleep 1
				end
				app = lambda do |env|
					if env['PATH_INFO'] == '/oobw'
						[200, { "Content-Type" => "text/html", "X-Passenger-Request-OOB-Work" => 'true' }, [$$]]
					else
						[200, { "Content-Type" => "text/html" }, [$$]]
					end
				end
				run app
			RUBY
			
			@nginx.start
		end
		
		it "invokes oobw when requested by the app process" do
			pid = get("/oobw")
			sleep 0.5 # wait for oobw callback to be invoked
			File.exists?("#{@stub.app_root}/oob_work.#{pid}").should == true
		end
		
		it "does not block client while invoking oob work" do
			get("/") # ensure there are spawned app processes
			t0 = Time.now
			get("/oobw")
			secs = Time.now - t0
			secs.should <= 0.1
		end
		
	end
>>>>>>> 8734d5f4
	
	##### Helper methods #####
	
	def start_web_server_if_necessary
		if !@nginx.running?
			@nginx.start
		end
	end
end<|MERGE_RESOLUTION|>--- conflicted
+++ resolved
@@ -261,58 +261,7 @@
 			get("/pid").should_not == pid
 		end
 	end
-	
-<<<<<<< HEAD
-	describe "enterprise features" do
-		before :all do
-			@foobar = RailsStub.new('2.3/foobar')
-			@nginx.add_server do |server|
-				server[:server_name] = "1.passenger.test"
-				server[:root]        = @foobar.full_app_root + "/public"
-				server << %q{
-					passenger_memory_limit 75;
-					passenger_max_request_time 3;
-				}
-			end
-			@nginx.start
-		end
-		
-		after :all do
-			@foobar.destroy
-		end
-		
-		before :each do
-			@foobar.reset
-		end
-		
-		specify "if the application's memory usage exceeds passenger_memory_limit, then it will be restarted after it's done with the current request" do
-			@server = "http://1.passenger.test:#{@nginx.port}"
-			pid = get('/foo/pid')
-			get('/foo/allocate_memory').should == 'ok'
-			
-			# Application should eventually be restarted.
-			eventually(3) do
-				get('/foo/pid') != pid
-			end
-		end
-		
-		specify "passenger_max_request_time works" do
-			@server = "http://1.passenger.test:#{@nginx.port}"
-			
-			pid = get('/foo/pid')
-			
-			start_time = Time.now
-			get('/foo/sleep_until_exists?name=nonexistant.txt')
-			time_taken = Time.now - start_time
-			
-			new_pid = get('/foo/pid')
-			
-			time_taken.should be_between(3, 5)
-			new_pid.should_not == pid
-		end
-	end
-	
-=======
+
 	describe "oob work" do
 		
 		before :all do
@@ -361,7 +310,56 @@
 		end
 		
 	end
->>>>>>> 8734d5f4
+	
+	describe "enterprise features" do
+		before :all do
+			@foobar = RailsStub.new('2.3/foobar')
+			@nginx.add_server do |server|
+				server[:server_name] = "1.passenger.test"
+				server[:root]        = @foobar.full_app_root + "/public"
+				server << %q{
+					passenger_memory_limit 75;
+					passenger_max_request_time 3;
+				}
+			end
+			@nginx.start
+		end
+		
+		after :all do
+			@foobar.destroy
+		end
+		
+		before :each do
+			@foobar.reset
+		end
+		
+		specify "if the application's memory usage exceeds passenger_memory_limit, then it will be restarted after it's done with the current request" do
+			@server = "http://1.passenger.test:#{@nginx.port}"
+			pid = get('/foo/pid')
+			get('/foo/allocate_memory').should == 'ok'
+			
+			# Application should eventually be restarted.
+			eventually(3) do
+				get('/foo/pid') != pid
+			end
+		end
+		
+		specify "passenger_max_request_time works" do
+			@server = "http://1.passenger.test:#{@nginx.port}"
+			
+			pid = get('/foo/pid')
+			
+			start_time = Time.now
+			get('/foo/sleep_until_exists?name=nonexistant.txt')
+			time_taken = Time.now - start_time
+			
+			new_pid = get('/foo/pid')
+			
+			time_taken.should be_between(3, 5)
+			new_pid.should_not == pid
+		end
+	end
+	
 	
 	##### Helper methods #####
 	
