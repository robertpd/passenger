--- conflicted
+++ resolved
@@ -309,12 +309,12 @@
 			secs.should <= 0.1
 		end
 	end
-<<<<<<< HEAD
-	
+
 	describe "enterprise features" do
 		before :all do
 			create_nginx_controller
 			@foobar = RackStub.new('rack')
+			@nginx.set(:passenger_load_shell_envvars => 'off')
 			@nginx.add_server do |server|
 				server[:server_name] = "1.passenger.test"
 				server[:root]        = @foobar.full_app_root + "/public"
@@ -333,47 +333,43 @@
 			end
 			@nginx.start
 		end
-		
+
 		after :all do
 			@foobar.destroy
 			@nginx.stop if @nginx
 		end
-		
+
 		before :each do
 			@foobar.reset
 		end
-		
+
 		specify "if the application's memory usage exceeds passenger_memory_limit, then it will be restarted after it's done with the current request" do
 			@server = "http://1.passenger.test:#{@nginx.port}"
 			pid = get('/pid')
 			get('/allocate_memory').should == 'ok'
-			
+
 			# Application should eventually be restarted.
 			eventually(6) do
 				get('/pid') != pid
 			end
 		end
-		
+
 		specify "passenger_max_request_time works" do
 			@server = "http://2.passenger.test:#{@nginx.port}"
-			
+
 			pid = get('/pid')
-			
+
 			start_time = Time.now
 			get('/sleep_until_exists?name=nonexistant.txt')
 			time_taken = Time.now - start_time
-			
+
 			new_pid = get('/pid')
-			
+
 			time_taken.should be_between(3, 5)
 			new_pid.should_not == pid
 		end
 	end
-	
-	
-=======
-
->>>>>>> a624a203
+
 	##### Helper methods #####
 
 	def start_web_server_if_necessary
