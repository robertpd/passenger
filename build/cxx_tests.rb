--- conflicted
+++ resolved
@@ -63,6 +63,8 @@
 
   "#{TEST_OUTPUT_DIR}cxx/MemoryKit/MbufTest.o" =>
     "test/cxx/MemoryKit/MbufTest.cpp",
+  "#{TEST_OUTPUT_DIR}cxx/MemoryKit/PallocTest.o" =>
+    "test/cxx/MemoryKit/PallocTest.cpp",
   "#{TEST_OUTPUT_DIR}cxx/DataStructures/LStringTest.o" =>
     "test/cxx/DataStructures/LStringTest.cpp",
   "#{TEST_OUTPUT_DIR}cxx/DataStructures/StringKeyTableTest.o" =>
@@ -137,7 +139,6 @@
   end
 end
 
-<<<<<<< HEAD
 # Define compilation tasks for object files.
 TEST_CXX_OBJECTS.each_pair do |object, source|
   define_cxx_object_compilation_task(
@@ -153,229 +154,6 @@
     :deps => 'test/cxx/TestSupport.h.gch'
   )
 end
-=======
-TEST_CXX_OBJECTS = {
-  'test/cxx/CxxTestMain.o' => %w(
-    test/cxx/CxxTestMain.cpp),
-  'test/cxx/TestSupport.o' => %w(
-    test/cxx/TestSupport.cpp
-    test/cxx/TestSupport.h
-    ext/common/SafeLibev.h
-    ext/common/BackgroundEventLoop.cpp
-    ext/common/Exceptions.h
-    ext/common/Utils.h),
-  'test/cxx/ApplicationPool2/OptionsTest.o' => %w(
-    test/cxx/ApplicationPool2/OptionsTest.cpp
-    ext/common/ApplicationPool2/Options.h),
-  'test/cxx/ApplicationPool2/ProcessTest.o' => %w(
-    test/cxx/ApplicationPool2/ProcessTest.cpp
-    ext/common/ApplicationPool2/Process.h
-    ext/common/ApplicationPool2/Socket.h
-    ext/common/ApplicationPool2/Session.h
-    ext/common/SpawningKit/Spawner.h
-    ext/common/SpawningKit/DummySpawner.h),
-  'test/cxx/ApplicationPool2/PoolTest.o' => %w(
-    test/cxx/ApplicationPool2/PoolTest.cpp
-    ext/common/ApplicationPool2/Pool.h
-    ext/common/ApplicationPool2/Group.h
-    ext/common/ApplicationPool2/BasicGroupInfo.h
-    ext/common/ApplicationPool2/BasicProcessInfo.h
-    ext/common/ApplicationPool2/Context.h
-    ext/common/ApplicationPool2/Process.h
-    ext/common/ApplicationPool2/Socket.h
-    ext/common/ApplicationPool2/Options.h
-    ext/common/SpawningKit/Spawner.h
-    ext/common/SpawningKit/Factory.h
-    ext/common/SpawningKit/SmartSpawner.h
-    ext/common/SpawningKit/DirectSpawner.h
-    ext/common/SpawningKit/DummySpawner.h),
-  'test/cxx/SpawningKit/DirectSpawnerTest.o' => %w(
-    test/cxx/SpawningKit/DirectSpawnerTest.cpp
-    test/cxx/SpawningKit/SpawnerTestCases.cpp
-    ext/common/ApplicationPool2/Options.h
-    ext/common/SpawningKit/Config.h
-    ext/common/SpawningKit/Options.h
-    ext/common/SpawningKit/Result.h
-    ext/common/SpawningKit/Spawner.h
-    ext/common/SpawningKit/DirectSpawner.h),
-  'test/cxx/SpawningKit/SmartSpawnerTest.o' => %w(
-    test/cxx/SpawningKit/SmartSpawnerTest.cpp
-    test/cxx/SpawningKit/SpawnerTestCases.cpp
-    ext/common/ApplicationPool2/Options.h
-    ext/common/SpawningKit/Config.h
-    ext/common/SpawningKit/Options.h
-    ext/common/SpawningKit/Result.h
-    ext/common/SpawningKit/Spawner.h
-    ext/common/SpawningKit/SmartSpawner.h),
-  'test/cxx/MemoryKit/MbufTest.o' => %w(
-    test/cxx/MemoryKit/MbufTest.cpp
-    ext/common/MemoryKit/mbuf.h),
-  'test/cxx/MemoryKit/PallocTest.o' => %w(
-    test/cxx/MemoryKit/PallocTest.cpp
-    ext/common/MemoryKit/mbuf.h),
-  'test/cxx/ServerKit/ChannelTest.o' => %w(
-    test/cxx/ServerKit/ChannelTest.cpp
-    ext/common/ServerKit/Channel.h
-    ext/common/ServerKit/Context.h),
-  'test/cxx/ServerKit/FileBufferedChannelTest.o' => %w(
-    test/cxx/ServerKit/FileBufferedChannelTest.cpp
-    ext/common/ServerKit/FileBufferedChannel.h
-    ext/common/ServerKit/Context.h),
-  'test/cxx/ServerKit/HeaderTableTest.o' => %w(
-    test/cxx/ServerKit/HeaderTableTest.cpp
-    ext/common/ServerKit/HeaderTable.h
-    ext/common/DataStructures/LString.h),
-  'test/cxx/ServerKit/ServerTest.o' => %w(
-    test/cxx/ServerKit/ServerTest.cpp
-    ext/common/ServerKit/Server.h
-    ext/common/ServerKit/Client.h
-    ext/common/ServerKit/Channel.h
-    ext/common/ServerKit/FdSourceChannel.h
-    ext/common/ServerKit/FileBufferedChannel.h
-    ext/common/ServerKit/FileBufferedFdSinkChannel.h
-    ext/common/ServerKit/Context.h),
-  'test/cxx/ServerKit/HttpServerTest.o' => %w(
-    test/cxx/ServerKit/HttpServerTest.cpp
-    ext/common/ServerKit/Server.h
-    ext/common/ServerKit/Client.h
-    ext/common/ServerKit/Channel.h
-    ext/common/ServerKit/FdSourceChannel.h
-    ext/common/ServerKit/FileBufferedChannel.h
-    ext/common/ServerKit/FileBufferedFdSinkChannel.h
-    ext/common/ServerKit/Context.h
-    ext/common/ServerKit/HttpServer.h
-    ext/common/ServerKit/HttpClient.h
-    ext/common/ServerKit/HttpRequest.h
-    ext/common/ServerKit/HttpHeaderParser.h
-    ext/common/ServerKit/HttpChunkedBodyParser.h),
-  'test/cxx/ServerKit/CookieUtilsTest.o' => %w(
-    test/cxx/ServerKit/CookieUtilsTest.cpp
-    ext/common/ServerKit/CookieUtils.h
-    ext/common/DataStructures/LString.h),
-  'test/cxx/DataStructures/LStringTest.o' => %w(
-    test/cxx/DataStructures/LStringTest.cpp
-    ext/common/DataStructures/LString.h),
-  'test/cxx/DataStructures/StringKeyTableTest.o' => %w(
-    test/cxx/DataStructures/StringKeyTableTest.cpp
-    ext/common/DataStructures/StringKeyTable.h),
-  'test/cxx/MessageReadersWritersTest.o' => %w(
-    test/cxx/MessageReadersWritersTest.cpp
-    ext/common/MessageReadersWriters.h
-    ext/common/Exceptions.h
-    ext/common/StaticString.h
-    ext/common/Utils/MemZeroGuard.h),
-  'test/cxx/StaticStringTest.o' => %w(
-    test/cxx/StaticStringTest.cpp
-    ext/common/StaticString.h),
-  'test/cxx/DechunkerTest.o' => %w(
-    test/cxx/DechunkerTest.cpp
-    ext/common/Utils/Dechunker.h),
-  'test/cxx/ResponseCacheTest.o' => %w(
-    test/cxx/ResponseCacheTest.cpp
-    ext/common/agent/Core/ResponseCache.h
-    ext/common/agent/Core/RequestHandler/Request.h
-    ext/common/agent/Core/RequestHandler/AppResponse.h
-    ext/common/ServerKit/HttpRequest.h),
-  'test/cxx/UnionStationTest.o' => %w(
-    test/cxx/UnionStationTest.cpp
-    ext/common/agent/UstRouter/LoggingServer.h
-    ext/common/agent/UstRouter/RemoteSender.h
-    ext/common/agent/UstRouter/DataStoreId.h
-    ext/common/agent/UstRouter/FilterSupport.h
-    ext/common/UnionStation/Connection.h
-    ext/common/UnionStation/Core.h
-    ext/common/UnionStation/Transaction.h
-    ext/common/Utils.h
-    ext/common/EventedServer.h
-    ext/common/EventedClient.h
-    ext/common/EventedMessageServer.h
-    ext/common/MessageReadersWriters.h
-    ext/common/MessageClient.h),
-  'test/cxx/EventedClientTest.o' => %w(
-    test/cxx/EventedClientTest.cpp
-    ext/common/EventedClient.h),
-  'test/cxx/MessageServerTest.o' => %w(
-    test/cxx/MessageServerTest.cpp
-    ext/common/Logging.h
-    ext/common/Account.h
-    ext/common/AccountsDatabase.h
-    ext/common/MessageServer.h),
-  # 'test/cxx/RequestHandlerTest.o' => %w(
-  #   test/cxx/RequestHandlerTest.cpp
-  #   ext/common/agent/Core/RequestHandler.h
-  #   ext/common/agent/Core/FileBackedPipe.h
-  #   ext/common/agent/Core/ScgiRequestParser.h
-  #   ext/common/agent/Core/AgentOptions.h
-  #   ext/common/UnionStation/Connection.h
-  #   ext/common/UnionStation/Core.h
-  #   ext/common/UnionStation/Transaction.h
-  #   ext/common/UnionStation/StopwatchLog.h
-  #   ext/common/ApplicationPool2/Pool.h
-  #   ext/common/ApplicationPool2/SuperGroup.h
-  #   ext/common/ApplicationPool2/Group.h
-  #   ext/common/ApplicationPool2/Process.h
-  #   ext/common/ApplicationPool2/Options.h
-  #   ext/common/ApplicationPool2/Spawner.h
-  #   ext/common/ApplicationPool2/SpawnerFactory.h
-  #   ext/common/ApplicationPool2/SmartSpawner.h
-  #   ext/common/ApplicationPool2/DirectSpawner.h
-  #   ext/common/ApplicationPool2/DummySpawner.h),
-  'test/cxx/FileChangeCheckerTest.o' => %w(
-    test/cxx/FileChangeCheckerTest.cpp
-    ext/common/Utils/FileChangeChecker.h
-    ext/common/Utils/CachedFileStat.hpp),
-  'test/cxx/FileDescriptorTest.o' => %w(
-    test/cxx/FileDescriptorTest.cpp
-    ext/common/FileDescriptor.h),
-  'test/cxx/SystemTimeTest.o' => %w(
-    test/cxx/SystemTimeTest.cpp
-    ext/common/Utils/SystemTime.h
-    ext/common/Utils/SystemTime.cpp),
-  'test/cxx/FilterSupportTest.o' => %w(
-    test/cxx/FilterSupportTest.cpp
-    ext/common/agent/UstRouter/FilterSupport.h),
-  'test/cxx/CachedFileStatTest.o' => %w(
-    test/cxx/CachedFileStatTest.cpp
-    ext/common/Utils/CachedFileStat.hpp
-    ext/common/Utils/CachedFileStat.cpp),
-  'test/cxx/BufferedIOTest.o' => %w(
-    test/cxx/BufferedIOTest.cpp
-    ext/common/Utils/BufferedIO.h
-    ext/common/Utils/Timer.h),
-  'test/cxx/MessageIOTest.o' => %w(
-    test/cxx/MessageIOTest.cpp
-    ext/common/Utils/MessageIO.h
-    ext/common/Utils/IOUtils.h),
-  'test/cxx/MessagePassingTest.o' => %w(
-    test/cxx/MessagePassingTest.cpp
-    ext/common/Utils/MessagePassing.h),
-  'test/cxx/VariantMapTest.o' => %w(
-    test/cxx/VariantMapTest.cpp
-    ext/common/Utils/VariantMap.h),
-  'test/cxx/StringMapTest.o' => %w(
-    test/cxx/StringMapTest.cpp
-    ext/common/Utils/StringMap.h
-    ext/common/Utils/HashMap.h),
-  'test/cxx/ProcessMetricsCollectorTest.o' => %w(
-    test/cxx/ProcessMetricsCollectorTest.cpp
-    ext/common/Utils/ProcessMetricsCollector.h),
-  'test/cxx/DateParsingTest.o' => %w(
-    test/cxx/DateParsingTest.cpp
-    ext/common/Utils/DateParsing.h),
-  'test/cxx/UtilsTest.o' => %w(
-    test/cxx/UtilsTest.cpp
-    ext/common/Utils.h),
-  'test/cxx/Utils/StrIntUtilsTest.o' => %w(
-    test/cxx/Utils/StrIntUtilsTest.cpp
-    ext/common/Utils/StrIntUtils.cpp),
-  'test/cxx/IOUtilsTest.o' => %w(
-    test/cxx/IOUtilsTest.cpp
-    ext/common/Utils/IOUtils.h),
-  'test/cxx/TemplateTest.o' => %w(
-    test/cxx/TemplateTest.cpp
-    ext/common/Utils/Template.h)
-}
->>>>>>> 81d9a0aa
 
 # Define compilation task for the agent executable.
 dependencies = [
