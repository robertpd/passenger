--- conflicted
+++ resolved
@@ -56,13 +56,10 @@
     ext/common/ApplicationPool2/Pool/ProcessUtils.cpp
     ext/common/ApplicationPool2/Pool/Inspection.cpp
     ext/common/ApplicationPool2/Pool/Debug.cpp
-<<<<<<< HEAD
     ext/common/ApplicationPool2/Pool/RollingRestart.cpp
-=======
     ext/common/ApplicationPool2/BasicGroupInfo.h
     ext/common/ApplicationPool2/BasicProcessInfo.h
     ext/common/ApplicationPool2/Context.h
->>>>>>> a42a379b
     ext/common/ApplicationPool2/Process.h
     ext/common/ApplicationPool2/Socket.h
     ext/common/ApplicationPool2/Options.h
