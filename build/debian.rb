# encoding: utf-8
#  Phusion Passenger - https://www.phusionpassenger.com/
#  Copyright (c) 2013 Phusion
#
#  "Phusion Passenger" is a trademark of Hongli Lai & Ninh Bui.
#
#  See LICENSE file for license information.

PhusionPassenger.require_passenger_lib 'constants'
require 'build/preprocessor'

# If you change the default distribution list, don't forget to update the configuration
# file in passenger_apt_automation too: https://github.com/phusion/passenger_apt_automation
ALL_DISTRIBUTIONS  = string_option("DEBIAN_DISTROS", "raring precise lucid").split(/[ ,]/)
DEBIAN_NAME        = "passenger-enterprise"
DEBIAN_EPOCH       = 1
DEBIAN_ARCHS       = string_option("DEBIAN_ARCHS", "i386 amd64").split(/[ ,]/)
DEBIAN_ORIG_TARBALL_FILES = lambda { PhusionPassenger::Packaging.debian_orig_tarball_files }

def create_debian_package_dir(distribution, output_dir = PKG_DIR)
  require 'time'

  variables = {
    :distribution => distribution
  }

  root = "#{output_dir}/#{distribution}"
  orig_tarball = File.expand_path("#{PKG_DIR}/#{DEBIAN_NAME}_#{PACKAGE_VERSION}.orig.tar.gz")

  sh "rm -rf #{root}"
  sh "mkdir -p #{root}"
  sh "cd #{root} && tar xzf #{orig_tarball}"
  sh "bash -c 'shopt -s dotglob && mv #{root}/#{DEBIAN_NAME}_#{PACKAGE_VERSION}/* #{root}'"
  sh "rmdir #{root}/#{DEBIAN_NAME}_#{PACKAGE_VERSION}"
  recursive_copy_files(Dir["debian.template/**/*"], root,
    true, variables)
  sh "mv #{root}/debian.template #{root}/debian"
  changelog = File.read("#{root}/debian/changelog")
  changelog =
    "#{DEBIAN_NAME} (#{DEBIAN_EPOCH}:#{PACKAGE_VERSION}-1~#{distribution}1) #{distribution}; urgency=low\n" +
    "\n" +
    "  * Package built.\n" +
    "\n" +
    " -- #{MAINTAINER_NAME} <#{MAINTAINER_EMAIL}>  #{Time.now.rfc2822}\n\n" +
    changelog
  File.open("#{root}/debian/changelog", "w") do |f|
    f.write(changelog)
  end
end

task 'debian:orig_tarball' => Packaging::PREGENERATED_FILES do
  if File.exist?("#{PKG_DIR}/#{DEBIAN_NAME}_#{PACKAGE_VERSION}.orig.tar.gz")
    puts "WARNING: Debian orig tarball #{PKG_DIR}/#{DEBIAN_NAME}_#{PACKAGE_VERSION}.orig.tar.gz already exists. " +
      "It will not be regenerated. If you are sure that the orig tarball is outdated, please delete it " +
      "and rerun this task."
  else
    sh "mkdir -p #{PKG_DIR}"
    nginx_version = PhusionPassenger::PREFERRED_NGINX_VERSION
    local_nginx_tarball = File.expand_path("#{PKG_DIR}/nginx-#{nginx_version}.tar.gz")
    if File.exist?(local_nginx_tarball)
      puts "#{local_nginx_tarball} already exists"
    else
      sh "curl -L --fail -o #{local_nginx_tarball} http://nginx.org/download/nginx-#{nginx_version}.tar.gz"
    end
    sh "rm -rf #{PKG_DIR}/#{DEBIAN_NAME}_#{PACKAGE_VERSION}"
    sh "mkdir -p #{PKG_DIR}/#{DEBIAN_NAME}_#{PACKAGE_VERSION}"
    recursive_copy_files(DEBIAN_ORIG_TARBALL_FILES.call, "#{PKG_DIR}/#{DEBIAN_NAME}_#{PACKAGE_VERSION}")
    sh "cd #{PKG_DIR}/#{DEBIAN_NAME}_#{PACKAGE_VERSION} && tar xzf #{local_nginx_tarball}"
    sh "cd #{PKG_DIR} && find #{DEBIAN_NAME}_#{PACKAGE_VERSION} -print0 | xargs -0 touch -d '2013-10-27 00:00:00 UTC'"
    sh "cd #{PKG_DIR} && tar -c #{DEBIAN_NAME}_#{PACKAGE_VERSION} | gzip --no-name --best > #{DEBIAN_NAME}_#{PACKAGE_VERSION}.orig.tar.gz"
  end
end

desc "Build Debian source and binary package(s) for local testing"
task 'debian:dev' do
  sh "rm -f #{PKG_DIR}/#{DEBIAN_NAME}_#{PACKAGE_VERSION}.orig.tar.gz"
  Rake::Task["debian:clean"].invoke
  Rake::Task["debian:orig_tarball"].invoke
  if string_option('DISTRO').nil?
    distributions = [File.read("/etc/lsb-release").scan(/^DISTRIB_CODENAME=(.+)/).first.first]
  else
    distributions = ALL_DISTRIBUTIONS
  end
  distributions.each do |distribution|
    create_debian_package_dir(distribution)
    sh "cd #{PKG_DIR}/#{distribution} && dpkg-checkbuilddeps"
  end
  distributions.each do |distribution|
    sh "cd #{PKG_DIR}/#{distribution} && env DEBUILD_DPKG_BUILDPACKAGE_OPTS=-F " +
      "debuild -e CCACHE_* -us -uc"
  end
end

desc "(Re)install the Debian binary packages built for local testing"
task 'debian:dev:reinstall' do
<<<<<<< HEAD
	package_names = ["passenger-enterprise", "passenger-enterprise-dev",
		"passenger-enterprise-doc", "libapache2-mod-passenger-enterprise"]
	package_names.each do |name|
		if Dir["#{PKG_DIR}/#{name}_*.deb"].size > 1
			abort "Please ensure that #{PKG_DIR} only has 1 version of the Phusion Passenger packages."
		end
	end
	package_names.each do |name|
		if !system "sudo apt-get remove -y #{name}"
			if !$? || $?.exitstatus != 100
				abort
			end
		end
	end
	package_names.each do |name|
		filename = Dir["#{PKG_DIR}/#{name}_*.deb"].first
		sh "sudo gdebi -n #{filename}"
	end
=======
  package_names = ["passenger", "passenger-dev",
    "passenger-doc", "libapache2-mod-passenger"]
  package_names.each do |name|
    if Dir["#{PKG_DIR}/#{name}_*.deb"].size > 1
      abort "Please ensure that #{PKG_DIR} only has 1 version of the Phusion Passenger packages."
    end
  end
  package_names.each do |name|
    if !system "sudo apt-get remove -y #{name}"
      if !$? || $?.exitstatus != 100
        abort
      end
    end
  end
  package_names.each do |name|
    filename = Dir["#{PKG_DIR}/#{name}_*.deb"].first
    sh "sudo gdebi -n #{filename}"
  end
>>>>>>> 92cd18e2
end

desc "Build official Debian source packages"
task 'debian:source_packages' => 'debian:orig_tarball' do
  if boolean_option('USE_CCACHE', false)
    # The resulting Debian rules file must not set USE_CCACHE.
    abort "USE_CCACHE must be returned off when running the debian:source_packages task."
  end

  pkg_dir = "#{PKG_DIR}/official"
  if File.exist?(pkg_dir)
    abort "#{pkg_dir} must not already exist when running the debian:source_packages task."
  end
  sh "mkdir #{pkg_dir}"
  sh "cd #{pkg_dir} && ln -s ../#{DEBIAN_NAME}_#{PACKAGE_VERSION}.orig.tar.gz ."

  ALL_DISTRIBUTIONS.each do |distribution|
    create_debian_package_dir(distribution, pkg_dir)
  end
  ALL_DISTRIBUTIONS.each do |distribution|
    sh "cd #{pkg_dir}/#{distribution} && env DEBUILD_DPKG_BUILDPACKAGE_OPTS=-S " +
      "debuild -us -uc"
  end
end

def pbuilder_base_name(distribution, arch)
  if arch == "amd64"
    return distribution
  else
    return "#{distribution}-#{arch}"
  end
end

def create_debian_binary_package_task(distribution, arch)
  task "debian:binary_package:#{distribution}_#{arch}" => 'debian:binary_packages:check' do
    require 'shellwords'
    base_name = "#{DEBIAN_NAME}_#{PACKAGE_VERSION}-1~#{distribution}1"
    logfile = "#{PKG_DIR}/official/passenger_#{distribution}_#{arch}.log"
    command = "cd #{PKG_DIR}/official && " +
      "pbuilder-dist #{distribution} #{arch} build #{base_name}.dsc " +
      "2>&1 | awk '{ print strftime(\"%Y-%m-%d %H:%M:%S -- \"), $0; fflush(); }'" +
      " | tee #{logfile}; test ${PIPESTATUS[0]} -eq 0"
    sh "bash -c #{Shellwords.escape(command)}"
    sh "echo Done >> #{logfile}"
  end
end

DEBIAN_BINARY_PACKAGE_TASKS = []
ALL_DISTRIBUTIONS.each do |distribution|
  DEBIAN_ARCHS.each do |arch|
    task = create_debian_binary_package_task(distribution, arch)
    DEBIAN_BINARY_PACKAGE_TASKS << task
  end
end

task 'debian:binary_packages:check' do
  pkg_dir = "#{PKG_DIR}/official"
  if !File.exist?(pkg_dir)
    abort "Please run rake debian:source_packages first."
  end

  pbuilder_dir = File.expand_path("~/pbuilder")
  ALL_DISTRIBUTIONS.each do |distribution|
    DEBIAN_ARCHS.each do |arch|
      pbase_name = pbuilder_base_name(distribution, arch) + "-base.tgz"
      if !File.exist?("#{pbuilder_dir}/#{pbase_name}")
        abort "Missing pbuilder environment for #{distribution}-#{arch}. " +
          "Please run this first: pbuilder-dist #{distribution} #{arch} create"
      end
    end
  end
end

desc "Build official Debian binary packages"
task 'debian:binary_packages' => DEBIAN_BINARY_PACKAGE_TASKS

desc "Clean Debian packaging products, except for orig tarball"
task 'debian:clean' do
  files = Dir["#{PKG_DIR}/*.{changes,build,deb,dsc,upload}"]
  sh "rm -f #{files.join(' ')}"
  sh "rm -rf #{PKG_DIR}/official"
  ALL_DISTRIBUTIONS.each do |distribution|
    sh "rm -rf #{PKG_DIR}/#{distribution}"
  end
  sh "rm -rf #{PKG_DIR}/*.debian.tar.gz"
end<|MERGE_RESOLUTION|>--- conflicted
+++ resolved
@@ -93,28 +93,8 @@
 
 desc "(Re)install the Debian binary packages built for local testing"
 task 'debian:dev:reinstall' do
-<<<<<<< HEAD
-	package_names = ["passenger-enterprise", "passenger-enterprise-dev",
-		"passenger-enterprise-doc", "libapache2-mod-passenger-enterprise"]
-	package_names.each do |name|
-		if Dir["#{PKG_DIR}/#{name}_*.deb"].size > 1
-			abort "Please ensure that #{PKG_DIR} only has 1 version of the Phusion Passenger packages."
-		end
-	end
-	package_names.each do |name|
-		if !system "sudo apt-get remove -y #{name}"
-			if !$? || $?.exitstatus != 100
-				abort
-			end
-		end
-	end
-	package_names.each do |name|
-		filename = Dir["#{PKG_DIR}/#{name}_*.deb"].first
-		sh "sudo gdebi -n #{filename}"
-	end
-=======
-  package_names = ["passenger", "passenger-dev",
-    "passenger-doc", "libapache2-mod-passenger"]
+  package_names = ["passenger-enterprise", "passenger-enterprise-dev",
+    "passenger-enterprise-doc", "libapache2-mod-passenger-enterprise"]
   package_names.each do |name|
     if Dir["#{PKG_DIR}/#{name}_*.deb"].size > 1
       abort "Please ensure that #{PKG_DIR} only has 1 version of the Phusion Passenger packages."
@@ -131,7 +111,6 @@
     filename = Dir["#{PKG_DIR}/#{name}_*.deb"].first
     sh "sudo gdebi -n #{filename}"
   end
->>>>>>> 92cd18e2
 end
 
 desc "Build official Debian source packages"
