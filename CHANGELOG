<<<<<<< HEAD
Release 5.0.0 beta 1
--------------------

 * Improved performance.
 * For performance reasons, stat_throttle_rate now defaults to 10. Users are encouraged to use `passenger-config restart-app` to initiating restarts.
 * The X-Passenger-Request-OOB-Work header has now been renamed to !~Request-OOB-Work
 * Minimum required Nginx version is now 1.6.0
 * Full socket hijacking now requires the caller to output an HTTP status line
 * Lowered server instance dir toucher interval from 6 to 1 hour.
 * Log levels revamped
 * Rails 1.2-2.2 support removed. Rails 2.3 still supported
 * PassengerAppGroupName now includes PassengerAppEnv by default. Closes GH-664.
 * passenger_set_cgi_param has been removed and replaced by passenger_set_header and passenger_env_var.
 * passenger_show_version_in_header is now only valid in the http context
 * PassengerStatThrottleRate is now global.
 * passenger_stat_throttle_rate introduced.
 * passenger_temp_dir (and Apache equivalent) has been replaced by two config options, passenger_instance_registry_dir and passenger_data_buffer_dir.PassengerUploadBufferDir has been replaced by PassengerDataBufferDir.
 * command line tools no longer respect PASSENGER_TEMP_DIR. use PASSENGER_INSTANCE_REGISTRY_DIR instead.
 * the Passenger Standalone config template has changed. users are encouraged to update it
 * passenger-status --show=requests has been deprecated in favor of passenger-status --show=connections.
 * SIGUSR1 on ruby apps is no longer supported. use passenger-config detach-process
=======
Release 4.0.53
--------------

 * Improved RVM gemset autodetection.
>>>>>>> e111dd81


Release 4.0.52
--------------

 * Fixed a null termination bug when autodetecting application types.
 * Node.js apps can now also trigger the inverse port binding mechanism by passing `'/passenger'` as argument. This was introduced in order to be able to support the Hapi.js framework. Please read http://stackoverflow.com/questions/20645231/phusion-passenger-error-http-server-listen-was-called-more-than-once/20645549 for more information regarding Hapi.js support.
 * It is now possible to abort Node.js WebSocket connections upon application restart. Please refer to https://github.com/phusion/passenger/wiki/Phusion-Passenger:-Node.js-tutorial#restarting_apps_that_serve_long_running_connections for more information. Closes GH-1200.
 * Passenger Standalone no longer automatically resolves symlinks in its paths.
 * `passenger-config system-metrics` no longer crashes when the system clock is set to a time in the past. Closes GH-1276.
 * `passenger-status`, `passenger-memory-stats`, `passenger-install-apache2-module` and `passenger-install-nginx-module` no longer output ANSI color codes by default when STDOUT is not a TTY. Closes GH-487.
 * `passenger-install-nginx-module --auto` is now all that's necessary to make it fully non-interactive. It is no longer necessary to provide all the answers through command line parameters. Closes GH-852.
 * Minor contribution by Alessandro Lenzen.


Release 4.0.50
--------------

 * Fixed a potential heap corruption bug.
 * Added Union Station support for Rails 4.1.


Release 4.0.49
--------------

 * Upgraded the preferred Nginx version to 1.6.1.
 * Fixed a crash that may be triggered by the `passenger_max_requests` feature.
 * Introduced the `spawn_failed` hook, which is called when an application
   process fails to spawn. You could use this hook to setup an error
   notification system. Closes GH-1252.
 * Fonts, RSS and XML are now gzip-compressed by default in Phusion Passenger
   Standalone. Thanks to Jacob Elder. Closes GH-1254.
 * Fixed some user and group information lookup issues. Closes GH-1253.
 * Fixed some request handling crashes. Closes GH-1250.
 * Fixed some compilation problems on Gentoo. Closes GH-1261.
 * Fixed some compilation problems on Solaris. Closes GH-1260.


Release 4.0.48
--------------

 * Fixed a race condition while determining what user an application should
   be executed as. This bug could lead to applications being run as the wrong
   user. Closes GH-1241.
 * [Standalone] Improved autodetection of Rails asset pipeline files. This
   prevents Standalone from incorrectly setting caching headers on non-asset
   pipeline files. Closes GH-1225.
 * Fixed compilation problems on CentOS 5. Thanks to J. Smith. Closes GH-1247.
 * Fixed compilation problems on OpenBSD.
 * Fixed compatibility with Ruby 1.8.5.


Release 4.0.47
--------------

 * [Enterprise] Fixed a bug in Flying Passenger's `--max-preloader-idle-time`
   option.


Release 4.0.46
--------------

 * Further improved Node.js and Socket.io compatibility.
 * Sticky session cookies have been made more reliable.
 * Fixed WebSocket upgrade issues on Firefox. Closes GH-1232.
 * The Python application loader now inserts the application root into `sys.path`.
   The fact that this was not done previously caused a lot of confusion amongst
   Python users, who wondered why their `passenger_wsgi.py` could not import any
   modules from the same directory.
 * Fixed a compatibility problem with Django, which could cause Django apps to
   freeze indefinitely. Closes GH-1215.
 * Logging of application spawning errors has been much improved. Full details
   about the error, such as environment variables, are saved to a private log file.
   In the past, these details were only viewable in the browser. This change also
   fixes a bug on Phusion Passenger Enterprise, where enabling Deployment Error
   Resistance causes error messages to get lost. Closes GH-1021 and GH-1175.
 * Fixed a regression in Node.js support. When a Node.js app is deployed on
   a HTTPS host, the `X-Forwarded-Proto` header wasn't set in 4.0.45.
   Closes GH-1231.
 * Passenger Standalone no longer, by default, loads shell startup files before
   loading the application. This is because Passenger Standalone is often invoked
   from the shell anyway. Indeed, loading shell startup files again can interfere
   with any environment variables already set in the invoking shell. You can
   still tell Passenger Standalone to load shell startup files by passing
   `--load-shell-envvars`. Passenger for Apache and Passenger for Nginx still
   load shell startup files by default.
 * Passenger Standalone now works properly when the HOME environment variable
   isn't set. Closes GH-713.
 * Passenger Standalone's `package-runtime` command has been removed. It has
   been broken for a while and has nowadays been obsolete by our automatic
   [binary generation system](https://github.com/phusion/passenger_autobuilder).
   Closes GH-1133.
 * The `passenger_startup_file` option now also works on Python apps. Closes GH-1233.
 * If you are a [Union Station](https://www.unionstationapp.com) customer, then
   Phusion Passenger will now also log application spawning errors to Union Station.
   This data isn't shown in the Union Station interface yet, but it will be
   implemented in the future.
 * Fixed compilation problems on OmniOS and OpenIndiana. Closes GH-1212.
 * Fixed compilation problems when Nginx is configured with OpenResty.
   Thanks to Yichun Zhang. Closes GH-1226.
 * Fixed Nginx HTTP POST failures on ARM platforms. Thanks to nocelic for the fix.
   Closes GH-1151.
 * Documentation contributions by Tim Bishop and Tugdual de Kerviler.
 * Minor Nginx bug fix by Feng Gu. Closes GH-1235.


Release 4.0.45
--------------

 * Major improvements in Node.js and Meteor compatibility. Older Phusion Passenger
   versions implemented Node.js support by emulating Node.js' HTTP library.
   This approach was found to be unsustainable, so we've abandoned that approach
   and replaced it with a much simpler approach that does not involve emulating
   the HTTP library.
 * Introduced support for sticky sessions. Sticky sessions are useful -- or even
   required -- for apps that store state inside process memory. Prominent examples
   include SockJS, Socket.io, faye-websocket and Meteor. Sticky sessions are
   required to make the aforementioned examples work in multi-process scenarios.
   By introducing sticky sessions support, we've much improved WebSocket support
   and support for the aforementioned libraries and frameworks.
 * Due to user demand, GET requests with request bodies are once again supported.
   Support for these kinds of requests was removed in 4.0.42 in an attempt to
   increase the strictness and robustness of our request handling code. It has
   been determined that GET requests with request bodies can be adequately
   supported without degrading robustness in Phusion Passenger. However, GET
   requests with both request bodies and WebSocket upgrade headers are
   unsupported. Fixes issue #1092.
 * [Enterprise] The [Flying Passenger](http://www.modrails.com/documentation/Users%20guide%20Apache.html#flying_passenger)
   feature is now also available on Apache.
 * Fixed some issues with RVM mixed mode support, issue #1121.
 * Fixed Passenger Standalone complaining about not finding PassengerHelperAgent
   during startup.
 * Fixed various minor issues such as #1190 and #1197.
 * The download timeout for passenger-install-nginx-module has been increased.
   Patch by 亀田 義裕.


Release 4.0.44
--------------

 * The issue tracker has now been moved from Google Code to Github.
   Before version 4.0.44 (May 29 2014, commit 3dd0964c9f4), all
   issue numbers referred to Google Code. From now on, all issue
   numbers will refer to Github Issues.
 * Fixed compilation problems on OS X Lion and OS X Mountain Lion.
 * On Ruby, fixed `nil` being frozen on accident in some cases.
   See issue #1192.


Release 4.0.43
--------------

 * Introduced a new command `passenger-config list-instances`, which prints all
   running Phusion Passenger instances.
 * Introduced a new command `passenger-config system-metrics, which displays
   metrics about the system such as the total CPU and memory usage.
 * Fixed some compilation problems caused by the compiler capability autodetector.
 * System metrics such as total CPU usage and memory usage, are now sent to
   [Union Station](https://www.unionstationapp.com) in preparation for future
   features.


Release 4.0.42
--------------

 * [Nginx] Upgraded the preferred Nginx version to 1.6.0.
 * [Nginx] Fixed compatibility with Nginx 1.7.0.
 * [Standalone] The MIME type for .woff files has been changed to application/font-woff.
   Fixes issue #1071.
 * There are now APT packages for Ubuntu 14.04. At the same time, packages for
   Ubuntu 13.10 have been abandoned.
 * Introduced a new command, `passenger-config build-native-support`, for ensuring
   that the native_support library for the current Ruby interpreter is built. This
   is useful in system provisioning scripts.
 * For security reasons, friendly error pages (those black/purple pages that shows
   the error message, backtrace and environment variable dump when an application
   fails to start) are now disabled by default when the application environment is
   set to 'staging' or 'production'. Fixes issue #1063.
 * Fixed some compilation warnings on Ubuntu 14.04.
 * Fixed some compatibility problems with Rake 10.2.0 and later.
   See [Rake issue 274](https://github.com/jimweirich/rake/issues/274).
 * Improved error handling in [Union Station](https://www.unionstationapp.com) support.
 * Data is now sent to Union Station on a more frequent basis, in order to make new
   data show up more quickly.
 * Information about the code revision is now sent to Union Station, which will be
   used in the upcoming deployment tracking feature in Union Station 2.


Release 4.0.41
--------------

 * Fixed some issues with printing UTF-8 log files on Heroku.
 * Added a new flag `--ignore-app-not-running` to `passenger-config restart-app`.
   When this flag is given, `passenger-config restart-app` will exit successfully
   when the specified application is not running, instead of exiting with
   an error.
 * Our precompiled Passenger Standalone binaries have been upgraded to use
   OpenSSL 1.0.1g, which fixes [the OpenSSL Heartbleed vulnerability](http://heartbleed.com/).
   Users who are using Passenger Standalone with SSL enabled are vulnerable,
   and should upgrade immediately. Users who do not use Passenger Standalone,
   users who use Passenger Standalone without SSL, or users who use Passenger
   Standalone with SSL behind another SSL-enabled reverse proxy, are not
   vulnerable.


Release 4.0.40
--------------

 * Upgraded preferred Nginx version to 1.4.7. This Nginx version fixes
   a buffer overflow. Users are strongly urged to upgrade Nginx as soon
   as possible.


Release 4.0.39
--------------

 * Fixed a crash that could happen if the client disconnects while a chunked
   response is being sent. Fixes issue #1062.
 * In Phusion Passenger Standalone, it is now possible to customize the Nginx
   configuration file on Heroku. It is now also possible to permanently apply
   changes to the Nginx configuration file, surviving upgrades. Please refer
   to the "Advanced configuration" section of the Phusion Passenger Standalone
   manual for more information.
 * The programming language selection menu in passenger-install-apache2-module
   and passenger-install-nginx-module only works on terminals that support
   UTF-8 and that have a UTF-8 capable font. To cater to users who cannot meet
   these requirements (e.g. PuTTY users using any of the default Windows fonts),
   it is now possible to switch the menu to a plain text mode by pressing '!'.
   Fixes issue #1066.
 * Fixed printing UTF-8 characters in log files in Phusion Passenger Standalone.
 * It is now possible to dump live backtraces of Python apps through the
   'SIGABRT' signal.
 * Fixed closing of file descriptors on OS X 10.9.
 * Fixed compilation problems with Apple Clang 503.0.38 on OS X.
 * Fixed compilation of native_support on Rubinius.


Release 4.0.38
--------------

 * Added support for the new Ruby 2.1.0 out-of-band garbage collector.
   This can much improve garbage collection performance, and drastically
   reduce request times.
 * Fixed a symlink-related security vulnerability.

   Urgency: low
   Scope: local exploit
   Summary: writing files to arbitrary directory by hijacking temp directories
   Affected versions: 4.0.37
   Fixed versions: 4.0.38
   CVE-2014-1832

   Description:
   This issue is related to CVE-2014-1831 (the security issue as mentioned in
   the 4.0.37 release notes). The previous fix was incomplete, and still has a
   (albeit smaller) small attack time window in between two filesystem
   checks. This attack window is now gone.
 * Passenger Standalone is now compatible with IPv6.
 * Fixed some compilation problems on Solaris. See issue #1047.
 * passenger-install-apache2-module and passenger-install-nginx-module
   now automatically run in `--auto` mode if stdin is not a TTY. Fixes
   issue #1030.
 * Fixed an issue with non-bundled Meteor apps not correctly running in
   production mode.
 * The `PassengerPreStart` option is now compatible with IPv6 server sockets.
 * When running Python WSGI apps, `wsgi.run_once` is now set to False.
   This should improve the performance of certain apps and frameworks.
 * When handling HTTP requests with chunked transfer encoding, the
   'Transfer-Encoding' header is no longer passed to the application.
   This is because the web server already buffers and dechunks the
   request body.
 * Fixed a possible hang in Phusion Passenger for Nginx when Nginx
   is instructed to reload or reopen log files. Thanks to Feng Gu,
   [pull request #97](https://github.com/phusion/passenger/pull/97).
 * The preferred Nginx version has been upgraded to 1.4.6.
 * Fixed a problem with running passenger-install-apache2-module and
   passenger-install-nginx-module on JRuby. They were not able to accept
   any terminal input after displaying the programming language menu.


Release 4.0.37
--------------

 * Improved Node.js compatibility. Calling on() on the request object
   now returns the request object itself. This fixes some issues with
   Express, Connect and Formidable. Furthermore, some WebSocket-related
   issues have been fixed.
 * Improved Meteor support. Meteor application processes are now shut down
   quicker. Previously, they linger around for 5 seconds while waiting for
   all connections to terminate, but that didn't work well because WebSocket
   connections were kept open indefinitely. Also, some WebSocket-related
   issues have been fixed.
 * Introduced a new tool `passenger-config detach-process` for gracefully
   detaching an application process from the process pool. Has a similar
   effect to killing the application process directly with `kill <PID>`,
   but killing directly may cause the HTTP client to see an error, while
   using this command guarantees that clients see no errors.
 * Fixed a crash that occurs when an application fails to spawn, but the HTTP
   client disconnects before the error page is generated. Fixes issue #1028.
 * Fixed a symlink-related security vulnerability.

   Urgency: low
   Scope: local exploit
   Summary: writing files to arbitrary directory by hijacking temp directories
   Affected versions: 4.0.5 and later
   Fixed versions: 4.0.37
   CVE-2014-1831

   Description:
   Phusion Passenger creates a "server instance directory" in /tmp during startup,
   which is a temporary directory that Phusion Passenger uses to store working files.
   This directory is deleted after Phusion Passenger exits. For various technical
   reasons, this directory must have a semi-predictable filename. If a local attacker
   can predict this filename, and precreates a symlink with the same filename that
   points to an arbitrary directory with mode 755, owner root and group root, then
   the attacker will succeed in making Phusion Passenger write files and create
   subdirectories inside that target directory. The following files/subdirectories
   are created:

    * control_process.pid
    * generation-X, where X is a number.

   If you happen to have a file inside the target directory called `control_process.pid`,
   then that file's contents are overwritten.

   These files and directories are deleted during Phusion Passenger exit. The target
   directory itself is not deleted, nor are any other contents inside the target
   directory, although the symlink is.

   Thanks go to Jakub Wilk for discovering this issue.


Release 4.0.36
--------------

 * [Enterprise] Fixed some Mass Deployment bugs.
 * [Enterprise] Fixed a bug that causes an application group to be put into
   Deployment Error Resistance Mode if rolling restarting fails while
   deployment error resistance is off. Deployment Error Resistance Mode is
   now only activated if it's explicitly turned on.
 * Passenger Standalone now gzips JSON responses.
 * Fixed some cases in which Passenger Standalone does not to properly cleanup
   its temporary files.


Release 4.0.35
--------------

 * Fixed some unit tests.


Release 4.0.34
--------------

 * The Node.js loader code now sets the `isApplicationLoader` attribute on the
   bootstrapping module. This provides a way for apps and frameworks that check
   for `module.parent` to check whether the current file is loaded by Phusion
   Passenger, or by other software that work in a similar way.

   This change has been introduced to solve a compatibility issue with CompoundJS.
   CompoundJS users should modify their server.js, and change the following:

       if (!module.parent) {

   to:

       if (!module.parent || module.parent.isApplicationLoader) {

 * Improved support for Meteor in development mode. Terminating Phusion Passenger
   now leaves less garbage Meteor processes behind.
 * It is now possible to disable the usage of the Ruby native extension by setting
   the environment variable `PASSENGER_USE_RUBY_NATIVE_SUPPORT=0`.
 * Fixed incorrect detection of the Apache MPM on Ubuntu 13.10.
 * When using RVM, if you set PassengerRuby/passenger_ruby to the raw Ruby binary
   instead of the wrapper script, Phusion Passenger will now print an error.
 * Added support for RVM >= 1.25 wrapper scripts.
 * Fixed loading passenger_native_support on Ruby 1.9.2.
 * The Union Station analytics code now works even without native_support.
 * Fixed `passenger-install-apache2-module` and `passenger-install-nginx-module` in
   Homebrew.
 * Binaries are now downloaded from an Amazon S3 mirror if the main binary server
   is unavailable.
 * And finally, although this isn't really a change in 4.0.34, it should be noted.
   In version 4.0.33 we changed the way Phusion Passenger's own Ruby source files
   are loaded, in order to fix some Debian and RPM packaging issues. The following
   doesn't work anymore:

       require 'phusion_passenger/foo'

   Instead, it should become:

       PhusionPassenger.require_passenger_lib 'foo'

   However, we overlooked the fact that this change breaks Ruby apps which use
   our Out-of-Band GC feature, because such apps had to call
   `require 'phusion_passenger/rack/out_of_band_gc'`. Unfortunately we're not able
   to maintain compatibility without reintroducing the Debian and RPM packaging
   issues. Users should modify the following:

       require 'phusion_passenger/rack/out_of_band_gc'

   to:

       if PhusionPassenger.respond_to?(:require_passenger_lib)
         # Phusion Passenger >= 4.0.33
         PhusionPassenger.require_passenger_lib 'rack/out_of_band_gc'
       else
         # Phusion Passenger < 4.0.33
         require 'phusion_passenger/rack/out_of_band_gc'
       end

Release 4.0.33
--------------

 * Fixed a compatibility problem in passenger-install-apache2-module with Ruby 1.8.
   The language selection menu didn't work properly.


Release 4.0.32
--------------

 * Fixed compatibility problems with old Ruby versions that didn't include RubyGems.


Release 4.0.31
--------------

 * Introduced a new tool: `passenger-config restart-app`. With this command you
   can initiate an application restart without touching restart.txt.
   Unlike touching restart.txt, this tool initiates the restart immediately
   instead of on the next request.
 * Fixed some problems in process spawning and request handling.
 * Fixed some problems with the handling of HTTP chunked transfer encoding
   bodies. These problems only occurred in Ruby.
 * Fixed the HelperAgent, upon shutdown, not correctly waiting 5 seconds until
   all clients have disconnected. Fixes issue #884.
 * Fixed compilation problems on FreeBSD.
 * Fixed some C++ strict aliasing problems.
 * Fixed some problems with spawning applications that print messages without
   newline during startup. Fixes issue #1039.
 * Fixed potential hangs on JRuby when Ctrl-C is used to shutdown the server.
   Fixes issue #1035.
 * When Phusion Passenger is installed through the Debian package,
   passenger-install-apache2-module now checks whether the Apache
   module package (libapache2-mod-passenger) is properly installed,
   and installs it using apt-get if it's not installed. Fixes
   issue #1031.
 * The `passenger-status --show=xml` command no longer prints the non-XML
   preamble, such as the version number and the time. Fixes issue #1037.
 * The Ruby native extension check whether it's loaded against the right Ruby
   version, to prevent problems when people upgrade Ruby without recompiling
   their native extensions.
 * Various other minor Debian packaging improvements.


Release 4.0.30
--------------

 * Fixed wrong autogeneration of HTTP Date header. If the web app does
   not supply a Date header, then Passenger will add one. Unfortunately
   due to the use of the wrong format string, December 30 2013 is
   formatted as December 30 2014. As a result, cookies that expire before
   2014 would expire on December 30 2013 and December 31 2013. Details can
   be found at [Github pull request 93](https://github.com/phusion/passenger/pull/93).

   This issue only affects Phusion Passenger for Nginx and Phusion Passenger
   Standalone, and does not affect Phusion Passenger for Apache.

   You can work around this problem in your application by setting a
   Date header. For example, in Rails you can do:

       before_filter { response.date = Time.now.utc }

   Many thanks to Jeff Michael Dean (zilkey) and many others for bringing this to our attention and for providing workarounds and feedback.


Release 4.0.29
--------------

 * Fixed a compilation problem on OS X Mavericks.


Release 4.0.28
--------------

 * Introduced a workaround for a GCC 4.6 bug. This bug could cause Phusion
   Passsenger to crash during startup. Affected operating systems include
   Ubuntu 12.04 and Amazon Linux 2013.09.01, though not every machine with
   this OS installed exhibits the problem. See issue #902.
 * Improved Node.js support: the Sails framework is now supported.
 * Improved Node.js support: the streams2 API is now supported.
 * Introduced support for hooks, allowing users to easily extend Phusion
   Passenger's behavior.
 * Fixed a bug in the `passenger start -R` option. It was broken because of a
   change introduced in 4.0.25.
 * Fixed a bug in PassengerMaxInstancesPerApp. Fixes issue #1016.
 * Fixed compilation problems on Solaris.
 * Fixed an encoding problem in the Apache autodetection code. Fixes
   issue #1026.
 * The Debian packages no longer depend on libruby.
 * Application stdout and stderr are now printed without normal
   Phusion Passenger debugging information, making them easier to read.


Release 4.0.27
--------------

 * [Apache] Fixed a bug in the Apache module which could lock up the Apache
   process or thread. This is a regression introduced in version 4.0.24.
 * Node.js application processes now have friendly process titles.


Release 4.0.26
--------------

 * Introduced the `PassengerBufferUpload` option for Apache. This option allows one
   to disable upload buffering, e.g. in order to be able to track upload progress.
 * [Nginx] The `HTTPS` variable is now set correctly for HTTPS connections, even
   without setting `ssl on`. Fixes issue #401.
 * [Standalone] It is now possible to listen on both a normal HTTP and an HTTPS port.
 * [Enterprise] The `passenger-status` tool now displays rolling restart status.


Release 4.0.25
--------------

 * The `PassengerAppEnv`/`passenger_app_env`/`--environment` option now also sets NODE_ENV,
   so that Node.js frameworks like Connect can properly respond to the environment.
 * Fixed a bug in our Debian/Ubuntu packages causing `passenger-install-nginx-module`
   not to be able to compile Nginx.
 * Arbitrary Node.js application structures are now supported.
 * [Nginx] Introduced the `passenger_restart_dir` option.
 * [Nginx] Upgraded preferred Nginx version to 1.4.4 because of CVE-2013-4547.


Release 4.0.24
--------------

 * Introduced the `PassengerNodejs` (Apache) and `passenger_nodejs` (Nginx)
   configuration options.
 * [Apache] Introduced the `PassengerErrorOverride` option, so that HTTP error
   responses generated by applications can be intercepted by Apache and customized
   using the `ErrorDocument` directive.
 * [Standalone] It is now possible to specify some configuration options in
   a configuration file `passenger-standalone.json`. When Passenger Standalone
   is used in Mass Deployment mode, this configuration file can be used to customize
   settings on a per-application basis.
 * [Enterprise] Fixed a potential crash when a rolling restart is triggered
   while a process is already shutting down.
 * [Enterprise] Fixed Mass Deployment support for Node.js and Meteor.


Release 4.0.23
--------------

 * Fixed compilation problems on GCC 4.8.2 (e.g. Arch Linux 2013-10-27).
 * Fixed a compatibility problem with Solaris /usr/ccs/bin/make: issue #999.
 * Support for the Meteor Javascript framework has been open sourced.


Release 4.0.22
--------------

 * [Enterprised] Fixed compilation problems on OS X Mavericks.


Release 4.0.21
--------------

 * [Nginx] Upgraded the preferred Nginx version to 1.4.3.
 * Node.js support has been open sourced.
 * Prelimenary OS X Mavericks support.
 * Work around an Apache packaging bug in CentOS 5.
 * Various user friendliness improvements in the documentation and the
   installers.
 * Fixed a bug in the always_restart.txt support. Phusion Passenger was
   looking for it in the wrong directory.
 * Many Solaris and Sun Studio compatibility fixes. Special thanks to
   "mark" for his extensive assistance.
 * [Standalone] The --temp-dir command line option has been introduced.


Release 4.0.20
--------------

 * Fixed a bug in Phusion Passenger Standalone's daemon mode. When in daemon
   mode, the Nginx temporary directory was deleted prematurely, causing some
   POST requests to fail. This was a regression that was introduced in 4.0.15
   as part of an optimization.
 * Fixed compilation problems on Solaris 10 with Sun Studio 12.3.
 * Improved detection of RVM problems.
 * It is now possible to log the request method to Union Station.
 * Introduced a new option, `PassengerLoadShellEnvvars` (Apache) and
   `passenger_load_shell_envvars` (Nginx). This allows enabling or disabling
   the loading of bashrc before spawning the application.
 * [Enterprise] Fixed a packaging problem which caused the flying-passenger
   executable not to be properly included in the bin path.
 * [Enterprise] Fixed a race condition which sometimes causes the Flying
   Passenger socket to be deleted after a restart. Fixes issue #939.
 * [Enterprise] The `byebug` gem is now supported for debugging on Ruby 2.0.
   The byebug gem requires a patch before this works:
   https://github.com/deivid-rodriguez/byebug/pull/29


Release 4.0.19
--------------

 * Fixed a problem with response buffering. Application processes are now
   properly marked available for request processing immediately after they're
   done sending the response, instead of after having sent the entire response
   to the client.
 * The "processed" counter in `passenger-status` is now bumped after the process
   has handled a request, not at the beginning.
 * [Enterprise] Fixed an off-by-one bug in the `passenger_max_processes` setting.


Release 4.0.18
--------------

 * The Enterprise variant of Phusion Passenger Standalone now supports
   customizing the concurrency model and thread count from the command line.
 * On Nginx, the Enterprise license is now only checked if Phusion Passenger
   is enabled in Nginx. This allows you to deploy Nginx binaries, that have
   Phusion Passenger Enterprise compiled in, to servers that are not
   actually running Phusion Passenger Enterprise.
 * Fixed a performance bug in the Union Station support code. In certain cases
   where a lot of data must be sent to Union Station, the code is now over
   100 times faster.
 * `passenger-status --show=union_station` now displays all clients that
   are connected to the LoggingAgent.
 * Added a workaround for Heroku so that exited processes are properly detected
   as such.
 * When using Phusion Passenger Standalone with Foreman, pressing Ctrl-C
   in Foreman no longer results in runaway Nginx processes.
 * Fixed backtraces in the Apache module.


Release 4.0.17
--------------

 * Fixed compilation problems on GCC 4.8 systems, such as Arch Linux 2013.04.
   Fixes issue #941.
 * Fixed some deprecation warnings when compiling the Ruby native extension
   on Ruby 2.0.0.
 * Fixed some Union Station-related stability issues.


Release 4.0.16
--------------

 * Allow Phusion Passenger to work properly on systems where the user's GID
   does not have a proper entry in /etc/group, such as Heroku.


Release 4.0.15
--------------

 * Out-of-band work has been much improved. The number of processes which
   may perform out-of-band work concurrently has been limited to 1.
   Furthermore, processes which are performing out-of-band work are now
   included in the max pool size constraint calculation. However, this
   means that in order to use out-of-band work, you need to have at least
   2 application processes running. Out-of-band work will never be triggered
   if you just have 1 process. Partially fixes issue #892.
 * Phusion Passenger now displays an error message to clients if too many
   requests are queued up. By default, "too many" is 100. You may customize
   this with `PassengerMaxRequestQueueSize` (Apache) or
   `passenger_max_request_queue_size` (Nginx).
 * A new configuration option, `PassengerStartTimeout` (Apache) and
   `passenger_start_timeout` (Nginx), has been added. This option allows you
   to specify a timeout for application startup. The startup timeout has exited
   since version 4.0.0, but before version 4.0.15 it was hardcoded at a value
   of 90 seconds. Now it is customizable. Fixes issue #936.
 * [Enterprise] The `PassengerMaxRequestTime`/`passenger_max_request_time`
   feature is now available for Python and Node.js as well, and is no longer
   limited to just Ruby. Fixes issue #938.
 * [Nginx] Introduced a configuration option `passenger_intercept_errors`,
   which decides if Nginx will intercept responses with HTTP status codes of
   400 and higher. Its effect is similar to `proxy_intercept_errors`.
 * [Standalone] Memory usage optimization: when `passenger start` is run with
   `--daemonize`, the frontend exits after starting the Nginx core. This saves
   ~20 MB of memory per `passenger start` instance.
 * [Standalone] Phusion Passenger Standalone is now also packaged in the
   Debian packages.
 * [Standalone] Fix a problem with the `passenger stop` command on Ruby 1.8.7.
   The 'thread' library was not properly required, causing a crash.
 * [Standalone] There is now builtin support for SSL.
 * Fix a crash when multiple `passenger_pass_header` directives are set.
   Fixes issue #934.
 * Permissions on the server instance directory are now explicitly set
   with chmod, so that permissions are correct on systems with a non-default
   umask. Fixes issue #928.
 * Fix permission problems when running `passenger start` with `--user`.
 * `passenger-config --detect-apache2` now correctly detects the eror log
   filename on Amazon Linux. Fixes issue #933.
 * An environment variable `PASSENGER_THREAD_LOCAL_STORAGE` has been added
   to the build system for forcefully disabling the use of thread-local
   storage within the Phusion Passenger codebase. This flag useful on systems
   that have broken support for thread-local storage, despite passing our build
   system's check for proper thread-local storage support. At the time of
   writing, one user has reported that Ubuntu 12.04 32-bit has broken
   thread-local storage report although neither the reporter nor us were able
   to reproduce the problem on any other systems running Ubuntu 12.04 32-bit.
   Note that this flag has no effect on non-Phusion Passenger code. Fixes
   issue #937.
 * It is now possible to preprocess events before they are sent to Union
   Station. This is useful for removing confidential data as demonstrated in
   this example `config/initializers/passenger.rb` file:

       if defined?(PhusionPassenger)
           event_preprocessor = lambda do |e|
               e.payload[:sql].gsub!("secret","PASSWORD") if e.payload[:sql]
           end
           PhusionPassenger.install_framework_extensions!(:event_preprocessor => event_preprocessor)
       end

Release 4.0.14
--------------

 * Fixed a bug in Passenger Standalone's source compiler, for the specific
   case when the downloaded Nginx binary doesn't work, and compilation
   of the Nginx binary did not succeed the first time (e.g. because of
   missing dependencies).
 * Precompiled Ruby native extensions are now automatically downloaded.


Release 4.0.13
--------------

 * Updated preferred Nginx version to 1.4.2.
 * Worked around the fact that FreeBSD 9.1 has a broken C++ runtime. Patch
   contributed by David Keller.
 * Autogenerated HTTP Date headers are now in UTC instead of local time.
   This could cause cookies to have the wrong expiration time. Fixes issue #913.
 * Fixed compatibility problems with Ruby 1.8.6 (issue #924).
 * Introduced a tool, `passenger-config --detect-apache2`, which autodetects
   all Apache installations on the system along with their parameters (which
   apachectl command to run, which log file to read, which config file to edit).
   The tool advises users about how to use that specific Apache installation.
   Useful if the user has multiple Apache installations but don't know about
   it, or when the user doesn't know how to work with multiple Apache
   installations.
 * Added an API for better Rack socket hijacking support.
 * Added a hidden configuration option for customizing the application start
   timeout. A proper configuration option will be introduced in the future.
 * Added autodetection support for Amazon Linux.
 * Fixed process metrics collection on some operating systems. Some systems'
   'ps' command expect no space between -p and the list of PIDs.


Release 4.0.10
--------------

 * Fixed a crash in PassengerWatchdog which occurs on some OS X systems.
 * Fixed exception reporting to Union Station.
 * Improved documentation.


Release 4.0.9
-------------

 * [Enterprise] Fixed a problem with passenger-irb.


Release 4.0.8
-------------

 * Fixed a problem with graceful web server restarts. When you gracefully
   restart the web server, it would cause Phusion Passenger internal sockets
   to be deleted, thus causing Phusion Passenger to go down. This problem
   was introduced in 4.0.6 during the attempt to fix issue #910.
 * The PassengerRestartDir/passenger_restart_dir now accepts relative
   filenames again, just like in Phusion Passenger 3.x. Patch
   contributed by Ryan Schwartz.
 * Documentation updates contributed by Gokulnath Manakkattil.
 * [Enterprise] Fixed a license key checking issue on some operating systems,
   such as CentOS 6.


Release 4.0.7
-------------

 * There was a regression in 4.0.6 that sometimes prevents
   PassengerLoggingAgent from starting up. Unfortunately this slipped
   our release testing. This regression has been fixed and we've updated
   our test suite to check for these kinds of regressions.


Release 4.0.6
-------------

 * Fixed a potential 100% CPU lock up in the crash handler, which only occurs
   on OS X. Fixes issue #908.
 * Fixed a crash in request handling, when certain events are trigger after
   the client has already disconnected. Fixes issue #889.
 * Phusion Passenger will no longer crash when the Phusion Passenger
   native_support Ruby extension cannot be compiled, e.g. because the Ruby
   development headers are not installed or because the current user has no
   permission to save the native extension file. Fixes issue #890.
 * Fixed OS X 10.9 support. Fixes issue #906.
 * Removed dependency on bash, so that Phusion Passenger works out of the box
   on BSD platforms without installing/configuring bash. Fixes issue #911.
 * Fix 'PassengerPoolIdleTime 0' not being respected correctly. Issue #904.
 * Admin tools improvement: it is now possible to see all currently running
   requests by invoking `passenger-status --show=requests`.
 * A new feature called Flying Passenger allows you to decouple the life time
   of Phusion Passenger from the web server, so that both can be restarted
   indepedently from each other. Please refer to
   http://blog.phusion.nl/2013/07/03/technology-preview-introducing-flying-passenger/
   for an introduction.
 * [Apache] Fixed compatibility with Apache pipe logging. Previously this
   would cause Phusion Passenger to lock up with 100% CPU during Apache
   restart.
 * [Nginx] The Nginx configure script now checks whether 'ruby' is in $PATH.
   Previously, if 'ruby' is not in $PATH, then the compilation process fails
   with an obscure error.
 * [Nginx] passenger-install-nginx-module now works properly even when Phusion
   Passenger is installed through the Debian packages. Before, the installer
   would tell you to install Phusion Passenger through the gem or tarball
   instead.
 * [Enterprise] Added pretty printing helpers to the Live IRB Console.
 * Fixed permissions on a subdirectory in the server instance directory. The
   server instance directory is a temporary directory that Phusion Passenger
   uses to store working files, and is deleted after Phusion Passenger exits.
   A subdirectory inside it is world-writable (but not world-readable) and is
   used for storing Unix domain sockets created by different apps, which may
   run as different users. These sockets had long random filenames to prevent
   them from being guessed. However because of a typo, this subdirectory was
   created with the setuid bit, when it should have sticky bit (to prevent
   existing files from being deleted or renamed by a user that doesn't own the
   file). This has now been fixed.
 * If the server instance directory already exists, it will now be removed
   first in order get correct directory permissions. If the directory still
   exists after removal, Phusion Passenger aborts to avoid writing to a
   directory with unexpected permissions. Fixes issue #910.
 * The installer now checks whether the system has enough virtual memory, and
   prints a helpful warning if it doesn't.
 * Linux/AArch64 compatibility fixes. Patch contributed by Dirk Mueller.
 * Improved documentation.


Release 4.0.5
-------------

 * [Standalone] Fixed a regression that prevented Passenger Standalone
   from starting. Fixes issue #899.
 * Fixed security vulnerability CVE-2013-2119.

   Urgency: low
   Scope: local exploit
   Summary: denial of service and arbitrary code execution by hijacking temp files
   Affected versions: all versions
   Fixed versions: 3.0.21 and 4.0.5

   Description:
   Phusion Passenger's code did not always create temporary files and directories in a secure manner. Temporary files and directories were sometimes created with a predictable filename. A local attacker can pre-create temporary files, resulting in a denial of service. In addition, this vulnerability allows a local attacker to run arbitrary code as another user, by hijacking temporary files.

   By pre-creating certain temporary files with certain permissions, attackers can prevent Passenger Standalone from starting (denial of service).

   By pre-creating certain temporary files with certain other permissions, attackers can trick `passenger start` and the build system (which is invoked by `passenger-install-apache2-module`/`passenger-install-nginx-module`) to run arbitrary code. The user that the code is run as, is equal to the user that ran `passenger start` or the build system. Attacks of this nature have to be timed exactly right. The attacker must overwrite the file contents right after Phusion Passenger has created the file contents, but right before the file is used. In the context of `passenger start`, the vulnerable window begins right after Passenger Standalone has created the Nginx config file, and ends when Nginx has read the config file. Once Nginx has started and initialized, the system is no longer vulnerable. `passenger stop` and other Passenger Standalone commands besides `start` are not vulnerable. In the context of the build system, the vulnerable window begins when `passenger-install-apache2-module`/`passenger-install-nginx-module` prints its first dependency checking message, and ends when it prints the first compiler command.

   Only the `passenger start` command, the `passenger-install-apache2-module` command and the `passenger-install-nginx-module` commands are vulnerable. Phusion Passenger for Apache and Phusion Passenger for Nginx (once they are installed) are not vulnerable.

   Fixed versions:
   3.0.21 and 4.0.5 have been released to address this issue.

   Workaround:
   You can use this workaround if you are unable to upgrade. Before invoking any Phusion Passenger command, set the `TMPDIR` environment variable to a directory that is not world-writable. Special care must be taken when you use sudo: sudo resets all environment variables, so you should either invoke sudo with `-E`, or you must set the environment variable after gaining root privileges with sudo.


Release 4.0.4
-------------

 * Fixed autodetection of noexec-mount /tmp directory. Fixes issue #850
   and issue #625.
 * Fixed a WSGI bug. wsgi.input was a file object opened in text mode,
   but should be opened in binary mode. Fixes issue #881.
 * Fixed a potential crash in Out-of-Band Work. Fixes issue #894.
 * Fixed a potential crash in rolling restarting, which only occurs if a
   process was also being spawned at the same time. Fixes issue #896.
 * [Apache] The RailsBaseURI and RackBaseURI directives have been unified.
   For a long time, RailsBaseURI told Phusion Passenger that the given
   sub-URI belongs to a **Rails 2** application. Attempt to use this
   directive with Rails 3 or with Rack applications would result in an
   error. Because this confused users, RailsBaseURI and RackBaseURI
   have now been unified and can now be used interchangably. Phusion
   Passenger will automatically detect what kind of application it is.
   The Nginx version already worked like this. Fixes issue #882.
 * [Standalone] The Passenger Standalone temp directory and
   PassengerWatchdog server instance directory have been unified.
   PassengerWatchdog already automatically updates the timestamps of
   all files in its server instance directory every 6 hours to prevent
   /tmp cleaners from deleting the directory. Therefore this
   unification prevents the Passenger Standalone temp directory to be
   deleted by /tmp cleaners as well. Fixes issue #654.
 * [Standalone] types_hash_max_size has been increased from 1024 to
   2048. This solves a problem that causes Nginx not to start on some
   platforms. Contributed by Jan-Willem Koelewijn.


Release 4.0.3
-------------

 * Better protection is now provided against application processes that
   are stuck and refuse to shut down cleanly. Since version 4.0.0,
   Phusion Passenger already forcefully shuts down all processes during
   web server shutdown. In addition to this, 4.0.3 now also forcefully
   shuts down processes that take more than 1 minute to shut down, even
   outside the context of web server shutdowns. This feature does not,
   however, protect against requests that take too long. Use
   PassengerMaxRequestTime (Apache) or passenger_max_request_time (Nginx)
   for that.
 * Fixed a crash in the HelperAgent which results in frequent process
   restarts in some traffic patterns. Fixes issue #862.
 * Fixed a problem that prevents processes from being spawned correctly
   if the user's bashrc changes working directory. Fixes issue #851.
 * passenger-status now also displays CPU usage.
 * The installer now checks for checksums when automatically downloading
   PCRE and Nginx. Contributed by Joshua Lund.
 * An error is now printed when trying to daemonize Phusion Passenger
   Standalone on Ruby implementations that don't support forking.
   Contributed by Benjamin Fleischer.
 * Although Phusion Passenger already supported JRuby, *installing*
   Phusion Passenger with JRuby was not possible. This has been fixed.
 * Various other minor bug fixes.


Release 4.0.2
-------------

 * Bumped the preferred Nginx version to 1.4.1 because of a critical
   Nginx security vulnerability, CVE-2013-2028. Users are advised to
   upgrade immediately.


Release 4.0.1
-------------

 * Fixed a crasher bug in the Deployment Error Resistance feature.
 * Fixed a bug in PassengerDefaultUser and PassengerDefaultGroup.
 * Fixed a bug which could cause application processes to exit before
   they've finished their request.
 * Fixed some small file descriptor leaks.
 * Bumped the preferred Nginx version to 1.4.0.
 * Editing the Phusion Passenger Standalone Nginx config template
   is no longer discouraged.
 * Improved documentation.


Release 4.0.0 release candidate 6
---------------------------------

 * WebSocket support on Nginx. Requires Nginx >= 1.3.15.
 * Improved RVM support.
 * Performance optimizations.
 * Various bug fixes.


Release 4.0.0 release candidate 5
---------------------------------

 * The default config snippet for Apache has changed! It must now contain a
   `PassengerDefaultRuby` option. The installer has been updated to output
   this option. The `PassengerRuby` option still exists, but it's only used
   for configuring different Ruby interpreters in different contexts. Please
   refer to the manual for more information.
 * We now provide GPG digital signatures for all file releases by Phusion.
   More information can be found in the manual.
 * `passenger-status` now displays process memory usage and time when it
   was last used. The latter fixes issue #853.
 * Exceptions in Rack application objects are now caught to prevent
   application processes from exiting.
 * The `passenger-config` tool now supports the `--ruby-command` argument,
   which helps the user with figuring out the correct Ruby command to use
   in case s/he wants to use multiple Ruby interpreters. The manual has
   also been updated to mention this tool.
 * Fixed streaming responses on Apache.
 * Worked around an OS X Unix domain socket bug. Fixes issue #854.
 * Out-of-Band Garbage Collection now works properly when the application
   has disabled garbage collection. Fixes issue #859.
 * Fixed support for /usr/bin/python on OS X. Fixes issue #855.
 * Fixed looping-without-sleeping in the ApplicationPool garbage collector
   if PassengerPoolIdleTime is set to 0. Fixes issue #858.
 * Fixed some process memory usage measurement bugs.
 * Fixed process memory usage measurement on NetBSD. Fixes issue #736.
 * Fixed a file descriptor leak in the Out-of-Band Work feature. Fixes issue #864.
 * The PassengerPreStart helper script now uses the default Ruby
   interpreter specified in the web server configuration, and no longer
   requires a `ruby` command to be in `$PATH`.
 * Updated preferred PCRE version to 8.32.
 * Worked around some RVM bugs.
 * The ngx_http_stub_status_module is now enabled by default.
 * Performance optimizations.


Release 4.0.0 release candidate 4
---------------------------------

 * Fixed compilation on systems where /tmp is mounted noexec.
 * Fixed some memory corruption bugs.
 * Improved debugging messages.
 * Phusion Passenger Standalone now sets underscores_in_headers.
   Fixes issue #708.
 * Fixed some process spawning compatibility problems, as
   reported in issue #842.
 * The Python WSGI loader now correctly shuts down client sockets
   even when there are child processes that keep the socket open.
 * A new configuration option PassengerPython (Apache) and
   passenger_python (Nginx) has been added so that users can
   customize the Python interpreter on a per-application basis.
   Fixes issue #852.
 * The Apache module now supports file uploads larger than 2 GB
   when on 32-bit systems. Fixes issue #838.
 * The Nginx version now supports the `passenger_temp_dir` option.
 * Environment variables set in the Nginx configuration file
   (through the `env` config option) are now correctly passed to
   all application processes. Fixes issue #371.
 * Fixed support for RVM mixed mode installations. Fixes issue #828.
 * Phusion Passenger now outputs the Date HTTP header in case the
   application didn't already do that (and was violating the HTTP spec).
   Fixes issue #485.
 * Phusion Passenger now checks whether /dev/urandom isn't broken.
   Fixes issue #516.


Release 3.9.5 (4.0.0 release candidate 3)
-----------------------------------------

 * Fixed Rake autodetection.


Release 3.9.4 (4.0.0 release candidate 2)
-----------------------------------------

 * More bug fixes.
 * More documentation updates.
 * Better crash diagnostics.


Release 3.9.3 (4.0.0 release candidate 1)
-----------------------------------------

 * The Nginx version now supports the `passenger_app_root` configuration option.
 * The Enterprise memory limiting feature has been extended to work with non-Ruby applications as well.
 * Application processes that have been killed are now automatically detected within 5 seconds. Previously Phusion Passenger needed to send a request to the process before detecting that it's gone. This change means that when you kill a process by sending it a signal, Phusion Passenger will automatically respawn it within 5 seconds (provided that the process limit settings allow respawning).
 * Phusion Passenger Standalone's HTTP client body limit has been raised from 50 MB to 1 GB.
 * Python 3 support has been added.
 * The build system has been made compatible with JRuby and Ruby 2.0.
 * The installers now print a lot more information about detected system settings so that the user can see  whether something has been wrongly detected.
 * Some performance optimizations. These involve further extending the zero-copy architecture, and the use of hash table maps instead of binary tree maps.
 * Many potential crasher and freezer bugs have been fixed.
 * Error diagnostics have been further improved.
 * Many documentation improvements.


Release 3.9.2 (4.0.0 beta 2)
----------------------------

 * New feature: JRuby and Rubinius support.
 * New feature: Out of Band Work.
 * Sending SIGBART to a Ruby process will now trigger the same behavior
   as SIGQUIT - that is, it will print a backtrace. This is necessary
   for proper JRuby support because JRuby cannot catch SIGQUIT.
 * Rolling restarts and depoyment error resistance are now also available
   in Phusion Passenger Standalone in the Enterprise version.
 * System call failure simulation framework.
 * Improved crash reporting.
 * Many documentation improvements.
 * Many bug fixes.


Release 3.9.1 (4.0.0 beta 1)
----------------------------

This is the first beta of Phusion Passenger 4. The changes are numerous.

 * Support for multiple Ruby versions.
 * The internals now use evented I/O.
 * Real-time response buffering.
 * Improved zero-copy architecture.
 * Rewritten ApplicationPool and process spawning subsystem.
 * Multithreading within Ruby apps (Phusion Passenger Enterprise only).
 * Python WSGI support lifted to "beta" status.
 * More protection against stuck processes.
 * Automatically picks up environment variables from your bashrc.
 * Allows setting environment variables directly in Apache.
 * Automatic asset pipeline support in Standalone.
 * Deleting restart.txt no longer triggers a restart.
 * More stable Union Station support.
 * Many internal robustness improvements.
 * Better relocatability without wasting space.


Release 3.0.21
--------------

 * Rebootstrapped the libev configure to fix compilation problems on Solaris 11.
 * Fixed support for RVM mixed mode installations. Fixes issue #828.
 * Fixed encoding problems in Phusion Passenger Standalone.
 * Changed preferred Nginx version to 1.2.9.
 * Catch exceptions raised by Rack application objects.
 * Fix for CVE-2013-2119. Details can be found in the announcement for version 4.0.5.
 * Version 3.0.20 was pulled because its fixes were incomplete.


Release 3.0.19
--------------

 * Nginx security fix: do not display Nginx version when
   server_tokens are off.
 * Fixed compilation problems on some systems.
 * Fixed some Union Station-related bugs.


Release 3.0.18
--------------

 * Fixed compilation problems on Fedora 17.
 * Fixed Union Station compatibility with Rails 3.2.
 * Phusion Passenger Enterprise Standalone now supports rolling
   restarts and deployment error resistance.


Release 3.0.17
--------------

 * Fixed a Ruby 1.9 encoding-related bug in the memory measurer.
   (Phusion Passenger Enterprise)
 * Fixed OOM adjustment bugs on Linux.
 * Fixed compilation problems on Fedora 18 and 19.
 * Fixed compilation problems on SunOS.
 * Fixed compilation problems on AIX. Contribution by Perry Smith.
 * Fixed various compilation warnings.
 * Upgraded preferred Nginx version to 1.2.3.

3.0.16 was an unofficial hotfix release, and so its announcement had been skipped.


Release 3.0.15
--------------

 * Updated documentation.
 * Updated website links.


Release 3.0.14
--------------

 * [Apache] Fixed a long-standing mod_rewrite-related problem.
   Some mod_rewrite rules would not work, but it depends on the exact
   mod_rewrite configuration so it would work for some people but not
   for others. Issue #563. Thanks a lot to cedricmaion for providing
   information on the nature of the bug and to peter.nash55 for
   providing a VM that allowed us to reproduce the problem.
 * [Nginx] Preferred Nginx version to 1.2.2.
   The previously preferred version was 1.2.1.
 * Cleared some confusing terminology in the documentation.
 * Fixed some Ruby 1.9 encoding problems.


Release 3.0.13
--------------

 * [Nginx] Preferred Nginx version upgraded to 1.2.1.
 * Fixed compilation problems on FreeBSD 6.4. Fixes issue #766.
 * Fixed compilation problems on GCC >= 4.6.
 * Fixed compilation problems on OpenIndiana and Solaris 11. Fixes issue #742.
 * Union Station-related bug fixes.
 * Sending the soft termination signal twice to application processes no longer makes them crash. Patch contributed by Ian Ehlert.


Release 3.0.12
--------------

 * [Apache] Support Apache 2.4. The event MPM is now also supported.
 * [Nginx] Preferred Nginx version upgraded to 1.0.15.
 * [Nginx] Preferred PCRE version upgraded to 8.30.
 * [Nginx] Fixed compatibility with Nginx < 1.0.10.
 * [Nginx] Nginx is now installed with http_gzip_static_module by default.
 * [Nginx] Fixed a memory disclosure security problem.
   The issue is documented at http://www.nginx.org/en/security_advisories.html
   and affects more modules than just Phusion Passenger. Users are advised
   to upgrade as soon as possible. Patch submitted by Gregory Potamianos.
 * [Nginx] passenger_show_version_in_header now hides the Phusion Passenger version number from the 'Server:' header too.
   Patch submitted by Gregory Potamianos.
 * Fixed a /proc deprecation warning on Linux kernel >= 3.0.


Release 3.0.11
--------------

 * Fixed a compilation problem on platforms without alloca.h, such as FreeBSD 7.
 * Improved performance and solved some warnings on Xen systems by compiling
   with `-mno-tls-direct-seg-refs`. Patch contributed by Michał Pokrywka.


Release 3.0.10
--------------

 * [Nginx] Dropped support for Nginx versions older than 1.0.0
 * [Nginx] Fixed support for Nginx 1.1.4+
 * [Nginx, Standalone] Upgraded default Nginx version to 1.0.10
   The previously default version was 1.0.5.
 * [Nginx] New option passenger_max_requests
   This is equivalent to the PassengerMaxRequests option in the Apache
   version: Phusion Passenger will automatically shutdown a worker process
   once it has processed the specified number of requests.
   Contributed by Paul Kmiec.
 * [Apache] New option PassengerBufferResponse
   The Apache version did not buffer responses. This could block the Ruby
   worker process in case of slow clients. We now enable response buffering
   by default. It can be turned off through this option. Feature contributed
   by Ryo Onodera.
 * Fixed remaining Ruby 1.9.3 compatibility problems
   We already supported Ruby 1.9.3 since 3.0.8, but due to bugs in Ruby
   1.9.3's build system Phusion Passenger would fail to detect Ruby 1.9.3
   features on some systems. Fixes issue #714.
 * Fixed a bug in PassengerPreStart
   A regression was introduced in 3.0.8, causing the prespawn script to
   connect to the host name instead of to 127.0.0.1. Fix contributed by
   Andy Allan.
 * Fixed compatibility with GCC 4.6
   Affected systems include Ubuntu 11.10.
 * Fixed various compilation problems.
 * Fixed some Ruby 1.9 encoding problems.
 * Fixed some Ruby 1.9.3 deprecation warnings.


Release 3.0.9
-------------

 * [Nginx] Fixed a NULL pointer crash that occurs on HTTP/1.0 requests
   when the Host header isn't given.
 * Fixed deprecation warnings on RubyGems >= 1.6.
 * Improved Union Station support stability.


Release 3.0.8
-------------

 * [Nginx] Upgraded preferred Nginx version to 1.0.5.
 * [Nginx] Fixed various compilation problems on various platforms.
 * [Nginx] We now ensure that SERVER_NAME is equal to HTTP_HOST without the port part.
   This is needed for Rack compliance. By default Nginx sets SERVER_NAME to
   whatever is specified in the server_name directive, but that's not necessarily
   the correct value. This fixes, for example, the use of the 'map' statement
   in config.ru.
 * [Nginx] Added the options passenger_buffer_size, passenger_buffers and passenger_busy_buffers_size.
   These options are similar to proxy_module's similarly named options. You can
   use these to e.g. increase the maximum header size limit.
 * [Nginx] passenger_pre_start now supports virtual hosts that listen on Unix domain sockets.
 * [Apache] Fixed the pcre.h compilation problem.
 * [Standalone] Fixed 'passenger stop'.
   It didn't work properly because it kept waiting for 'tail' to exit.
   We now properly terminate 'tail' as well.
 * Fixed compatibility with Rake 0.9.
 * Fixed various Ruby 1.9 compatibility issues.
 * Various documentation improvements.
 * New Union Station filter language features.
   It now supports status codes and response times.
   Please refer to https://engage.unionstationapp.com/help#filtering
   for more information.


Release 3.0.7
-------------

 * Fixed a bug passenger-install-apache2-module. It could crash on
   some systems due to a typo in the code.
 * Upgraded preferred Nginx version to 1.0.0.
 * Phusion Passenger Standalone now pre-starts application processes
   at startup instead of doing that at the first request.
 * When sending data to Union Station, the HTTP status code is now also
   logged.
 * Various Union Station-related stability improvements.
 * The Linux OOM killer was previously erroneously disabled for all
   Phusion Passenger processes, including application processes. The
   intention was to only disable it for the Watchdog. This has been
   fixed, and the Watchdog is now the only process for which the OOM
   killer is disabled.
 * Fixed some compilation problems on OpenBSD.
 * Due to a typo, the dependency on file-tail was not entirely removed
   in 3.0.6. This has now been fixed.


Release 3.0.6
-------------

 * Fixed various compilation problems such as XCode 4 support and OpenBSD support.
 * Fixed various Union Station-related stability issues.
 * Fixed an issue with host name detection on certain platforms.
 * Improved error logging in various parts.
 * The dependency on the file-tail library has been removed.
 * During installation, check whether /tmp is mounted with 'noexec'.
   Phusion Passenger's installer relies on /tmp *not* being mounted
   with 'noexec'. If it is then the installer will now show a helpful
   error message instead of bailing out in a confusing manner. Users
   can now tell the installer to use a different directory for storing
   temporary files by customizing the $TMPDIR environment variable.
 * Phusion Passenger Standalone can now run Rackup files that are not named 'config.ru'.
   The filename can be passed through the command line using the -R option.


Release 3.0.5
-------------

 * [Apache] Fixed Union Station process statistics collection
   Union Station users that are using Apache may notice that no process
   information show up in Union Station. This is because of a bug in
   Phusion Passenger's Apache version, which has now been fixed.
 * [Apache] PassengerAnalytics has been renamed to UnionStationSupport
   This option has been renamed for consistency reasons.
 * [Nginx] passenger_analytics has been renamed to union_station_support
   This option has been renamed for consistency reasons.
 * Fixed Union Station data sending on older libcurl versions
   Some Union Station users have reported that their data don't show up.
   Upon investigation this turned out to be a compatibility with older
   libcurl versions. Affected systems include all RHEL 5 based systems,
   such as RHEL 5.5 and CentOS 5.5. We've now fixed compatibility
   with older libcurl versions.
 * Added support for the Union Station filter language
   This language can be used to limit the kind of data that's sent to
   Union Station. Please read
   https://engage.unionstationapp.com/help#filtering for details.
 * Fixed a PassengerMaxPoolSize/passenger_max_pool_size violation bug
   People who host a lot of different applications on Phusion Passenger
   may notice that it sometimes spawns more processes than is allowed
   by PassengerMaxPoolSize/passenger_max_pool_size. This has been fixed.


Release 3.0.4
-------------

 * [Apache] Changed mod_dir workaround hook priority
   Phusion Passenger temporarily disables mod_dir on all Phusion
   Passenger-handled requests in order to avoid conflicts. In order to do this
   it registers some Apache hooks with the APR_HOOK_MIDDLE priority, but it
   turned out that this breaks some other modules like mod_python. The hook
   priority has been changed to APR_HOOK_LAST to match mod_dir's hook
   priorities. Issue reported by Jay Freeman.
 * Added support for Union Station: http://www.unionstationapp.com/
 * Some error messages have been improved.


Release 3.0.3
-------------

 * [Nginx] Preferred Nginx version upgraded to 0.8.54
   The previous preferred version was 0.8.53.
 * PATH_INFO and REQUEST_URI now contain the original escaped URI
   Phusion Passenger passes the URI, as reported by Apache/Nginx, to
   application processes through the PATH_INFO and REQUEST_URI variables.
   These variables are supposed to contain the original, unescaped URI, e.g.
   /clubs/%C3%BC. Both Apache and Nginx thought that it would be a good idea
   to unescape the URI before passing it to modules like Phusion Passenger,
   thereby causing PATH_INFO and REQUEST_URI to contain the unescaped URI,
   e.g. /clubs/ü. This causes all sorts of encoding problems. We now manually
   re-escape the URI when setting PATH_INFO and REQUEST_URI. Issue #404.
 * The installer no longer detects directories as potential commands
   Previously the installer would look in $PATH for everything that's
   executable, including directories. If one has /usr/lib in $PATH
   and a directory /usr/lib/gcc exists then the installer would recognize
   /usr/lib/gcc as the compiler. We now explicitly check whether the item
   is also a file.
 * PseudoIO now responds to #to_io
   Phusion Passenger sets STDERR to a PseudoIO object in order to capture
   anything written to STDERR during application startup. This breaks
   some libraries which expect STDERR to respond to #to_io. This has now
   been fixed. Issue #607.
 * Fixed various other minor bugs
   See the git commit log for details.


Release 3.0.2
-------------

 * [Nginx] Fixed compilation problems
   The Nginx compilation process was broken due to not correctly reverting
   the working directory of the Nginx configure script. This has been fixed:
   issue #595.
 * [Nginx] Fixed crash if passenger_root refers to a nonexistant directory
   Issue #599.
 * Fixed compilation problems on NetBSD
   There was a typo in a NetBSD-specific fcntl() call. It also turns out that
   NetBSD doesn't support some ISO C99 math functions like llroundl(); this
   has been worked around by using other functions. Issue #593.
 * Fixed file descriptor closing issues on FreeBSD
   Phusion Passenger child processes didn't correct close file descriptors
   on FreeBSD because it queries /dev/fd to do that. On FreeBSD /dev/fd
   only returns meaningful results if fdescfs is mounted, which it isn't
   by default. Issue #597.


Release 3.0.1
-------------

 * MUCH faster compilation
   We've applied code aggregation techniques, allowing Phusion Passenger
   to be compiled much quicker now. For example, compiling the Nginx
   component (not Nginx itself) on a MacBook Pro now takes only 29
   seconds instead of 51 seconds, an improvement of 75%! Compiling the
   Apache module on a slower Dell Inspiron now takes 39 seconds instead of
   1 minute 22 seconds, or 110% faster!
 * Fixed malfunction after web server restart
   On Linux systems that have a non-standard filesystem on /tmp, Phusion
   Passenger could malfunction after restarting the web server because of
   a bug that's only triggered on certain filesystems. Issue #569.
 * Boost upgraded to version 1.44.0.
   We were on 1.42.0.
 * Much improved startup error messages
   Phusion Passenger performs many extensive checks during startup to ensure
   integrity. However the error message in some situation could be vague.
   These startup error messages have now been improved dramatically, so that
   if something goes wrong during startup you will now more likely know why.
 * Curl < 7.12.1 is now supported
   The previous version fails to compile with Curl versions earlier than
   7.12.1. Issue #556.
 * passenger-make-enterprisey fixed
   This is the command that people can run after donating. It allows people
   to slightly modify Phusion Passenger's display name as a joke. In 3.0.0 it
   was broken because of a typo. This has been fixed.
 * Removed passenger-stress-test
   This tool was used during the early life of Phusion Passenger for stress
   testing websites. Its performance has never been very good and there are
   much better tools for stress testing, so this tool has now been removed.
 * [Apache] RailsEnv and RackEnv configuration options are now equivalent
   In previous versions, RailsEnv only had effect on Rails 1 and Rails 2 apps
   while RackEnv only had effect on Rack apps. Because Rails 3 apps are
   considered Rack apps, setting RailsEnv had no effect on Rails 3 apps.
   Because this is confusing to users, we've now made RailsEnv and RackEnv
   equivalent. Issue #579.
 * [Nginx] Fixed compilation problems on systems with unpowerful shells
   Most notably Solaris. Its default shell does not support some basic
   constructs that we used in the Nginx configure script.
 * [Nginx] Upgraded default Nginx version to to 0.8.53
   The previous default was 0.8.52.
 * [Nginx] passenger_enabled now only accepts 'on' or 'off' values
   Previously it would recognize any value not equal to 'on' as meaning
   'off'. This caused confusion among users who thought they could also
   specify 'true', so we now throw a proper error if the value is
   unrecognized. Fixes issue #583.


Release 3.0.0
-------------

This is a major release with many changes. Please read our blog for details.


Release 2.2.15
--------------

 * [Apache] Fixed incorrect temp dir cleanup by passenger-status
   On some systems, running passenger-status could print the following
   message:
   
      *** Cleaning stale folder /tmp/passenger.1234
   
   ...after which Phusion Passenger breaks because that directory is
   necessary for it to function properly. The cause of this problem
   has been found and has been fixed.
 * [Apache] Fixed some upload handling problems
   Previous versions of Phusion Passenger check whether the size of
   the received upload data matches the contents of the Content-Length
   header as received by the client. It turns out that there could
   be a mismatch e.g. because of mod_deflate input compression, so
   we can't trust Content-Length anyway and we're being too strict.
   The check has now been removed.
 * [Nginx] Fixed compilation issues with Nginx >= 0.7.66
   Thanks to Potamianos Gregory for reporting this issue. Issue #500.
 * [Nginx] Default Nginx version changed to 0.7.67
   The previous default version was 0.7.65.
 * Fixed more Bundler problems
   Previous versions of Phusion Passenger would preload some popular
   libraries such as mysql and sqlite3 in order to utilize copy-on-write
   optimizations better. However this behavior conflicts with Bundler
   so we've removed it.


Release 2.2.14
--------------

 * Added support for Rubinius
   Patch contributed by Evan Phoenix.
 * Fixed a mistake in the SIGQUIT backtrace message.
   Patch contributed by Christoffer Sawicki.
 * [Nginx] Fix a localtime() crash on FreeBSD
   This was caused by insufficient stack space for threads. Issue #499.


Release 2.2.13
--------------

 * Fixed some Rails 3 compatibility issues that were recently introduced.
 * Fixed a typo that causes config/setup_load_paths.rb not to be loaded
   correctly.


Release 2.2.12
--------------

 * Improved Bundler support.
   Previous versions might not be able to correctly load gems bundled
   by Bundler. We've also documented how our Bundler support works and
   how to override our support if you need special behavior.
   Please refer to the Phusion Passenger Users Guide, section
   "Bundler support".
 * Worked around some user account handling bugs in Ruby. Issue #192.
 * Fixed some Ruby 1.9 tempfile.rb compatibility problems.
 * Fixed some compilation problems on some ARM Linux platforms.
 * [Apache] Suppress bogus mod_xsendfile-related error messages.
   When mod_xsendfile is being used, Phusion Passenger might print
   bogus error messages like "EPIPE" or "Apache stopped forwarding
   the backend's response" to the log file. These messages are
   normal, are harmless and can be safely ignored, but they pollute
   the log file. So in this release we've added code to suppress
   these messages when mod_xsendfile is being used. Issue #474.
 * [Nginx] Fixed "passenger_user_switching off" permission problems
   If Nginx is running as root and passenger_user_switching is turned
   off, then Phusion Passenger would fail to initialize because of
   a permission problem. This has been fixed. Issue #458.
 * [Nginx] Nginx >= 0.8.38 is now supported.
   Thanks to Sergey A. Osokin for reporting the problem.
 * [Nginx] passenger-install-nginx-module upgraded
    It now defaults to installing Nginx 0.7.65 instead of 0.7.64.


Release 2.2.11
--------------

 * This release fixes a regression that appeared in 2.2.10 which only
   affects Apache. When under high load, Apache might freeze and stop
   responding to requests. It is caused by a race condition which is
   why it escaped our last release testing.
   
   This problem does not affect Nginx; you only have to upgrade if
   you're using Apache.
   
   http://groups.google.com/group/phusion-passenger/t/d5bb2f17c8446ea0


Release 2.2.10
--------------

 * Fixed some Bundler compatibility problems.
 * Fixed some file descriptor passing problems, which previously
   could lead to mysterious crashes.
 * Fixed some compilation problems on newer GCC versions. Issue #430.
 * Support #size method in rack.input.



Release 2.2.9
-------------

 * Fixed compatibility with Rails 3.
   Actually, previous Phusion Passenger releases were already compatible
   with Rails 3, depending on the spawn method that would be invoked. Here's
   the story:
   
   Since Phusion Passenger 2.2.8, when the file config.ru exists, Phusion
   Passenger will treat the app as a Rack app, not as a Rails app. This is
   in contrast to earlier versions which gave Rails detection more priority
   than Rack detection. Phusion Passenger loads Rack apps and Rails apps in
   different ways. The Rails loader was not compatible with Rails 3, which
   is what we've fixed in this release.
   
   That said, a Rails 3 app would have worked out-of-the-box on Phusion
   Passenger 2.2.8 as well because Rails 3 apps include a config.ru file
   by default, causing Phusion Passenger 2.2.8 to use the Rack loader.
   Earlier versions of Phusion Passenger would just completely bail out
   because they'd use the Rails loader.
   
   That said, with 2.2.9 there are still some caveats:
   - Smart spawning (the mechanism with which REE's 33% memory reduction
     is implemented) is *not* supported for Rack apps. This means that if
     you want to utilize smart spawning with Rails 3, then you should
     remove your config.ru file.
   - Rails 3 depends on Rack 1.1.0. You must have Rack 1.1.0 installed as
     a gem, even if you've bundled it with the gem bundler. This is because
     Phusion Passenger itself depends on Rack.
   
   Both of these caveats are temporary. We have plans to solve both of these
   properly in the future.
 * What's up with the Gem Bundler?
   There has been some reports that Phusion Passenger is not compatible with
   Yehuda Katz's gem bundler (http://github.com/wycats/bundler). This might
   have been true for an earlier version of the gem bundler, but the latest
   version seems to work fine. Please note that you need to insert the
   following snippet in config/preinitializer.rb, as instructed by the gem
   bundler's README:
   
     require "#{RAILS_ROOT}/vendor/gems/environment"
   
   The Rails::Boot monkey patching code as posted at
   http://yehudakatz.com/2009/11/03/using-the-new-gem-bundler-today/
   does not seem to be required anymore.
 * Fixed support for ActiveRecord subclasses that connect to another database.
   ActiveRecord subclasses that connect to a database other than the default
   one did not have their connection correctly cleared after forking.
   This can result in weird errors along the lines of "Lost connection to
   MySQL server during query". Issue #429.
 * [Nginx] Fixed PCRE URL.
   passenger-install-nginx-module downloads PCRE 7.8 if PCRE is not already
   installed. However PCRE 7.8 has been removed from their FTP server,
   so we've updated the URL to point to the latest version, 8.0.


Release 2.2.8
-------------

 * [Nginx] Fixed some signal handling problems.
   Restarting Nginx on OS X with SIGHUP can sometimes take a long time or
   even fail completely. This is because of some signal handling problems,
   which have now been fixed.
 * [Nginx] Added OpenSSL as dependency.
   OpenSSL is required in order to install Nginx, but this was not checked
   by passenger-install-nginx-module. As a result,
   passenger-install-nginx-module fails on e.g. out-of-the-box Ubuntu
   installations until the user manually installs OpenSSL. Issue #422.
 * [Nginx] Fixed support for internal redirects and subrequests.
   It is now possible to, for example, point X-Accel-Redirects to Phusion
   Passenger-served URLs. Patch contributed by W. Andrew Loe III: issue #433.
 * [Apache] Fixed a GnuTLS compatibility issue.
   mod_gnutls can cause Phusion Passenger to crash because of an unchecked
   NULL pointer. This problem has now been fixed: issue #391.
 * Fixed thread creation issue on Intel Itanium platforms.
   This fixes issue #427.
 * Fixed compilation problems on Linux running on the Renesas SH4 CPU.
   Patch contributed by iwamatsu: issue #428.
 * The Rack library has been unvendored.
   The original reason for vendoring was to work around broken Rails
   applications that explicitly specify Rack as a gem dependency. We've
   found a better workaround that does not require vendoring Rack.
   This also fixes a compatibility problem with Rails 3, because Rails
   3 depends on a newer Rack version than the one we had vendored.
   Issue #432.
 * Fixed compatibility with Ruby 1.9.1 patchlevel >= 152
   Ruby 1.9.1 patchlevel >= 152 has a bug in its tempfile library. If you've
   seen an error message along the lines of

      *** Exception IOError in Passenger RequestHandler (closed stream)
   
   then this is a Ruby bug at work. This bug has been fixed in Ruby 1.9.2,
   but Ruby 1.9.1 still contains this bug. We've added a workaround so that
   the bug is not triggered with this Ruby version. Issue #432.


Release 2.2.7
-------------

 * Removed forgotten debugging code in passenger-install-apache2-module,
   which caused it not to compile anything.


Release 2.2.6
-------------

 * Some /tmp cleaner programs such as tmpwatch try to remove subdirectories
   in /tmp/passenger.xxx after a while because they think those
   subdirectories are unused. This could cause Phusion Passenger to
   malfunction, requiring a web server restart. Measures have now been
   taken to prevent those tmp cleaner programs from removing anything
   in /tmp/passenger.xxx. Issue #365.
 * When autodetecting the application type, Rack is now given more priority
   than Rails. This allows one to drop a config.ru file in a Rails directory
   and have it detected as a Rack application instead of a Rails application.
   Patch contributed by Sam Pohlenz: issue #338.
 * The default socket backlog has been increased from 'SOMAXCONN' (which
   is 128 on most platforms) to 1024. This should fix most
   'helper_server.sock failed: Resource temporarily unavailable'
   errors.
 * Fixed compilation problems on Solaris. Issue #369 and issue #379.
 * Fixed crashes on PowerPC.
 * Some Ruby 1.9 compatibility fixes. Issue #398.
 * The installer now displays correct dependency installation instructions
   for Mandriva Linux.
 * [Apache] The location of the 'apxs' and 'apr-config' commands can now
   also be passed to the installer through the --apxs-path and
   --apr-config-path parameters, in addition to the $APXS2 and $APR_CONFIG
   environment variables. Issue #3.
 * [Nginx] Various problems that only occur on 64-bit platforms have been fixed.
 * [Nginx] The installer now installs Nginx 0.7.64 by default.


Release 2.2.5
-------------

 * [Apache] Small file uploads are now buffered; fixes potential DoS attack
   Phusion Passenger buffers large file uploads to temp files so that it
   doesn't block applications while an upload is in progress, but it sent
   small uploads directly to the application without buffering it. This could
   result in a potential DoS attack: the client can send many small, incomplete
   file uploads to the server, and this would block all application processes
   until a timeout occurs. In order to solve this problem, Phusion Passenger
   now buffers small file uploads in memory. Bug #356.

 * [Apache] Fixed support for mod_rewrite passthrough rules
   Mod_rewrite passthrough rules were not properly supported because of a bug
   fix for supporting encoded slashes (%2f) in URLs. Unfortunately, due to
   bugs/limitations in Apache, we can support either encoded slashes or
   mod_rewrite passthrough rules, but not both; supporting one will break the
   other.

   Support for mod_rewrite passthrough rules is now enabled by default; that
   is, support for encoded slashes is disabled by default. A new configuration
   option, "PassengerAllowEncodedSlashes", has been added. Turning this option
   on will enable support for encoded slashes and disable support for
   mod_rewrite passthrough rules.

   Issue #113 and issue #230.

 * [Apache] Added a configuration option for resolving symlinks in the document root path
   Phusion Passenger 2.2.0 and higher no longer resolves symlinks in
   the document root path in order to properly support Capistrano-style
   directory structures. The exact behavior is documented in the Users Guide,
   section "How Phusion Passenger detects whether a virtual host is a web
   application".

   However, some people relied on the old behavior. A new configuration option,
   PassengerResolveSymlinksInDocumentRoot, has been added to allow reverting
   back to the old behavior.

   Patch contributed by Locaweb (http://www.locaweb.com.br/).

 * [Apache] mod_env variables are now also passed through CGI environment headers
   Prior to version 2.2.3, environment variables set by mod_env are passed to
   the application as CGI environment headers, not through Ruby's ENV variable.
   In the last release we introduced support for setting ENV environment
   variables with mod_env, and got rid of the code for setting CGI environment
   headers. It turns out that some people relied on the old behavior, we so now
   environment variables set with mod_env are set in both ENV and in the CGI
   environment.
   
   Fixes bug #335.

 * [Apache] Fixed compilation problems on some Linux systems with older versions of Apache
   If you used to see compilation errors like this:

       ext/apache2/Configuration.cpp:554: error: expected primary-expression before '.' token

   then this version should compile properly.

 * [Apache] Fixed I/O timeouts for communication with backend processes
   Got rid of the code for enforcing I/O timeouts when reading from or writing to
   a backend process. This caused more problems than it solved.

 * [Nginx] Support for streaming responses (e.g. Comet or HTTP push)
   Buffering of backend responses is now disabled. This fixes support for
   streaming responses, something which the Apache version has supported
   for a while now. One can generate streaming responses in Ruby on Rails
   like this:

       render :text => lambda { |response, output|
           10_000.times do |i|
               output.write("hello #{i}!\n")
           end
       }

 * [Nginx] Installer now installs Nginx 0.7.61 by default
   Previously it installed 0.6.37 by default.

 * [Nginx] Fixed the installer's --extra-configure-flags flag when combined with --auto-download
   Arguments passed to --extra-configure-flags were not being passed to the
   Nginx configure script when --auto-download is given. This has been
   fixed: bug #349.

 * [Nginx] Fixed unnecessary download of PCRE
   The installer now checks whether PCRE is installed in /opt/local (e.g.
   MacPorts) as well before concluding that it isn't installed and going ahead
   with downloading PCRE.

 * Fixed STDERR capturing
   While spawning an application, Phusion Passenger captures any output written
   to STDERR so that it can show them later if the application failed to start.
   This turns out to be much more difficult than expected, with all kinds of
   corner cases that can mess up this feature.

   For example, if the Rails log file is not writable, then this can cause
   Rails to crash with a bizarre and unhelpful error message whenever it tries
   to write to STDERR:

       /!\ FAILSAFE /!\  Thu Aug 20 14:58:39 +1000 2009
       Status: 500 Internal Server Error
       undefined method `[]' for nil:NilClass

   Some applications reopen STDERR to a log file. This didn't work.

   Of all of these problems have been fixed now. (Bug #332)

 * Fixed some bugs in application sources preloading
   Rails >= 2.2 already preloads the application sources, in which case Phusion
   Passenger wasn't supposed to perform it's own preloading, but the Rails
   >= 2.2 detection code was bugged. This has been fixed.

   Rails < 2.2 doesn't preload the application sources by itself, but there
   should be a certain order with which the sources are preloaded, otherwise
   preloading could fail in some applications. We now enforce a specific load
   order: first models, then controllers, then helpers.

   Bug #359.
 
 * Fixed a few bugs in WSGI compliance
   PATH_INFO is supposed to be set to the request URI, but without the query
   string and without the base URI. This has been fixed: bug #360.

 * Fixed some Ruby 1.9-specific crashes caused by encoding issues. Bug #354.
 * Fixed loading of config/environment.rb on Ruby 1.9.2, because Ruby 1.9.2
   no longer has "." in the default load path. Patch by metaljastix, issue #368.
 * The Users Guide for Apache now mentions something about correct permissions
   for application directories.
 * Fixed compilation problems on IA-64 (bug #118). We also reduced the stack
   sizes for the threads by half, so Phusion Passenger should use even less
   virtual memory now.
 * Fixed compilation problems on Linux systems with ARM CPU.
 * Fixed a few compatibility problems with 64-bit OpenBSD.
 * Fixed a few typos and minor bugs.


Older releases
--------------
Please consult the blog posts on http://blog.phusion.nl/ for the information about older releases.<|MERGE_RESOLUTION|>--- conflicted
+++ resolved
@@ -1,4 +1,3 @@
-<<<<<<< HEAD
 Release 5.0.0 beta 1
 --------------------
 
@@ -20,12 +19,12 @@
  * the Passenger Standalone config template has changed. users are encouraged to update it
  * passenger-status --show=requests has been deprecated in favor of passenger-status --show=connections.
  * SIGUSR1 on ruby apps is no longer supported. use passenger-config detach-process
-=======
+
+
 Release 4.0.53
 --------------
 
  * Improved RVM gemset autodetection.
->>>>>>> e111dd81
 
 
 Release 4.0.52
