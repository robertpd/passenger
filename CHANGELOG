Release 5.0.19
--------------

<<<<<<< HEAD
 * Refactoring: extracts the Union Station Ruby hooks to external gems. They are however still bundled with Passenger.
 * Errors communicating with the Union Station server can now be viewed through `passenger-status --show=union_station`.
=======
 * Fixes an encoding crash in `passenger-memory-stats` on OS X in case one or more processes are running on the system with names containing UTF-8 characters. Closes GH-1603.
>>>>>>> f86859cb


Release 5.0.18
--------------

 * Fixes more memory corruption issues in the palloc subsystem.
 * Fixes memory corruption issues in the Passenger core that may occur if the application sets many response headers. The issue was caused by an off-by-one bug.


Release 5.0.17
--------------

 * Adds packages for Ubuntu 15.10 "Wily", even though Ubuntu 15.10 hasn't been released yet.
 * Fixes some memory corruption issues in the palloc subsystem. Closes GH-1587.
 * Fixes the Node.js `PhusionPassenger.on('exit')` event. This event worked if you restart the app or detach an application process, but not if you stop Passenger.
 * Fixes support for `passenger_pre_start` URLs that contain very long authentication strings. This was caused by the fact that our Base64 encoder generated unexpected newlines.
 * [Standalone] Improves application prestarting. Application prestarting is now available in combination with the 'builtin' engine, and now works when SSL is used.


Release 5.0.16
--------------

 * Allows independent configuration of Union Station gateway address, port and certificate. Closes GH-1543.
 * Supports seek() such that body.rewind works when using Rack middleware that uses Zlib::GzipReader (e.g. for compressed requests). Closes GH-1553.
 * [Apache] Improves detection of Apache configuration file problems. Closes GH-1577.
 * [Enterprise] Fixes installation of the Passenger Enterprise Apache module on Debian Testing.
 * Fixes logging of HTTP response code for Union Station. This regression was introduced by Passenger 5. Closes GH-1581. 
 * Adds a new subcommand `passenger-config about support-binaries-dir`.
 * Fixes a regression in the Node.js loader with regard to custom startup files. This bug was introduced in 5.0.14. Closes GH-1557 (again).
 * Fixes a crash when a Ruby application is accessed through a sub-URI and a root virtual host at the same time.


Release 5.0.15
--------------

 * Support SHA256 digests for the Rails asset pipeline, as used by Sprockets 3.x.
 * Support for JRuby 9.0.0.0. Closes GH-1562.
 * Fixes some bugs in Union Station support, which causes some data (such as controller information and exceptions) to not be logged.
 * The old Users Guides have been deprecated in favor of the [Passenger Library](https://www.phusionpassenger.com/library/). The Users Guides now redirect to appropriate sections in the Passenger Library.


Release 5.0.14
--------------

 * [Standalone] Relative path handling has been improved. In previous versions, relative paths were not handled in a consistent manner. Relative paths are now handled consistently according to the following rules:

   - If a relative path is given via a command line option, then it is relative to the current working directory.
   - If a relative path is given via Passengerfile.json, then it is relative to Passengerfile.json.

   Closes GH-1557.
 * [Standalone] The `--disable-turbocaching` now works with the Nginx engine.


Release 5.0.13
--------------

 * The `passenger-config restart-app` command now supports the option `--ignore-passenger-not-running`. If this option is given, the command will exit normally instead of exiting with an error, if Passenger is not running. This option is useful in deployments involving Passenger Standalone. In an initial deployment, Passenger Standalone may not yet be running. Passing this option allows you to ignore that issue.
 * SELinux policy issues in the RPMs have been fixed.
 * [Apache] `passenger-config reopen-logs` didn't work on Apache unless you explicitly set `PassengerLogFile`. This has now been fixed.
 * [Standalone] Due to some internal refactorings, the Passenger Standalone Nginx configuration template has changed. If you used a custom Nginx configuration template, please merge our latest changes into it.


Release 5.0.12
--------------

 * [Enterprise] Fixed passenger-irb. It was broken in 5.0.10 because of the change that made using admin commands without sudo possible.


Release 5.0.11
--------------

 * In 5.0.10, admin tools such as `passenger-status` and `passenger-config restart-app` display an authorization error if they are run without sudo, while at the same time Passenger isn't serving any applications. Since this is confusing, they have now been modified to display a more appropriate error message.
 * Fixes a bug in the RPMs that prevent admin tools such as `passenger-status` and `passenger-config restart-app` from working when they are invoked without root privileges.
 * Fixes a bug on OS X that prevent admin tools such as `passenger-status` and `passenger-config restart-app` from detecting Passenger instance directories when they are invoked without root privileges. Closes GH-1535.
 * Fixes a bug that causes Passenger not to work if the HOME environment variable is not set.
 * Fixes compatibility with non-Rails Ruby apps that require the actionview gem. Closes GH-1547.
 * Fixes some non-fatal "permission denied" error that may occasionally occur if user switching is turned off. Closes GH-1541.
 * Relative values for the `pid_file` and `log_file` options in Passengerfile.json are now supported.
 * If Passengerfile.json contains a syntax error, Passenger Standalone now correctly prints an error message instead of crashing.
 * Sending a SIGABRT signal to a Ruby process now properly makes it terminate.
 * The `passenger-config restart-app` command now accepts `.` as parameter, which it will interpreter as "restart the app in the current working directory". Closes GH-1386.
 * [Apache] Setting `PassengerLogLevel` no longer redirects Apache's own stderr to that log file. Closes GH-1373.
 * [Standalone] Passenger Standalone's Nginx engine now includes the RealIP module. Closes GH-1389.
 * [Standalone] The `--max-preloader-idle-time` option has been added.


Release 5.0.10
--------------

 * It is now possible to run `passenger-status`, `passenger-config restart-app` and other admin commands without using sudo. When run without sudo, these admin commands will allow you to operate on apps and processes that are owned by the user that invoked the admin command. Closes GH-1392.
 * Fixes a crash introduces in 5.0.9 due to not properly initializing a variable. Closes GH-1530.
 * The `passenger-config reopen-logs` command now works by instructing the Watchdog process to reopen the log file, while instructing the other Passenger processes to re-inerhit the log file from the Watchdog instead of trying to reopen the log file on their own. This makes log file reopening more robust. Closes GH-1452.
 * `passenger-config restart-app` no longer leaves the terminal in a state with black background. Closes GH-1526.
 * `passenger-config admin-command` has been renamed to `passenger-config api-call` in order to avoid confusion with any potential admin interfaces that we will introduce in the future.
 * If Union Station support is enabled, process and system metrics weren't being sent correctly to Union Station. This has been fixed.
 * [Enterprise] Fixes the fact that the Passenger Enterprise RPM didn't correctly set SELinux permissions on its own files.
 * [Apache] passenger-install-apache2-module no longer aborts with an error if the Apache configuration file contains errors. Closes GH-1525.
 * [Apache] Fixes a typo that would cause passenger-install-apache2-module to crash on Red Hat and CentOS systems on which the SELinux command line tools are not installed. Closes GH-1527.


Release 5.0.9
-------------

 * The casing of original headers as generated by the application are now preserved, instead of being downcased. This fixes compatibility issues with broken HTTP clients. Closes GH-1436.
 * Internal refactoring: we've replaced libeio with libuv. This makes some of our code simpler. Closes GH-1428.
 * When the passenger-status tool tries to cleanup a stale instance directory, it will no longer abort with an error when it fails to do that. It will now merely print a warning. Fixes [StackOverflow question 30354732](http://stackoverflow.com/questions/30354732/cap-aborted-capistrano-aborts-rails-deploy-while-attempting-to-chown-tmp-p/30357100#30357100).
 * Fixes compilation problems on Solaris.
 * The Ruby handler has been made more robust. Previously, it was possible for applications to corrupt connections by returning incorrect Rack responses. This may cause connections to get stuck. The Rack handler has been hardened to ensure that connections will never get corrupted or stuck. Closes GH-1512.
 * The Ruby handler now closes the Rack response body even when the socket connection is hijacked by the application. The Rack specification is unclear about what to do in this case, and different Ruby app servers do different things. We have found that by closing the body object anyway, we maximize compatibility with existing Rack middlewares and apps, such as Rack::Lock. Background information about this issue can be found at https://github.com/ngauthier/tubesock/issues/10#issuecomment-72539461.
 * Fixes a crash that could occur if some HTTP request headers are present, but have the empty value. Closes GH-1524.
 * Fixes a permission problem that prevents the web server from communicating with Passenger when user switching is off. Closes GH-1520.
 * Fixes a few small one-time memory leaks in the Passenger agent. This wraps up the workitems discovered in valgrind runs on earlier versions.
 * Fixes use of uninitialized metrics. This could happen for a brief moment after spawning.
 * [Apache] If you pass the `--apxs2-path` parameter to `passenger-install-apache2-module`, and the apxs2 path that you specified is not in PATH, then the installer would think that Apache installation is broken. This has been fixed.
 * [Apache] A `Connection: close` header that was used for internal communication between Passenger processes was being leaked to the client, which breaks HTTP keep-alive connections. This has been fixed. Closes GH-1516.
 * [Nginx] The preferred Nginx version is now 1.8.0. It was previously 1.6.3.
 * [Nginx] Passenger now passes to the application the raw URI as sent by the client, as long as Nginx didn't modify the URI (e.g. as part of rewrite rules). This means that escaped slashes (%2F) in the URI now work correctly and out-of-the-box as long as there are no applicable rewrite rules.
 * [Nginx] Fixes that crash that would occur if Nginx is configured to log to syslog. And to prevent log messages from disappearing into a black hole, Passenger will now ask you to set `passenger_log_file` if Nginx is configured to log to syslog. Closes GH-1514.
 * [Standalone] Prevents an existing instance from being shut down if starting a new instance fails.


Release 5.0.8
-------------

 * We now supply Debian 8 and Ubuntu 15.04 packages. Closes GH-1494 and GH-1400.
 * We now supply Red Hat 6, Red Hat 7, CentOS 6 and CentOS 7 packages.
 * We no longer supply Ubuntu 10.04 packages because Ubuntu 10.04 is no longer supported by Canonical.
 * Fixes a Passenger crash (SIGSEGV) that occurs occasionally when out-of-band garbage collection is enabled. Closes GH-1469.
 * Fixes a Passenger crash (SIGSEGV) that occurs occasionally with redirects to relative URLs. Closes GH-1513.
 * Fixes cases when Passenger shuts down more processes than is allowed by the `min_instances` limit. Closes GH-1500.
 * Fixes "Bad Gateway" errors that would occur when an application sets the X-Sendfile or X-Accel-Redirect header, together with a non-empty response body. Closes GH-1498.
 * Fixes the fact that Passenger agent processes don't lower their privilege when user switching is turned off.
 * Fixes autodetection of Apache on Gentoo. Closes GH-1510.
 * Fixes compilation problems on Solaris. Closes GH-1508.
 * [Standalone] Adds the `--pool-idle-time` command line parameter.
 * [Standalone] Adds the `--auto` command line parameter for running non-interactively. This supresses prompts. Closes GH-1511.


Release 5.0.7
-------------

 * Supports changed way of specifying settings for (non-bundled) Meteor apps. Closes GH-1403.
 * Fixes an integer-to-string conversion bug in the code responsible for buffering chunked request bodies. This bug could cause the PassengerAgent to crash due to an exception. Thanks to Marcus Rückert of SUSE for reporting this.
 * Request-specific environment variables are no longer cached. This fixes a number of issues, such as Shibboleth not working properly and conflicts between HTTPS and non-HTTPS virtual hosts. Closes GH-1472.
 * Fixes a memory corruption bug that would be triggered when using `passenger_base_uri`. The memory corruption bug resided in the code for resolving symlinks. Closes GH-1388.
 * Re-introduced signal catchers during shutdown, to allow clean shutdown in Foreman. Closes GH-1454.
 * `passenger-status --show=xml` no longer outputs the non-XML header by default. This fixes a regression as reported in a comment in GH-1136.
 * Passenger now prefers to load Rack and Bundler from RubyGems instead of from `vendor_ruby`. This solves some issues with Rack and Bundler on Debian systems. Closes GH-1480 and GH-1478.
 * The turbocache no longer caches responses that contain the `X-Sendfile` or the `X-Accel-Redirect` header.
 * The preferred Nginx version has been upgraded to 1.6.3.
 * The logging agent no longer aborts with an error if one of the Passenger root directory's parent directories is not world-executable. Closes GH-1487.
 * [Standalone] It is now possible to configure the Ruby, Node.js and Python executable to use in Passenger Standalone through the command line options --ruby, --nodejs and --python. Closes GH-1442.
 * [Standalone] Running `passenger start --engine=builtin --daemonize` would fail with a timeout error. This has been fixed.
 * [Standalone] Running `passenger start --nginx-version=XXX` would crash. This has been fixed. Closes GH-1490.
 * [Apache] Fixed some issues with X-Sendfile. Closes GH-1376.
 * [Apache] If the installer fails to autodetect Apache while the installer is running as a normal user, it will now ask you to give it root privileges. Closes GH-1289.
 * [Apache] The installer now validates your Apache configuration file to check for common problems. The validator can also be accessed separately by running `passenger-config validate-install --validate-apache2`.
 * [Nginx] Introduces the `passenger_read_timeout` option for rare cases when server needs more than the default 10 minute timeout. Contributed by pkmiec. Closes [GH-PR-34](https://github.com/phusion/passenger/pull/34).
 * [Nginx] The Nginx module now looks for index.html if the path ends in / so that it works intuitively, without needing to use try_files.
 * Fixes wrong memory address display in crash dumps. Thanks to thoughtpolice for pointing it out.
 * Fixes an ugly backtrace that would be shown if an invalid request is made to an application process using the private HTTP interface. Contributed by jbergler. Closes GH-1311.
 * Various documentation improvements. Closes [GH-PR-1332](https://github.com/phusion/passenger/pull/1332), [GH-PR-1354](https://github.com/phusion/passenger/pull/1354), [GH-PR-1216](https://github.com/phusion/passenger/pull/1216), [GH-PR-1385](https://github.com/phusion/passenger/pull/1385), [GH-PR-1302](https://github.com/phusion/passenger/pull/1302).


Release 5.0.6
-------------

 * The turbocache no longer caches responses for which the Cache-Control header contains "no-cache". Please note that "no-cache" does not mean "do not cache this response". Instead, it means "any caching servers may only serve the cached response after validating it". Since the turbocache does not support validation, we've chosen to skip caching instead.

   Coincidentally, this change "fixes" problems with applications that erroneously use "no-cache" as a flag for "do not cache this response". What these applications should actually use is "no-store". We recommend the developers of such applications to change their caching headers in this manner, because even if Passenger doesn't unintentionally cache the response, any intermediate proxies that visitors are behind may still cache the response.
 * Fixes a number of memory leaks. Memory was leaked upon processing a request with multiple headers, upon processing a response with multiple headers, and upon processing a response with Set-Cookie headers. Every time such a request or response was processed, 512 bytes of memory was leaked due to improperly dereferencing relevant memory buffers. Closes GH-1455.
 * Fixes various bugs related to Union Station data collection.

   Union Station is our upcoming application analytics and performance monitoring SaaS platform. It is opt-in: no data is collected unless you turn the feature on.
 * Fixes a Union Station-related file descriptor leak. Closes GH-1439.
 * Fixes some bugs w.r.t. use of uninitialized memory.
 * More informative error message if a support binary is not found, including a resolution hint. Closes GH-1395.
 * [Apache] `SetEnv` variables are now passed as Rack/CGI/request variables. This was also the case in Passenger 4, but not in Passenger 5.0.0-5.0.5. We've restored the old behavior because the behavior in 5.0.0-5.0.5 breaks certain Apache modules such as Shibboleth. Closes GH-1446.
 * [Standalone] PID and log files now correctly created if user specifies relative path.


Release 5.0.5
-------------

 * Fixes various crashes due to use of uninitialized memory. One such crash is documented in GH-1431.
 * Fixes a connection stall in the Apache module. Closes GH-1425.
 * Fixes a potential read-past-buffer bug in string-to-integer conversion routines. Thanks to dcb314 for spotting this. Closes GH-1441.
 * Fixes a compilation problem on Solaris. This problem was caused by the fact that `tm_gmtoff` is not supported on that platform. Closes GH-1435.
 * There is now an API endpoint for force disconnecting a client: `passenger-config admin-command DELETE /server/<client name>.json`. Closes GH-1246.
 * Fixes some file descriptor leaks. These leaks were caused by the fact that keep-alive connections with application processes were not being closed properly. Closes GH-1439.
 * In order to more easily debug future file descriptor leaks, we've introduced the `PassengerFileDescriptorLogFile` (Apache) and `passenger_file_descriptor_log_file` (Nginx) config options. This allows Passenger to log all file descriptor open/close activity to a specific log file.
 * The `PassengerDebugLogFile` (Apache) and `passenger_debug_log_file` (Nginx) configuration options have been renamed to `PassengerLogFile` and `passenger_log_file`, respectively. The old name is support supported for backward compatibility reasons.
 * [Enterprise] Fixes a bug in Flying Passenger's `--instance-registry-dir` command line parameter. This command line parameter didn't do anything.
 * [Enterprise] The Flying Passenger daemon no longer supports the `--max-preloader-idle-time` config option. This is because the config option never worked. The correct way to set the max preloader idle time is through the Nginx config option, but this was wrongly documented, so the documentation has been fixed.


Release 5.0.4
-------------

 * Fixes a compilation problem introduced in 5.0.3.


Release 5.0.3
-------------

 * [Standalone] When using the builtin engine, `passenger start` may crash during startup due to an initialization race condition. This has been fixed.
 * [Enterprise] Fixes a bug in passenger-irb. Running passenger-irb without a PID parameter worked, but running it with a PID parameter didn't.
 * Fixes an integer overflow that resulted in a file descriptor leak and stalled client connections. Closes GH-1412.
 * Truncates Passenger source code paths in logs (to 3 chars) to reduce redundant info. Closes GH-1383.
 * Fixes invalid JSON output for non-finite double values (e.g. from the HTTP JSON API). Closes GH-1408.
 * All hooks now set the `PASSENGER_HOOK_NAME` environment variable. This variable is set to the name of the hook that is being called.
 * The Ruby handler no longer tries to call #force_encoding on response body strings, which fixes an incompatibility with apps/libraries that return frozen body strings. Closes GH-1414.
 * If the Ruby handler crashes while processing a Rack response body, it will now no longer stall the connection.
 * Fixes env.SERVER_PORT containing 80 instead of 443 when using https on default port. Closes GH-1421.
 * We now handle errors in the `poll()` system call better. This might fix some crashes during shutdown which manifest on FreeBSD.


Release 5.0.2
-------------

 * Fixes a connection freeze that could occur when processing large responses. This would manifest itself under the error message "This website is under heavy load" or "Request queue is full, returning an error". Closes GH-1404.
 * Debian and Ubuntu packages have been reintroduced.
 * When `passenger-config restart-app` is run interactively, if Passenger is not serving any applications, then the command now prints an error message instead of showing a menu with only a "Cancel" option.
 * Fixes a compilation problem on FreeBSD 10 (contributed by: clemensg). Closes GH-1401.
 * [Standalone] Fixes a crash that would occur if you use the `--ctl` parameter.
 * [Enterprise] The `--max-request-time` option has been added to Passenger Standalone.
 * [Enterprise] The `max_request_time_reached` hook has been introduced. This hook allows you to run diagnostics on a process that that took too long to respond to a request.


Release 5.0.1
-------------

 * The `passenger-config restart-app` command is now more user friendly. When run in a terminal, it will show an interactive menu, allowing you to select the app to restart. Closes GH-1387.
 * Fixed a crash bug in the handling of sticky session cookies.
 * Log failed program in error message, not its command line (contributed by: paisleyrob). Closes GH-1397.
 * [Nginx] Fixes cases in which Passenger overrides the Nginx handler function even when it shouldn't, for example when Passenger is disabled. Closes GH-1393.
 * [Enterprise] The `sticky_sessions` and `envvars` options in Passengerfile.json is now also supported in mass deployment mode.


Release 5.0.0 release candidate 2
---------------------------------

 * Fixes an installation problem with the Ruby gem due to incorrect Makefile generation. Closes GH-1382.
 * More helpful message when request queue is full. Closes GH-1375.


Release 5.0.0 release candidate 1
---------------------------------

 * Fixed Date headers not being formatted in the GMT timezone. Closes GH-1367.
 * Fixed Passengerfile.json/passenger-standalone.json not being properly loaded in Passenger Standalone.
 * Fixed support for sticky sessions.
 * Fixed an infinite loop if the ApplicationPool garbage collector fails due to an exception. Closes GH-1360.
 * Fixed Passenger Standalone exiting prematurely when the HelperAgent crashes. Exiting prematurely is not supposed to happen because the watchdog will restart the HelperAgent. Closes GH-1339.
 * Fixed a crash that occurs when using a non-standard startup file value. Closes GH-1378.
 * When dumping system metrics during error page generation, the `passenger-config` command is now invoked under the same Ruby interpreter as the app, instead of the one in PATH. Closes GH-1381.
 * When a Ruby process crashes due to an uncaught exception, this fact is now properly logged.
 * Specifying 0 for the `max_pool_size` config option no longer results in a crash. Closes GH-1334.
 * The timeouts when downloading Passenger Standalone binaries and source files are now customizable. Closes GH-1295.
 * The `envvars` option is now supported in Passengerfile.json, for passing environment variables to the application. Closes GH-1377.
 * Introduced `hook_queue_full_error` for request queue overflows. Closes GH-1358.
 * [Ruby] Fixed handling of "transfer-encoding chunked" response bodies which contain zero-sized chunks.
 * [Nginx] It is no longer necessary to re-specify `passenger_enabled` in `location` contexts. Closes GH-1338.
 * [Enterprise] Fixed a bug in mass deployment reloading.
 * [Enterprise] Fixed a bug in mass deployment daemonization.
 * [Enterprise] Fixed passenger-irb. Closes GH-1350.
 * [Enterprise] The mass deployment mode now supports the `app_type` and `startup_file` configuration options in Passengerfile.json/passenger-standalone.json. Closes GH-1366.


Release 5.0.0 beta 3
--------------------

 * The turbocache has received major updates and fixes based on excellent feedback Chris Heald and the community. First, several bugs w.r.t. the handling of caching headers have been fixed. Second, the turbocache has become slightly more conservative for security reasons. In previous versions, default cacheable responses (as defined by RFC 7234) were cached unless caching headers tell us not to. Now, default cacheable responses are only cached if caching headers explicitly tell us to. This change was introduced because there are many applications that set incorrect caching headers on private responses. This new behavior is currently not configurable, but there are plans to make it configurable in 5.0.0 release candidate 1.
 * Introduced a new configuration option, `passenger_response_buffer_high_watermark` (Nginx) and `PassengerResponseBufferHighWatermark` (Apache), for configuring the behavior of the response buffering system. Closes GH-1300.
 * Fixed more cookie handling issues. Closes GH-1310.
 * Fixed various WebSocket issues. Closes GH-1306.
 * Fixed some crashes caused by race conditions. Closes GH-1326.
 * Fixed issues with handling POST data. Closes GH-1331.
 * Fixed some issues on Heroku. Closes GH-1329.
 * Fixed some integer overflows. Fix contributed by Go Maeda. Closes GH-1357.
 * Fixed the `passenger-status --show=union_station` command. Closes GH-1336.
 * Nginx versions earlier than 1.6 are no longer supported.
 * Improved state introspection.


Release 5.0.0 beta 2
--------------------

 * Fixed handling of multiple Set-Cookie headers. Closes GH-1296.
 * `passenger-config system-metrics` now works properly if the agent is installed in ~/.passenger. Closes GH-1304.
 * Documentation enhancements by Igor Vuk. Closes GH-1318.
 * Fixed some crasher bugs.
 * [Standalone] User switching is now correctly disabled.
 * [Standalone] Fixed the `--thread-count` parameter.
 * [Apache] IPs set by mod_remoteip are now respected. Closes GH-1284.
 * [Apache] Fixed support for gzipped chunked responses. Closes GH-1309.


Release 5.0.0 beta 1
--------------------

Version 5.0.0 beta 1 contains major changes. It's mostly compatible with version 4, but there are a few minor breakages, which are described below. Major changes and notable breakages are:

 * Performance has been much improved. This is thanks to months of optimization work. You can learn more at www.rubyraptor.org.
 * We've published a [server optimization guide](https://www.phusionpassenger.com/documentation/ServerOptimizationGuide.html) for those who are interested in tuning Phusion Passenger.
 * Support for Rails 1.2 - 2.2 has been removed, for performance reasons. Rails 2.3 is still supported.
 * Phusion Passenger now supports integrated HTTP caching, which we call turbocaching. If your app sets the right HTTP headers then Phusion Passenger can tremendously accelerate your app. It is enabled by default, but you can disable it with `--disable-turbocaching` (Standalone), `PassengerTurbocaching off` (Apache), or 'passenger_turbocaching off' (Nginx).
 * Touching restart.txt will no longer restart your app immediately. This is because, for performance reasons, the stat throttle rate now defaults to 10. You can still get back the old behavior by setting `PassengerStatThrottleRate 0` (Apache) or `passenger_stat_throttle_rate 0` (Nginx), but this is not encouraged. Instead, we encourage you to use the `passenger-config restart-app` tool to initiate restarts, which has immediate effect.
 * Websockets are now properly disconnected on application restarts.
 * The Phusion Passneger log levels have been completely revamped. If you were setting a log level before (e.g. through `passenger_log_level`), please read the latest documentation to learn about the new log levels.
 * If you use out-of-band garbage collection, beware that the `X-Passenger-Request-OOB-Work` header has now been renamed to `!~Request-OOB-Work`.
 * When using Rack's full socket hijacking, you must now output an HTTP status line.
 * [Nginx] The `passenger_set_cgi_param` option has been removed and replaced by `passenger_set_header` and `passenger_env_var`.
 * [Nginx] `passenger_show_version_in_header` is now only valid in the `http` context.
 * [Apache] The `PassengerStatThrottleRate` option is now global.

Minor changes:

 * The minimum required Nginx version is now 1.6.0.
 * The instance directory is now touched every hour instead of every 6 hours. This should hopefully prevent more problems with /tmp cleaner daemons.
 * Applications are not grouped not only on the application root path, but also on the environment. For example, this allows you to run the same app in both production and staging mode, with only a single directory, without further configuration. Closes GH-664.
 * The `passenger_temp_dir` option (Nginx) and the `PassengerTempDir` option (Apache) have been replaced by two config options. On Nginx they are `passenger_instance_registry_dir` and `passenger_data_buffer_dir`. On Apache they are `PassengerInstanceRegistryDir` and `PassengerDataBufferDir`. On Apache, `PassengerUploadBufferDir` has been replaced by `PassengerDataBufferDir`.
 * Command line tools no longer respect the `PASSENGER_TEMP_DIR` environment variable. Use `PASSENGER_INSTANCE_REGISTRY_DIR` instead.
 * `passenger-status --show=requests` has been deprecated in favor of `passenger-status --show=connections`.
 * Using the SIGUSR1 signal to restart a Ruby app without dropping connections, is no longer supported. Instead, use `passenger-config detach-process`.
 * Introduced the `passenger-config reopen-logs` command, which instructs all Phusion Passenger agent processes to reopen their log files. You should call this after having rotated the web server logs.
 * [Standalone] The Phusion Passenger Standalone config template has changed. Users are encouraged to update it.
 * [Standalone] `passenger-standalone.json` has been renamed to `Passengerfile.json`.
 * [Standalone] `passenger-standalone.json`/`Passengerfile.json` no longer overrides command line options. Instead, command line options now have the highest priority.


Release 4.0.60
--------------

 * Fixed the password protection of internal Phusion Passenger processes.

   For security reasons, Phusion Passenger limits access to internal processes, by using Unix file permissions and randomly generated passwords that only authorized internal processes know. It turns out that this password wasn't set correctly, which has now been fixed. There was no security vulnerability, because the file permissions already provide sufficient security. The password only serves as an extra layer of security just in case there is a problem with the former.

   This issue is not at all related to any application-level security or application-level passwords. Any database passwords, keys, or secrets used and generated by applications have got nothing to do with the nature of this issue. This issue only relates to some randomly generated passwords that Passenger uses internally, for its internal operations.


Release 4.0.59
--------------

 * [Enterprise] Fixed support for free-style Node.js apps.


Release 4.0.58
--------------

 * [Enterprise] Fixed a bug in the Debian packages which caused Flying Passenger to break when used with non-system Rubies.
 * The Debian packages no longer require Ruby 1.9. Closes GH-1353.


Release 4.0.57
--------------

 * Fixed a native extension compatibility problem with Ruby 2.2. Closes [ruby-core:67152](https://bugs.ruby-lang.org/issues/10656).
 * Fixed compatibility with Nginx 1.7.9. Closes GH-1335.


Release 4.0.56
--------------

 * Fixed a file descriptor leak that manifests when an error page is shown. Contributed by Paul Bonaud, closes GH-1325.
 * Improved Node.js request load balancing. Closes GH-1322. Thanks to Charles Vallières for the analysis.


Release 4.0.55
--------------

 * Supports Ruby 2.2. Closes GH-1314.
 * Fixed Linux OS name detection.


Release 4.0.54
--------------

 * Contains a licensing-related hot fix for Enterprise customers.


Release 4.0.53
--------------

 * Upgraded the preferred Nginx version to 1.6.2.
 * Improved RVM gemset autodetection.
 * Fixed some Ruby 2.2 compatibility issues.


Release 4.0.52
--------------

 * Fixed a null termination bug when autodetecting application types.
 * Node.js apps can now also trigger the inverse port binding mechanism by passing `'/passenger'` as argument. This was introduced in order to be able to support the Hapi.js framework. Please read http://stackoverflow.com/questions/20645231/phusion-passenger-error-http-server-listen-was-called-more-than-once/20645549 for more information regarding Hapi.js support.
 * It is now possible to abort Node.js WebSocket connections upon application restart. Please refer to https://github.com/phusion/passenger/wiki/Phusion-Passenger:-Node.js-tutorial#restarting_apps_that_serve_long_running_connections for more information. Closes GH-1200.
 * Passenger Standalone no longer automatically resolves symlinks in its paths.
 * `passenger-config system-metrics` no longer crashes when the system clock is set to a time in the past. Closes GH-1276.
 * `passenger-status`, `passenger-memory-stats`, `passenger-install-apache2-module` and `passenger-install-nginx-module` no longer output ANSI color codes by default when STDOUT is not a TTY. Closes GH-487.
 * `passenger-install-nginx-module --auto` is now all that's necessary to make it fully non-interactive. It is no longer necessary to provide all the answers through command line parameters. Closes GH-852.
 * Minor contribution by Alessandro Lenzen.


Release 4.0.50
--------------

 * Fixed a potential heap corruption bug.
 * Added Union Station support for Rails 4.1.


Release 4.0.49
--------------

 * Upgraded the preferred Nginx version to 1.6.1.
 * Fixed a crash that may be triggered by the `passenger_max_requests` feature.
 * Introduced the `spawn_failed` hook, which is called when an application
   process fails to spawn. You could use this hook to setup an error
   notification system. Closes GH-1252.
 * Fonts, RSS and XML are now gzip-compressed by default in Phusion Passenger
   Standalone. Thanks to Jacob Elder. Closes GH-1254.
 * Fixed some user and group information lookup issues. Closes GH-1253.
 * Fixed some request handling crashes. Closes GH-1250.
 * Fixed some compilation problems on Gentoo. Closes GH-1261.
 * Fixed some compilation problems on Solaris. Closes GH-1260.


Release 4.0.48
--------------

 * Fixed a race condition while determining what user an application should
   be executed as. This bug could lead to applications being run as the wrong
   user. Closes GH-1241.
 * [Standalone] Improved autodetection of Rails asset pipeline files. This
   prevents Standalone from incorrectly setting caching headers on non-asset
   pipeline files. Closes GH-1225.
 * Fixed compilation problems on CentOS 5. Thanks to J. Smith. Closes GH-1247.
 * Fixed compilation problems on OpenBSD.
 * Fixed compatibility with Ruby 1.8.5.


Release 4.0.47
--------------

 * [Enterprise] Fixed a bug in Flying Passenger's `--max-preloader-idle-time`
   option.


Release 4.0.46
--------------

 * Further improved Node.js and Socket.io compatibility.
 * Sticky session cookies have been made more reliable.
 * Fixed WebSocket upgrade issues on Firefox. Closes GH-1232.
 * The Python application loader now inserts the application root into `sys.path`.
   The fact that this was not done previously caused a lot of confusion amongst
   Python users, who wondered why their `passenger_wsgi.py` could not import any
   modules from the same directory.
 * Fixed a compatibility problem with Django, which could cause Django apps to
   freeze indefinitely. Closes GH-1215.
 * Logging of application spawning errors has been much improved. Full details
   about the error, such as environment variables, are saved to a private log file.
   In the past, these details were only viewable in the browser. This change also
   fixes a bug on Phusion Passenger Enterprise, where enabling Deployment Error
   Resistance causes error messages to get lost. Closes GH-1021 and GH-1175.
 * Fixed a regression in Node.js support. When a Node.js app is deployed on
   a HTTPS host, the `X-Forwarded-Proto` header wasn't set in 4.0.45.
   Closes GH-1231.
 * Passenger Standalone no longer, by default, loads shell startup files before
   loading the application. This is because Passenger Standalone is often invoked
   from the shell anyway. Indeed, loading shell startup files again can interfere
   with any environment variables already set in the invoking shell. You can
   still tell Passenger Standalone to load shell startup files by passing
   `--load-shell-envvars`. Passenger for Apache and Passenger for Nginx still
   load shell startup files by default.
 * Passenger Standalone now works properly when the HOME environment variable
   isn't set. Closes GH-713.
 * Passenger Standalone's `package-runtime` command has been removed. It has
   been broken for a while and has nowadays been obsolete by our automatic
   [binary generation system](https://github.com/phusion/passenger_autobuilder).
   Closes GH-1133.
 * The `passenger_startup_file` option now also works on Python apps. Closes GH-1233.
 * If you are a [Union Station](https://www.unionstationapp.com) customer, then
   Phusion Passenger will now also log application spawning errors to Union Station.
   This data isn't shown in the Union Station interface yet, but it will be
   implemented in the future.
 * Fixed compilation problems on OmniOS and OpenIndiana. Closes GH-1212.
 * Fixed compilation problems when Nginx is configured with OpenResty.
   Thanks to Yichun Zhang. Closes GH-1226.
 * Fixed Nginx HTTP POST failures on ARM platforms. Thanks to nocelic for the fix.
   Closes GH-1151.
 * Documentation contributions by Tim Bishop and Tugdual de Kerviler.
 * Minor Nginx bug fix by Feng Gu. Closes GH-1235.


Release 4.0.45
--------------

 * Major improvements in Node.js and Meteor compatibility. Older Phusion Passenger
   versions implemented Node.js support by emulating Node.js' HTTP library.
   This approach was found to be unsustainable, so we've abandoned that approach
   and replaced it with a much simpler approach that does not involve emulating
   the HTTP library.
 * Introduced support for sticky sessions. Sticky sessions are useful -- or even
   required -- for apps that store state inside process memory. Prominent examples
   include SockJS, Socket.io, faye-websocket and Meteor. Sticky sessions are
   required to make the aforementioned examples work in multi-process scenarios.
   By introducing sticky sessions support, we've much improved WebSocket support
   and support for the aforementioned libraries and frameworks.
 * Due to user demand, GET requests with request bodies are once again supported.
   Support for these kinds of requests was removed in 4.0.42 in an attempt to
   increase the strictness and robustness of our request handling code. It has
   been determined that GET requests with request bodies can be adequately
   supported without degrading robustness in Phusion Passenger. However, GET
   requests with both request bodies and WebSocket upgrade headers are
   unsupported. Fixes issue #1092.
 * [Enterprise] The [Flying Passenger](http://www.modrails.com/documentation/Users%20guide%20Apache.html#flying_passenger)
   feature is now also available on Apache.
 * Fixed some issues with RVM mixed mode support, issue #1121.
 * Fixed Passenger Standalone complaining about not finding PassengerHelperAgent
   during startup.
 * Fixed various minor issues such as #1190 and #1197.
 * The download timeout for passenger-install-nginx-module has been increased.
   Patch by 亀田 義裕.


Release 4.0.44
--------------

 * The issue tracker has now been moved from Google Code to Github.
   Before version 4.0.44 (May 29 2014, commit 3dd0964c9f4), all
   issue numbers referred to Google Code. From now on, all issue
   numbers will refer to Github Issues.
 * Fixed compilation problems on OS X Lion and OS X Mountain Lion.
 * On Ruby, fixed `nil` being frozen on accident in some cases.
   See issue #1192.


Release 4.0.43
--------------

 * Introduced a new command `passenger-config list-instances`, which prints all
   running Phusion Passenger instances.
 * Introduced a new command `passenger-config system-metrics, which displays
   metrics about the system such as the total CPU and memory usage.
 * Fixed some compilation problems caused by the compiler capability autodetector.
 * System metrics such as total CPU usage and memory usage, are now sent to
   [Union Station](https://www.unionstationapp.com) in preparation for future
   features.


Release 4.0.42
--------------

 * [Nginx] Upgraded the preferred Nginx version to 1.6.0.
 * [Nginx] Fixed compatibility with Nginx 1.7.0.
 * [Standalone] The MIME type for .woff files has been changed to application/font-woff.
   Fixes issue #1071.
 * There are now APT packages for Ubuntu 14.04. At the same time, packages for
   Ubuntu 13.10 have been abandoned.
 * Introduced a new command, `passenger-config build-native-support`, for ensuring
   that the native_support library for the current Ruby interpreter is built. This
   is useful in system provisioning scripts.
 * For security reasons, friendly error pages (those black/purple pages that shows
   the error message, backtrace and environment variable dump when an application
   fails to start) are now disabled by default when the application environment is
   set to 'staging' or 'production'. Fixes issue #1063.
 * Fixed some compilation warnings on Ubuntu 14.04.
 * Fixed some compatibility problems with Rake 10.2.0 and later.
   See [Rake issue 274](https://github.com/jimweirich/rake/issues/274).
 * Improved error handling in [Union Station](https://www.unionstationapp.com) support.
 * Data is now sent to Union Station on a more frequent basis, in order to make new
   data show up more quickly.
 * Information about the code revision is now sent to Union Station, which will be
   used in the upcoming deployment tracking feature in Union Station 2.


Release 4.0.41
--------------

 * Fixed some issues with printing UTF-8 log files on Heroku.
 * Added a new flag `--ignore-app-not-running` to `passenger-config restart-app`.
   When this flag is given, `passenger-config restart-app` will exit successfully
   when the specified application is not running, instead of exiting with
   an error.
 * Our precompiled Passenger Standalone binaries have been upgraded to use
   OpenSSL 1.0.1g, which fixes [the OpenSSL Heartbleed vulnerability](http://heartbleed.com/).
   Users who are using Passenger Standalone with SSL enabled are vulnerable,
   and should upgrade immediately. Users who do not use Passenger Standalone,
   users who use Passenger Standalone without SSL, or users who use Passenger
   Standalone with SSL behind another SSL-enabled reverse proxy, are not
   vulnerable.


Release 4.0.40
--------------

 * Upgraded preferred Nginx version to 1.4.7. This Nginx version fixes
   a buffer overflow. Users are strongly urged to upgrade Nginx as soon
   as possible.


Release 4.0.39
--------------

 * Fixed a crash that could happen if the client disconnects while a chunked
   response is being sent. Fixes issue #1062.
 * In Phusion Passenger Standalone, it is now possible to customize the Nginx
   configuration file on Heroku. It is now also possible to permanently apply
   changes to the Nginx configuration file, surviving upgrades. Please refer
   to the "Advanced configuration" section of the Phusion Passenger Standalone
   manual for more information.
 * The programming language selection menu in passenger-install-apache2-module
   and passenger-install-nginx-module only works on terminals that support
   UTF-8 and that have a UTF-8 capable font. To cater to users who cannot meet
   these requirements (e.g. PuTTY users using any of the default Windows fonts),
   it is now possible to switch the menu to a plain text mode by pressing '!'.
   Fixes issue #1066.
 * Fixed printing UTF-8 characters in log files in Phusion Passenger Standalone.
 * It is now possible to dump live backtraces of Python apps through the
   'SIGABRT' signal.
 * Fixed closing of file descriptors on OS X 10.9.
 * Fixed compilation problems with Apple Clang 503.0.38 on OS X.
 * Fixed compilation of native_support on Rubinius.


Release 4.0.38
--------------

 * Added support for the new Ruby 2.1.0 out-of-band garbage collector.
   This can much improve garbage collection performance, and drastically
   reduce request times.
 * Fixed a symlink-related security vulnerability.

   Urgency: low
   Scope: local exploit
   Summary: writing files to arbitrary directory by hijacking temp directories
   Affected versions: 4.0.37
   Fixed versions: 4.0.38
   CVE-2014-1832

   Description:
   This issue is related to CVE-2014-1831 (the security issue as mentioned in
   the 4.0.37 release notes). The previous fix was incomplete, and still has a
   (albeit smaller) small attack time window in between two filesystem
   checks. This attack window is now gone.
 * Passenger Standalone is now compatible with IPv6.
 * Fixed some compilation problems on Solaris. See issue #1047.
 * passenger-install-apache2-module and passenger-install-nginx-module
   now automatically run in `--auto` mode if stdin is not a TTY. Fixes
   issue #1030.
 * Fixed an issue with non-bundled Meteor apps not correctly running in
   production mode.
 * The `PassengerPreStart` option is now compatible with IPv6 server sockets.
 * When running Python WSGI apps, `wsgi.run_once` is now set to False.
   This should improve the performance of certain apps and frameworks.
 * When handling HTTP requests with chunked transfer encoding, the
   'Transfer-Encoding' header is no longer passed to the application.
   This is because the web server already buffers and dechunks the
   request body.
 * Fixed a possible hang in Phusion Passenger for Nginx when Nginx
   is instructed to reload or reopen log files. Thanks to Feng Gu,
   [pull request #97](https://github.com/phusion/passenger/pull/97).
 * The preferred Nginx version has been upgraded to 1.4.6.
 * Fixed a problem with running passenger-install-apache2-module and
   passenger-install-nginx-module on JRuby. They were not able to accept
   any terminal input after displaying the programming language menu.


Release 4.0.37
--------------

 * Improved Node.js compatibility. Calling on() on the request object
   now returns the request object itself. This fixes some issues with
   Express, Connect and Formidable. Furthermore, some WebSocket-related
   issues have been fixed.
 * Improved Meteor support. Meteor application processes are now shut down
   quicker. Previously, they linger around for 5 seconds while waiting for
   all connections to terminate, but that didn't work well because WebSocket
   connections were kept open indefinitely. Also, some WebSocket-related
   issues have been fixed.
 * Introduced a new tool `passenger-config detach-process` for gracefully
   detaching an application process from the process pool. Has a similar
   effect to killing the application process directly with `kill <PID>`,
   but killing directly may cause the HTTP client to see an error, while
   using this command guarantees that clients see no errors.
 * Fixed a crash that occurs when an application fails to spawn, but the HTTP
   client disconnects before the error page is generated. Fixes issue #1028.
 * Fixed a symlink-related security vulnerability.

   Urgency: low
   Scope: local exploit
   Summary: writing files to arbitrary directory by hijacking temp directories
   Affected versions: 4.0.5 and later
   Fixed versions: 4.0.37
   CVE-2014-1831

   Description:
   Phusion Passenger creates a "server instance directory" in /tmp during startup,
   which is a temporary directory that Phusion Passenger uses to store working files.
   This directory is deleted after Phusion Passenger exits. For various technical
   reasons, this directory must have a semi-predictable filename. If a local attacker
   can predict this filename, and precreates a symlink with the same filename that
   points to an arbitrary directory with mode 755, owner root and group root, then
   the attacker will succeed in making Phusion Passenger write files and create
   subdirectories inside that target directory. The following files/subdirectories
   are created:

    * control_process.pid
    * generation-X, where X is a number.

   If you happen to have a file inside the target directory called `control_process.pid`,
   then that file's contents are overwritten.

   These files and directories are deleted during Phusion Passenger exit. The target
   directory itself is not deleted, nor are any other contents inside the target
   directory, although the symlink is.

   Thanks go to Jakub Wilk for discovering this issue.


Release 4.0.36
--------------

 * [Enterprise] Fixed some Mass Deployment bugs.
 * [Enterprise] Fixed a bug that causes an application group to be put into
   Deployment Error Resistance Mode if rolling restarting fails while
   deployment error resistance is off. Deployment Error Resistance Mode is
   now only activated if it's explicitly turned on.
 * Passenger Standalone now gzips JSON responses.
 * Fixed some cases in which Passenger Standalone does not to properly cleanup
   its temporary files.


Release 4.0.35
--------------

 * Fixed some unit tests.


Release 4.0.34
--------------

 * The Node.js loader code now sets the `isApplicationLoader` attribute on the
   bootstrapping module. This provides a way for apps and frameworks that check
   for `module.parent` to check whether the current file is loaded by Phusion
   Passenger, or by other software that work in a similar way.

   This change has been introduced to solve a compatibility issue with CompoundJS.
   CompoundJS users should modify their server.js, and change the following:

       if (!module.parent) {

   to:

       if (!module.parent || module.parent.isApplicationLoader) {

 * Improved support for Meteor in development mode. Terminating Phusion Passenger
   now leaves less garbage Meteor processes behind.
 * It is now possible to disable the usage of the Ruby native extension by setting
   the environment variable `PASSENGER_USE_RUBY_NATIVE_SUPPORT=0`.
 * Fixed incorrect detection of the Apache MPM on Ubuntu 13.10.
 * When using RVM, if you set PassengerRuby/passenger_ruby to the raw Ruby binary
   instead of the wrapper script, Phusion Passenger will now print an error.
 * Added support for RVM >= 1.25 wrapper scripts.
 * Fixed loading passenger_native_support on Ruby 1.9.2.
 * The Union Station analytics code now works even without native_support.
 * Fixed `passenger-install-apache2-module` and `passenger-install-nginx-module` in
   Homebrew.
 * Binaries are now downloaded from an Amazon S3 mirror if the main binary server
   is unavailable.
 * And finally, although this isn't really a change in 4.0.34, it should be noted.
   In version 4.0.33 we changed the way Phusion Passenger's own Ruby source files
   are loaded, in order to fix some Debian and RPM packaging issues. The following
   doesn't work anymore:

       require 'phusion_passenger/foo'

   Instead, it should become:

       PhusionPassenger.require_passenger_lib 'foo'

   However, we overlooked the fact that this change breaks Ruby apps which use
   our Out-of-Band GC feature, because such apps had to call
   `require 'phusion_passenger/rack/out_of_band_gc'`. Unfortunately we're not able
   to maintain compatibility without reintroducing the Debian and RPM packaging
   issues. Users should modify the following:

       require 'phusion_passenger/rack/out_of_band_gc'

   to:

       if PhusionPassenger.respond_to?(:require_passenger_lib)
         # Phusion Passenger >= 4.0.33
         PhusionPassenger.require_passenger_lib 'rack/out_of_band_gc'
       else
         # Phusion Passenger < 4.0.33
         require 'phusion_passenger/rack/out_of_band_gc'
       end

Release 4.0.33
--------------

 * Fixed a compatibility problem in passenger-install-apache2-module with Ruby 1.8.
   The language selection menu didn't work properly.


Release 4.0.32
--------------

 * Fixed compatibility problems with old Ruby versions that didn't include RubyGems.


Release 4.0.31
--------------

 * Introduced a new tool: `passenger-config restart-app`. With this command you
   can initiate an application restart without touching restart.txt.
   Unlike touching restart.txt, this tool initiates the restart immediately
   instead of on the next request.
 * Fixed some problems in process spawning and request handling.
 * Fixed some problems with the handling of HTTP chunked transfer encoding
   bodies. These problems only occurred in Ruby.
 * Fixed the HelperAgent, upon shutdown, not correctly waiting 5 seconds until
   all clients have disconnected. Fixes issue #884.
 * Fixed compilation problems on FreeBSD.
 * Fixed some C++ strict aliasing problems.
 * Fixed some problems with spawning applications that print messages without
   newline during startup. Fixes issue #1039.
 * Fixed potential hangs on JRuby when Ctrl-C is used to shutdown the server.
   Fixes issue #1035.
 * When Phusion Passenger is installed through the Debian package,
   passenger-install-apache2-module now checks whether the Apache
   module package (libapache2-mod-passenger) is properly installed,
   and installs it using apt-get if it's not installed. Fixes
   issue #1031.
 * The `passenger-status --show=xml` command no longer prints the non-XML
   preamble, such as the version number and the time. Fixes issue #1037.
 * The Ruby native extension check whether it's loaded against the right Ruby
   version, to prevent problems when people upgrade Ruby without recompiling
   their native extensions.
 * Various other minor Debian packaging improvements.


Release 4.0.30
--------------

 * Fixed wrong autogeneration of HTTP Date header. If the web app does
   not supply a Date header, then Passenger will add one. Unfortunately
   due to the use of the wrong format string, December 30 2013 is
   formatted as December 30 2014. As a result, cookies that expire before
   2014 would expire on December 30 2013 and December 31 2013. Details can
   be found at [Github pull request 93](https://github.com/phusion/passenger/pull/93).

   This issue only affects Phusion Passenger for Nginx and Phusion Passenger
   Standalone, and does not affect Phusion Passenger for Apache.

   You can work around this problem in your application by setting a
   Date header. For example, in Rails you can do:

       before_filter { response.date = Time.now.utc }

   Many thanks to Jeff Michael Dean (zilkey) and many others for bringing this to our attention and for providing workarounds and feedback.


Release 4.0.29
--------------

 * Fixed a compilation problem on OS X Mavericks.


Release 4.0.28
--------------

 * Introduced a workaround for a GCC 4.6 bug. This bug could cause Phusion
   Passsenger to crash during startup. Affected operating systems include
   Ubuntu 12.04 and Amazon Linux 2013.09.01, though not every machine with
   this OS installed exhibits the problem. See issue #902.
 * Improved Node.js support: the Sails framework is now supported.
 * Improved Node.js support: the streams2 API is now supported.
 * Introduced support for hooks, allowing users to easily extend Phusion
   Passenger's behavior.
 * Fixed a bug in the `passenger start -R` option. It was broken because of a
   change introduced in 4.0.25.
 * Fixed a bug in PassengerMaxInstancesPerApp. Fixes issue #1016.
 * Fixed compilation problems on Solaris.
 * Fixed an encoding problem in the Apache autodetection code. Fixes
   issue #1026.
 * The Debian packages no longer depend on libruby.
 * Application stdout and stderr are now printed without normal
   Phusion Passenger debugging information, making them easier to read.


Release 4.0.27
--------------

 * [Apache] Fixed a bug in the Apache module which could lock up the Apache
   process or thread. This is a regression introduced in version 4.0.24.
 * Node.js application processes now have friendly process titles.


Release 4.0.26
--------------

 * Introduced the `PassengerBufferUpload` option for Apache. This option allows one
   to disable upload buffering, e.g. in order to be able to track upload progress.
 * [Nginx] The `HTTPS` variable is now set correctly for HTTPS connections, even
   without setting `ssl on`. Fixes issue #401.
 * [Standalone] It is now possible to listen on both a normal HTTP and an HTTPS port.
 * [Enterprise] The `passenger-status` tool now displays rolling restart status.


Release 4.0.25
--------------

 * The `PassengerAppEnv`/`passenger_app_env`/`--environment` option now also sets NODE_ENV,
   so that Node.js frameworks like Connect can properly respond to the environment.
 * Fixed a bug in our Debian/Ubuntu packages causing `passenger-install-nginx-module`
   not to be able to compile Nginx.
 * Arbitrary Node.js application structures are now supported.
 * [Nginx] Introduced the `passenger_restart_dir` option.
 * [Nginx] Upgraded preferred Nginx version to 1.4.4 because of CVE-2013-4547.


Release 4.0.24
--------------

 * Introduced the `PassengerNodejs` (Apache) and `passenger_nodejs` (Nginx)
   configuration options.
 * [Apache] Introduced the `PassengerErrorOverride` option, so that HTTP error
   responses generated by applications can be intercepted by Apache and customized
   using the `ErrorDocument` directive.
 * [Standalone] It is now possible to specify some configuration options in
   a configuration file `passenger-standalone.json`. When Passenger Standalone
   is used in Mass Deployment mode, this configuration file can be used to customize
   settings on a per-application basis.
 * [Enterprise] Fixed a potential crash when a rolling restart is triggered
   while a process is already shutting down.
 * [Enterprise] Fixed Mass Deployment support for Node.js and Meteor.


Release 4.0.23
--------------

 * Fixed compilation problems on GCC 4.8.2 (e.g. Arch Linux 2013-10-27).
 * Fixed a compatibility problem with Solaris /usr/ccs/bin/make: issue #999.
 * Support for the Meteor Javascript framework has been open sourced.


Release 4.0.22
--------------

 * [Enterprised] Fixed compilation problems on OS X Mavericks.


Release 4.0.21
--------------

 * [Nginx] Upgraded the preferred Nginx version to 1.4.3.
 * Node.js support has been open sourced.
 * Prelimenary OS X Mavericks support.
 * Work around an Apache packaging bug in CentOS 5.
 * Various user friendliness improvements in the documentation and the
   installers.
 * Fixed a bug in the always_restart.txt support. Phusion Passenger was
   looking for it in the wrong directory.
 * Many Solaris and Sun Studio compatibility fixes. Special thanks to
   "mark" for his extensive assistance.
 * [Standalone] The --temp-dir command line option has been introduced.


Release 4.0.20
--------------

 * Fixed a bug in Phusion Passenger Standalone's daemon mode. When in daemon
   mode, the Nginx temporary directory was deleted prematurely, causing some
   POST requests to fail. This was a regression that was introduced in 4.0.15
   as part of an optimization.
 * Fixed compilation problems on Solaris 10 with Sun Studio 12.3.
 * Improved detection of RVM problems.
 * It is now possible to log the request method to Union Station.
 * Introduced a new option, `PassengerLoadShellEnvvars` (Apache) and
   `passenger_load_shell_envvars` (Nginx). This allows enabling or disabling
   the loading of bashrc before spawning the application.
 * [Enterprise] Fixed a packaging problem which caused the flying-passenger
   executable not to be properly included in the bin path.
 * [Enterprise] Fixed a race condition which sometimes causes the Flying
   Passenger socket to be deleted after a restart. Fixes issue #939.
 * [Enterprise] The `byebug` gem is now supported for debugging on Ruby 2.0.
   The byebug gem requires a patch before this works:
   https://github.com/deivid-rodriguez/byebug/pull/29


Release 4.0.19
--------------

 * Fixed a problem with response buffering. Application processes are now
   properly marked available for request processing immediately after they're
   done sending the response, instead of after having sent the entire response
   to the client.
 * The "processed" counter in `passenger-status` is now bumped after the process
   has handled a request, not at the beginning.
 * [Enterprise] Fixed an off-by-one bug in the `passenger_max_processes` setting.


Release 4.0.18
--------------

 * The Enterprise variant of Phusion Passenger Standalone now supports
   customizing the concurrency model and thread count from the command line.
 * On Nginx, the Enterprise license is now only checked if Phusion Passenger
   is enabled in Nginx. This allows you to deploy Nginx binaries, that have
   Phusion Passenger Enterprise compiled in, to servers that are not
   actually running Phusion Passenger Enterprise.
 * Fixed a performance bug in the Union Station support code. In certain cases
   where a lot of data must be sent to Union Station, the code is now over
   100 times faster.
 * `passenger-status --show=union_station` now displays all clients that
   are connected to the LoggingAgent.
 * Added a workaround for Heroku so that exited processes are properly detected
   as such.
 * When using Phusion Passenger Standalone with Foreman, pressing Ctrl-C
   in Foreman no longer results in runaway Nginx processes.
 * Fixed backtraces in the Apache module.


Release 4.0.17
--------------

 * Fixed compilation problems on GCC 4.8 systems, such as Arch Linux 2013.04.
   Fixes issue #941.
 * Fixed some deprecation warnings when compiling the Ruby native extension
   on Ruby 2.0.0.
 * Fixed some Union Station-related stability issues.


Release 4.0.16
--------------

 * Allow Phusion Passenger to work properly on systems where the user's GID
   does not have a proper entry in /etc/group, such as Heroku.


Release 4.0.15
--------------

 * Out-of-band work has been much improved. The number of processes which
   may perform out-of-band work concurrently has been limited to 1.
   Furthermore, processes which are performing out-of-band work are now
   included in the max pool size constraint calculation. However, this
   means that in order to use out-of-band work, you need to have at least
   2 application processes running. Out-of-band work will never be triggered
   if you just have 1 process. Partially fixes issue #892.
 * Phusion Passenger now displays an error message to clients if too many
   requests are queued up. By default, "too many" is 100. You may customize
   this with `PassengerMaxRequestQueueSize` (Apache) or
   `passenger_max_request_queue_size` (Nginx).
 * A new configuration option, `PassengerStartTimeout` (Apache) and
   `passenger_start_timeout` (Nginx), has been added. This option allows you
   to specify a timeout for application startup. The startup timeout has exited
   since version 4.0.0, but before version 4.0.15 it was hardcoded at a value
   of 90 seconds. Now it is customizable. Fixes issue #936.
 * [Enterprise] The `PassengerMaxRequestTime`/`passenger_max_request_time`
   feature is now available for Python and Node.js as well, and is no longer
   limited to just Ruby. Fixes issue #938.
 * [Nginx] Introduced a configuration option `passenger_intercept_errors`,
   which decides if Nginx will intercept responses with HTTP status codes of
   400 and higher. Its effect is similar to `proxy_intercept_errors`.
 * [Standalone] Memory usage optimization: when `passenger start` is run with
   `--daemonize`, the frontend exits after starting the Nginx core. This saves
   ~20 MB of memory per `passenger start` instance.
 * [Standalone] Phusion Passenger Standalone is now also packaged in the
   Debian packages.
 * [Standalone] Fix a problem with the `passenger stop` command on Ruby 1.8.7.
   The 'thread' library was not properly required, causing a crash.
 * [Standalone] There is now builtin support for SSL.
 * Fix a crash when multiple `passenger_pass_header` directives are set.
   Fixes issue #934.
 * Permissions on the server instance directory are now explicitly set
   with chmod, so that permissions are correct on systems with a non-default
   umask. Fixes issue #928.
 * Fix permission problems when running `passenger start` with `--user`.
 * `passenger-config --detect-apache2` now correctly detects the eror log
   filename on Amazon Linux. Fixes issue #933.
 * An environment variable `PASSENGER_THREAD_LOCAL_STORAGE` has been added
   to the build system for forcefully disabling the use of thread-local
   storage within the Phusion Passenger codebase. This flag useful on systems
   that have broken support for thread-local storage, despite passing our build
   system's check for proper thread-local storage support. At the time of
   writing, one user has reported that Ubuntu 12.04 32-bit has broken
   thread-local storage report although neither the reporter nor us were able
   to reproduce the problem on any other systems running Ubuntu 12.04 32-bit.
   Note that this flag has no effect on non-Phusion Passenger code. Fixes
   issue #937.
 * It is now possible to preprocess events before they are sent to Union
   Station. This is useful for removing confidential data as demonstrated in
   this example `config/initializers/passenger.rb` file:

       if defined?(PhusionPassenger)
           event_preprocessor = lambda do |e|
               e.payload[:sql].gsub!("secret","PASSWORD") if e.payload[:sql]
           end
           PhusionPassenger.install_framework_extensions!(:event_preprocessor => event_preprocessor)
       end

Release 4.0.14
--------------

 * Fixed a bug in Passenger Standalone's source compiler, for the specific
   case when the downloaded Nginx binary doesn't work, and compilation
   of the Nginx binary did not succeed the first time (e.g. because of
   missing dependencies).
 * Precompiled Ruby native extensions are now automatically downloaded.


Release 4.0.13
--------------

 * Updated preferred Nginx version to 1.4.2.
 * Worked around the fact that FreeBSD 9.1 has a broken C++ runtime. Patch
   contributed by David Keller.
 * Autogenerated HTTP Date headers are now in UTC instead of local time.
   This could cause cookies to have the wrong expiration time. Fixes issue #913.
 * Fixed compatibility problems with Ruby 1.8.6 (issue #924).
 * Introduced a tool, `passenger-config --detect-apache2`, which autodetects
   all Apache installations on the system along with their parameters (which
   apachectl command to run, which log file to read, which config file to edit).
   The tool advises users about how to use that specific Apache installation.
   Useful if the user has multiple Apache installations but don't know about
   it, or when the user doesn't know how to work with multiple Apache
   installations.
 * Added an API for better Rack socket hijacking support.
 * Added a hidden configuration option for customizing the application start
   timeout. A proper configuration option will be introduced in the future.
 * Added autodetection support for Amazon Linux.
 * Fixed process metrics collection on some operating systems. Some systems'
   'ps' command expect no space between -p and the list of PIDs.


Release 4.0.10
--------------

 * Fixed a crash in PassengerWatchdog which occurs on some OS X systems.
 * Fixed exception reporting to Union Station.
 * Improved documentation.


Release 4.0.9
-------------

 * [Enterprise] Fixed a problem with passenger-irb.


Release 4.0.8
-------------

 * Fixed a problem with graceful web server restarts. When you gracefully
   restart the web server, it would cause Phusion Passenger internal sockets
   to be deleted, thus causing Phusion Passenger to go down. This problem
   was introduced in 4.0.6 during the attempt to fix issue #910.
 * The PassengerRestartDir/passenger_restart_dir now accepts relative
   filenames again, just like in Phusion Passenger 3.x. Patch
   contributed by Ryan Schwartz.
 * Documentation updates contributed by Gokulnath Manakkattil.
 * [Enterprise] Fixed a license key checking issue on some operating systems,
   such as CentOS 6.


Release 4.0.7
-------------

 * There was a regression in 4.0.6 that sometimes prevents
   PassengerLoggingAgent from starting up. Unfortunately this slipped
   our release testing. This regression has been fixed and we've updated
   our test suite to check for these kinds of regressions.


Release 4.0.6
-------------

 * Fixed a potential 100% CPU lock up in the crash handler, which only occurs
   on OS X. Fixes issue #908.
 * Fixed a crash in request handling, when certain events are trigger after
   the client has already disconnected. Fixes issue #889.
 * Phusion Passenger will no longer crash when the Phusion Passenger
   native_support Ruby extension cannot be compiled, e.g. because the Ruby
   development headers are not installed or because the current user has no
   permission to save the native extension file. Fixes issue #890.
 * Fixed OS X 10.9 support. Fixes issue #906.
 * Removed dependency on bash, so that Phusion Passenger works out of the box
   on BSD platforms without installing/configuring bash. Fixes issue #911.
 * Fix 'PassengerPoolIdleTime 0' not being respected correctly. Issue #904.
 * Admin tools improvement: it is now possible to see all currently running
   requests by invoking `passenger-status --show=requests`.
 * A new feature called Flying Passenger allows you to decouple the life time
   of Phusion Passenger from the web server, so that both can be restarted
   indepedently from each other. Please refer to
   http://blog.phusion.nl/2013/07/03/technology-preview-introducing-flying-passenger/
   for an introduction.
 * [Apache] Fixed compatibility with Apache pipe logging. Previously this
   would cause Phusion Passenger to lock up with 100% CPU during Apache
   restart.
 * [Nginx] The Nginx configure script now checks whether 'ruby' is in $PATH.
   Previously, if 'ruby' is not in $PATH, then the compilation process fails
   with an obscure error.
 * [Nginx] passenger-install-nginx-module now works properly even when Phusion
   Passenger is installed through the Debian packages. Before, the installer
   would tell you to install Phusion Passenger through the gem or tarball
   instead.
 * [Enterprise] Added pretty printing helpers to the Live IRB Console.
 * Fixed permissions on a subdirectory in the server instance directory. The
   server instance directory is a temporary directory that Phusion Passenger
   uses to store working files, and is deleted after Phusion Passenger exits.
   A subdirectory inside it is world-writable (but not world-readable) and is
   used for storing Unix domain sockets created by different apps, which may
   run as different users. These sockets had long random filenames to prevent
   them from being guessed. However because of a typo, this subdirectory was
   created with the setuid bit, when it should have sticky bit (to prevent
   existing files from being deleted or renamed by a user that doesn't own the
   file). This has now been fixed.
 * If the server instance directory already exists, it will now be removed
   first in order get correct directory permissions. If the directory still
   exists after removal, Phusion Passenger aborts to avoid writing to a
   directory with unexpected permissions. Fixes issue #910.
 * The installer now checks whether the system has enough virtual memory, and
   prints a helpful warning if it doesn't.
 * Linux/AArch64 compatibility fixes. Patch contributed by Dirk Mueller.
 * Improved documentation.


Release 4.0.5
-------------

 * [Standalone] Fixed a regression that prevented Passenger Standalone
   from starting. Fixes issue #899.
 * Fixed security vulnerability CVE-2013-2119.

   Urgency: low
   Scope: local exploit
   Summary: denial of service and arbitrary code execution by hijacking temp files
   Affected versions: all versions
   Fixed versions: 3.0.21 and 4.0.5

   Description:
   Phusion Passenger's code did not always create temporary files and directories in a secure manner. Temporary files and directories were sometimes created with a predictable filename. A local attacker can pre-create temporary files, resulting in a denial of service. In addition, this vulnerability allows a local attacker to run arbitrary code as another user, by hijacking temporary files.

   By pre-creating certain temporary files with certain permissions, attackers can prevent Passenger Standalone from starting (denial of service).

   By pre-creating certain temporary files with certain other permissions, attackers can trick `passenger start` and the build system (which is invoked by `passenger-install-apache2-module`/`passenger-install-nginx-module`) to run arbitrary code. The user that the code is run as, is equal to the user that ran `passenger start` or the build system. Attacks of this nature have to be timed exactly right. The attacker must overwrite the file contents right after Phusion Passenger has created the file contents, but right before the file is used. In the context of `passenger start`, the vulnerable window begins right after Passenger Standalone has created the Nginx config file, and ends when Nginx has read the config file. Once Nginx has started and initialized, the system is no longer vulnerable. `passenger stop` and other Passenger Standalone commands besides `start` are not vulnerable. In the context of the build system, the vulnerable window begins when `passenger-install-apache2-module`/`passenger-install-nginx-module` prints its first dependency checking message, and ends when it prints the first compiler command.

   Only the `passenger start` command, the `passenger-install-apache2-module` command and the `passenger-install-nginx-module` commands are vulnerable. Phusion Passenger for Apache and Phusion Passenger for Nginx (once they are installed) are not vulnerable.

   Fixed versions:
   3.0.21 and 4.0.5 have been released to address this issue.

   Workaround:
   You can use this workaround if you are unable to upgrade. Before invoking any Phusion Passenger command, set the `TMPDIR` environment variable to a directory that is not world-writable. Special care must be taken when you use sudo: sudo resets all environment variables, so you should either invoke sudo with `-E`, or you must set the environment variable after gaining root privileges with sudo.


Release 4.0.4
-------------

 * Fixed autodetection of noexec-mount /tmp directory. Fixes issue #850
   and issue #625.
 * Fixed a WSGI bug. wsgi.input was a file object opened in text mode,
   but should be opened in binary mode. Fixes issue #881.
 * Fixed a potential crash in Out-of-Band Work. Fixes issue #894.
 * Fixed a potential crash in rolling restarting, which only occurs if a
   process was also being spawned at the same time. Fixes issue #896.
 * [Apache] The RailsBaseURI and RackBaseURI directives have been unified.
   For a long time, RailsBaseURI told Phusion Passenger that the given
   sub-URI belongs to a **Rails 2** application. Attempt to use this
   directive with Rails 3 or with Rack applications would result in an
   error. Because this confused users, RailsBaseURI and RackBaseURI
   have now been unified and can now be used interchangably. Phusion
   Passenger will automatically detect what kind of application it is.
   The Nginx version already worked like this. Fixes issue #882.
 * [Standalone] The Passenger Standalone temp directory and
   PassengerWatchdog server instance directory have been unified.
   PassengerWatchdog already automatically updates the timestamps of
   all files in its server instance directory every 6 hours to prevent
   /tmp cleaners from deleting the directory. Therefore this
   unification prevents the Passenger Standalone temp directory to be
   deleted by /tmp cleaners as well. Fixes issue #654.
 * [Standalone] types_hash_max_size has been increased from 1024 to
   2048. This solves a problem that causes Nginx not to start on some
   platforms. Contributed by Jan-Willem Koelewijn.


Release 4.0.3
-------------

 * Better protection is now provided against application processes that
   are stuck and refuse to shut down cleanly. Since version 4.0.0,
   Phusion Passenger already forcefully shuts down all processes during
   web server shutdown. In addition to this, 4.0.3 now also forcefully
   shuts down processes that take more than 1 minute to shut down, even
   outside the context of web server shutdowns. This feature does not,
   however, protect against requests that take too long. Use
   PassengerMaxRequestTime (Apache) or passenger_max_request_time (Nginx)
   for that.
 * Fixed a crash in the HelperAgent which results in frequent process
   restarts in some traffic patterns. Fixes issue #862.
 * Fixed a problem that prevents processes from being spawned correctly
   if the user's bashrc changes working directory. Fixes issue #851.
 * passenger-status now also displays CPU usage.
 * The installer now checks for checksums when automatically downloading
   PCRE and Nginx. Contributed by Joshua Lund.
 * An error is now printed when trying to daemonize Phusion Passenger
   Standalone on Ruby implementations that don't support forking.
   Contributed by Benjamin Fleischer.
 * Although Phusion Passenger already supported JRuby, *installing*
   Phusion Passenger with JRuby was not possible. This has been fixed.
 * Various other minor bug fixes.


Release 4.0.2
-------------

 * Bumped the preferred Nginx version to 1.4.1 because of a critical
   Nginx security vulnerability, CVE-2013-2028. Users are advised to
   upgrade immediately.


Release 4.0.1
-------------

 * Fixed a crasher bug in the Deployment Error Resistance feature.
 * Fixed a bug in PassengerDefaultUser and PassengerDefaultGroup.
 * Fixed a bug which could cause application processes to exit before
   they've finished their request.
 * Fixed some small file descriptor leaks.
 * Bumped the preferred Nginx version to 1.4.0.
 * Editing the Phusion Passenger Standalone Nginx config template
   is no longer discouraged.
 * Improved documentation.


Release 4.0.0 release candidate 6
---------------------------------

 * WebSocket support on Nginx. Requires Nginx >= 1.3.15.
 * Improved RVM support.
 * Performance optimizations.
 * Various bug fixes.


Release 4.0.0 release candidate 5
---------------------------------

 * The default config snippet for Apache has changed! It must now contain a
   `PassengerDefaultRuby` option. The installer has been updated to output
   this option. The `PassengerRuby` option still exists, but it's only used
   for configuring different Ruby interpreters in different contexts. Please
   refer to the manual for more information.
 * We now provide GPG digital signatures for all file releases by Phusion.
   More information can be found in the manual.
 * `passenger-status` now displays process memory usage and time when it
   was last used. The latter fixes issue #853.
 * Exceptions in Rack application objects are now caught to prevent
   application processes from exiting.
 * The `passenger-config` tool now supports the `--ruby-command` argument,
   which helps the user with figuring out the correct Ruby command to use
   in case s/he wants to use multiple Ruby interpreters. The manual has
   also been updated to mention this tool.
 * Fixed streaming responses on Apache.
 * Worked around an OS X Unix domain socket bug. Fixes issue #854.
 * Out-of-Band Garbage Collection now works properly when the application
   has disabled garbage collection. Fixes issue #859.
 * Fixed support for /usr/bin/python on OS X. Fixes issue #855.
 * Fixed looping-without-sleeping in the ApplicationPool garbage collector
   if PassengerPoolIdleTime is set to 0. Fixes issue #858.
 * Fixed some process memory usage measurement bugs.
 * Fixed process memory usage measurement on NetBSD. Fixes issue #736.
 * Fixed a file descriptor leak in the Out-of-Band Work feature. Fixes issue #864.
 * The PassengerPreStart helper script now uses the default Ruby
   interpreter specified in the web server configuration, and no longer
   requires a `ruby` command to be in `$PATH`.
 * Updated preferred PCRE version to 8.32.
 * Worked around some RVM bugs.
 * The ngx_http_stub_status_module is now enabled by default.
 * Performance optimizations.


Release 4.0.0 release candidate 4
---------------------------------

 * Fixed compilation on systems where /tmp is mounted noexec.
 * Fixed some memory corruption bugs.
 * Improved debugging messages.
 * Phusion Passenger Standalone now sets underscores_in_headers.
   Fixes issue #708.
 * Fixed some process spawning compatibility problems, as
   reported in issue #842.
 * The Python WSGI loader now correctly shuts down client sockets
   even when there are child processes that keep the socket open.
 * A new configuration option PassengerPython (Apache) and
   passenger_python (Nginx) has been added so that users can
   customize the Python interpreter on a per-application basis.
   Fixes issue #852.
 * The Apache module now supports file uploads larger than 2 GB
   when on 32-bit systems. Fixes issue #838.
 * The Nginx version now supports the `passenger_temp_dir` option.
 * Environment variables set in the Nginx configuration file
   (through the `env` config option) are now correctly passed to
   all application processes. Fixes issue #371.
 * Fixed support for RVM mixed mode installations. Fixes issue #828.
 * Phusion Passenger now outputs the Date HTTP header in case the
   application didn't already do that (and was violating the HTTP spec).
   Fixes issue #485.
 * Phusion Passenger now checks whether /dev/urandom isn't broken.
   Fixes issue #516.


Release 3.9.5 (4.0.0 release candidate 3)
-----------------------------------------

 * Fixed Rake autodetection.


Release 3.9.4 (4.0.0 release candidate 2)
-----------------------------------------

 * More bug fixes.
 * More documentation updates.
 * Better crash diagnostics.


Release 3.9.3 (4.0.0 release candidate 1)
-----------------------------------------

 * The Nginx version now supports the `passenger_app_root` configuration option.
 * The Enterprise memory limiting feature has been extended to work with non-Ruby applications as well.
 * Application processes that have been killed are now automatically detected within 5 seconds. Previously Phusion Passenger needed to send a request to the process before detecting that it's gone. This change means that when you kill a process by sending it a signal, Phusion Passenger will automatically respawn it within 5 seconds (provided that the process limit settings allow respawning).
 * Phusion Passenger Standalone's HTTP client body limit has been raised from 50 MB to 1 GB.
 * Python 3 support has been added.
 * The build system has been made compatible with JRuby and Ruby 2.0.
 * The installers now print a lot more information about detected system settings so that the user can see  whether something has been wrongly detected.
 * Some performance optimizations. These involve further extending the zero-copy architecture, and the use of hash table maps instead of binary tree maps.
 * Many potential crasher and freezer bugs have been fixed.
 * Error diagnostics have been further improved.
 * Many documentation improvements.


Release 3.9.2 (4.0.0 beta 2)
----------------------------

 * New feature: JRuby and Rubinius support.
 * New feature: Out of Band Work.
 * Sending SIGBART to a Ruby process will now trigger the same behavior
   as SIGQUIT - that is, it will print a backtrace. This is necessary
   for proper JRuby support because JRuby cannot catch SIGQUIT.
 * Rolling restarts and depoyment error resistance are now also available
   in Phusion Passenger Standalone in the Enterprise version.
 * System call failure simulation framework.
 * Improved crash reporting.
 * Many documentation improvements.
 * Many bug fixes.


Release 3.9.1 (4.0.0 beta 1)
----------------------------

This is the first beta of Phusion Passenger 4. The changes are numerous.

 * Support for multiple Ruby versions.
 * The internals now use evented I/O.
 * Real-time response buffering.
 * Improved zero-copy architecture.
 * Rewritten ApplicationPool and process spawning subsystem.
 * Multithreading within Ruby apps (Phusion Passenger Enterprise only).
 * Python WSGI support lifted to "beta" status.
 * More protection against stuck processes.
 * Automatically picks up environment variables from your bashrc.
 * Allows setting environment variables directly in Apache.
 * Automatic asset pipeline support in Standalone.
 * Deleting restart.txt no longer triggers a restart.
 * More stable Union Station support.
 * Many internal robustness improvements.
 * Better relocatability without wasting space.


Release 3.0.21
--------------

 * Rebootstrapped the libev configure to fix compilation problems on Solaris 11.
 * Fixed support for RVM mixed mode installations. Fixes issue #828.
 * Fixed encoding problems in Phusion Passenger Standalone.
 * Changed preferred Nginx version to 1.2.9.
 * Catch exceptions raised by Rack application objects.
 * Fix for CVE-2013-2119. Details can be found in the announcement for version 4.0.5.
 * Version 3.0.20 was pulled because its fixes were incomplete.


Release 3.0.19
--------------

 * Nginx security fix: do not display Nginx version when
   server_tokens are off.
 * Fixed compilation problems on some systems.
 * Fixed some Union Station-related bugs.


Release 3.0.18
--------------

 * Fixed compilation problems on Fedora 17.
 * Fixed Union Station compatibility with Rails 3.2.
 * Phusion Passenger Enterprise Standalone now supports rolling
   restarts and deployment error resistance.


Release 3.0.17
--------------

 * Fixed a Ruby 1.9 encoding-related bug in the memory measurer.
   (Phusion Passenger Enterprise)
 * Fixed OOM adjustment bugs on Linux.
 * Fixed compilation problems on Fedora 18 and 19.
 * Fixed compilation problems on SunOS.
 * Fixed compilation problems on AIX. Contribution by Perry Smith.
 * Fixed various compilation warnings.
 * Upgraded preferred Nginx version to 1.2.3.

3.0.16 was an unofficial hotfix release, and so its announcement had been skipped.


Release 3.0.15
--------------

 * Updated documentation.
 * Updated website links.


Release 3.0.14
--------------

 * [Apache] Fixed a long-standing mod_rewrite-related problem.
   Some mod_rewrite rules would not work, but it depends on the exact
   mod_rewrite configuration so it would work for some people but not
   for others. Issue #563. Thanks a lot to cedricmaion for providing
   information on the nature of the bug and to peter.nash55 for
   providing a VM that allowed us to reproduce the problem.
 * [Nginx] Preferred Nginx version to 1.2.2.
   The previously preferred version was 1.2.1.
 * Cleared some confusing terminology in the documentation.
 * Fixed some Ruby 1.9 encoding problems.


Release 3.0.13
--------------

 * [Nginx] Preferred Nginx version upgraded to 1.2.1.
 * Fixed compilation problems on FreeBSD 6.4. Fixes issue #766.
 * Fixed compilation problems on GCC >= 4.6.
 * Fixed compilation problems on OpenIndiana and Solaris 11. Fixes issue #742.
 * Union Station-related bug fixes.
 * Sending the soft termination signal twice to application processes no longer makes them crash. Patch contributed by Ian Ehlert.


Release 3.0.12
--------------

 * [Apache] Support Apache 2.4. The event MPM is now also supported.
 * [Nginx] Preferred Nginx version upgraded to 1.0.15.
 * [Nginx] Preferred PCRE version upgraded to 8.30.
 * [Nginx] Fixed compatibility with Nginx < 1.0.10.
 * [Nginx] Nginx is now installed with http_gzip_static_module by default.
 * [Nginx] Fixed a memory disclosure security problem.
   The issue is documented at http://www.nginx.org/en/security_advisories.html
   and affects more modules than just Phusion Passenger. Users are advised
   to upgrade as soon as possible. Patch submitted by Gregory Potamianos.
 * [Nginx] passenger_show_version_in_header now hides the Phusion Passenger version number from the 'Server:' header too.
   Patch submitted by Gregory Potamianos.
 * Fixed a /proc deprecation warning on Linux kernel >= 3.0.


Release 3.0.11
--------------

 * Fixed a compilation problem on platforms without alloca.h, such as FreeBSD 7.
 * Improved performance and solved some warnings on Xen systems by compiling
   with `-mno-tls-direct-seg-refs`. Patch contributed by Michał Pokrywka.


Release 3.0.10
--------------

 * [Nginx] Dropped support for Nginx versions older than 1.0.0
 * [Nginx] Fixed support for Nginx 1.1.4+
 * [Nginx, Standalone] Upgraded default Nginx version to 1.0.10
   The previously default version was 1.0.5.
 * [Nginx] New option passenger_max_requests
   This is equivalent to the PassengerMaxRequests option in the Apache
   version: Phusion Passenger will automatically shutdown a worker process
   once it has processed the specified number of requests.
   Contributed by Paul Kmiec.
 * [Apache] New option PassengerBufferResponse
   The Apache version did not buffer responses. This could block the Ruby
   worker process in case of slow clients. We now enable response buffering
   by default. It can be turned off through this option. Feature contributed
   by Ryo Onodera.
 * Fixed remaining Ruby 1.9.3 compatibility problems
   We already supported Ruby 1.9.3 since 3.0.8, but due to bugs in Ruby
   1.9.3's build system Phusion Passenger would fail to detect Ruby 1.9.3
   features on some systems. Fixes issue #714.
 * Fixed a bug in PassengerPreStart
   A regression was introduced in 3.0.8, causing the prespawn script to
   connect to the host name instead of to 127.0.0.1. Fix contributed by
   Andy Allan.
 * Fixed compatibility with GCC 4.6
   Affected systems include Ubuntu 11.10.
 * Fixed various compilation problems.
 * Fixed some Ruby 1.9 encoding problems.
 * Fixed some Ruby 1.9.3 deprecation warnings.


Release 3.0.9
-------------

 * [Nginx] Fixed a NULL pointer crash that occurs on HTTP/1.0 requests
   when the Host header isn't given.
 * Fixed deprecation warnings on RubyGems >= 1.6.
 * Improved Union Station support stability.


Release 3.0.8
-------------

 * [Nginx] Upgraded preferred Nginx version to 1.0.5.
 * [Nginx] Fixed various compilation problems on various platforms.
 * [Nginx] We now ensure that SERVER_NAME is equal to HTTP_HOST without the port part.
   This is needed for Rack compliance. By default Nginx sets SERVER_NAME to
   whatever is specified in the server_name directive, but that's not necessarily
   the correct value. This fixes, for example, the use of the 'map' statement
   in config.ru.
 * [Nginx] Added the options passenger_buffer_size, passenger_buffers and passenger_busy_buffers_size.
   These options are similar to proxy_module's similarly named options. You can
   use these to e.g. increase the maximum header size limit.
 * [Nginx] passenger_pre_start now supports virtual hosts that listen on Unix domain sockets.
 * [Apache] Fixed the pcre.h compilation problem.
 * [Standalone] Fixed 'passenger stop'.
   It didn't work properly because it kept waiting for 'tail' to exit.
   We now properly terminate 'tail' as well.
 * Fixed compatibility with Rake 0.9.
 * Fixed various Ruby 1.9 compatibility issues.
 * Various documentation improvements.
 * New Union Station filter language features.
   It now supports status codes and response times.
   Please refer to https://engage.unionstationapp.com/help#filtering
   for more information.


Release 3.0.7
-------------

 * Fixed a bug passenger-install-apache2-module. It could crash on
   some systems due to a typo in the code.
 * Upgraded preferred Nginx version to 1.0.0.
 * Phusion Passenger Standalone now pre-starts application processes
   at startup instead of doing that at the first request.
 * When sending data to Union Station, the HTTP status code is now also
   logged.
 * Various Union Station-related stability improvements.
 * The Linux OOM killer was previously erroneously disabled for all
   Phusion Passenger processes, including application processes. The
   intention was to only disable it for the Watchdog. This has been
   fixed, and the Watchdog is now the only process for which the OOM
   killer is disabled.
 * Fixed some compilation problems on OpenBSD.
 * Due to a typo, the dependency on file-tail was not entirely removed
   in 3.0.6. This has now been fixed.


Release 3.0.6
-------------

 * Fixed various compilation problems such as XCode 4 support and OpenBSD support.
 * Fixed various Union Station-related stability issues.
 * Fixed an issue with host name detection on certain platforms.
 * Improved error logging in various parts.
 * The dependency on the file-tail library has been removed.
 * During installation, check whether /tmp is mounted with 'noexec'.
   Phusion Passenger's installer relies on /tmp *not* being mounted
   with 'noexec'. If it is then the installer will now show a helpful
   error message instead of bailing out in a confusing manner. Users
   can now tell the installer to use a different directory for storing
   temporary files by customizing the $TMPDIR environment variable.
 * Phusion Passenger Standalone can now run Rackup files that are not named 'config.ru'.
   The filename can be passed through the command line using the -R option.


Release 3.0.5
-------------

 * [Apache] Fixed Union Station process statistics collection
   Union Station users that are using Apache may notice that no process
   information show up in Union Station. This is because of a bug in
   Phusion Passenger's Apache version, which has now been fixed.
 * [Apache] PassengerAnalytics has been renamed to UnionStationSupport
   This option has been renamed for consistency reasons.
 * [Nginx] passenger_analytics has been renamed to union_station_support
   This option has been renamed for consistency reasons.
 * Fixed Union Station data sending on older libcurl versions
   Some Union Station users have reported that their data don't show up.
   Upon investigation this turned out to be a compatibility with older
   libcurl versions. Affected systems include all RHEL 5 based systems,
   such as RHEL 5.5 and CentOS 5.5. We've now fixed compatibility
   with older libcurl versions.
 * Added support for the Union Station filter language
   This language can be used to limit the kind of data that's sent to
   Union Station. Please read
   https://engage.unionstationapp.com/help#filtering for details.
 * Fixed a PassengerMaxPoolSize/passenger_max_pool_size violation bug
   People who host a lot of different applications on Phusion Passenger
   may notice that it sometimes spawns more processes than is allowed
   by PassengerMaxPoolSize/passenger_max_pool_size. This has been fixed.


Release 3.0.4
-------------

 * [Apache] Changed mod_dir workaround hook priority
   Phusion Passenger temporarily disables mod_dir on all Phusion
   Passenger-handled requests in order to avoid conflicts. In order to do this
   it registers some Apache hooks with the APR_HOOK_MIDDLE priority, but it
   turned out that this breaks some other modules like mod_python. The hook
   priority has been changed to APR_HOOK_LAST to match mod_dir's hook
   priorities. Issue reported by Jay Freeman.
 * Added support for Union Station: http://www.unionstationapp.com/
 * Some error messages have been improved.


Release 3.0.3
-------------

 * [Nginx] Preferred Nginx version upgraded to 0.8.54
   The previous preferred version was 0.8.53.
 * PATH_INFO and REQUEST_URI now contain the original escaped URI
   Phusion Passenger passes the URI, as reported by Apache/Nginx, to
   application processes through the PATH_INFO and REQUEST_URI variables.
   These variables are supposed to contain the original, unescaped URI, e.g.
   /clubs/%C3%BC. Both Apache and Nginx thought that it would be a good idea
   to unescape the URI before passing it to modules like Phusion Passenger,
   thereby causing PATH_INFO and REQUEST_URI to contain the unescaped URI,
   e.g. /clubs/ü. This causes all sorts of encoding problems. We now manually
   re-escape the URI when setting PATH_INFO and REQUEST_URI. Issue #404.
 * The installer no longer detects directories as potential commands
   Previously the installer would look in $PATH for everything that's
   executable, including directories. If one has /usr/lib in $PATH
   and a directory /usr/lib/gcc exists then the installer would recognize
   /usr/lib/gcc as the compiler. We now explicitly check whether the item
   is also a file.
 * PseudoIO now responds to #to_io
   Phusion Passenger sets STDERR to a PseudoIO object in order to capture
   anything written to STDERR during application startup. This breaks
   some libraries which expect STDERR to respond to #to_io. This has now
   been fixed. Issue #607.
 * Fixed various other minor bugs
   See the git commit log for details.


Release 3.0.2
-------------

 * [Nginx] Fixed compilation problems
   The Nginx compilation process was broken due to not correctly reverting
   the working directory of the Nginx configure script. This has been fixed:
   issue #595.
 * [Nginx] Fixed crash if passenger_root refers to a nonexistant directory
   Issue #599.
 * Fixed compilation problems on NetBSD
   There was a typo in a NetBSD-specific fcntl() call. It also turns out that
   NetBSD doesn't support some ISO C99 math functions like llroundl(); this
   has been worked around by using other functions. Issue #593.
 * Fixed file descriptor closing issues on FreeBSD
   Phusion Passenger child processes didn't correct close file descriptors
   on FreeBSD because it queries /dev/fd to do that. On FreeBSD /dev/fd
   only returns meaningful results if fdescfs is mounted, which it isn't
   by default. Issue #597.


Release 3.0.1
-------------

 * MUCH faster compilation
   We've applied code aggregation techniques, allowing Phusion Passenger
   to be compiled much quicker now. For example, compiling the Nginx
   component (not Nginx itself) on a MacBook Pro now takes only 29
   seconds instead of 51 seconds, an improvement of 75%! Compiling the
   Apache module on a slower Dell Inspiron now takes 39 seconds instead of
   1 minute 22 seconds, or 110% faster!
 * Fixed malfunction after web server restart
   On Linux systems that have a non-standard filesystem on /tmp, Phusion
   Passenger could malfunction after restarting the web server because of
   a bug that's only triggered on certain filesystems. Issue #569.
 * Boost upgraded to version 1.44.0.
   We were on 1.42.0.
 * Much improved startup error messages
   Phusion Passenger performs many extensive checks during startup to ensure
   integrity. However the error message in some situation could be vague.
   These startup error messages have now been improved dramatically, so that
   if something goes wrong during startup you will now more likely know why.
 * Curl < 7.12.1 is now supported
   The previous version fails to compile with Curl versions earlier than
   7.12.1. Issue #556.
 * passenger-make-enterprisey fixed
   This is the command that people can run after donating. It allows people
   to slightly modify Phusion Passenger's display name as a joke. In 3.0.0 it
   was broken because of a typo. This has been fixed.
 * Removed passenger-stress-test
   This tool was used during the early life of Phusion Passenger for stress
   testing websites. Its performance has never been very good and there are
   much better tools for stress testing, so this tool has now been removed.
 * [Apache] RailsEnv and RackEnv configuration options are now equivalent
   In previous versions, RailsEnv only had effect on Rails 1 and Rails 2 apps
   while RackEnv only had effect on Rack apps. Because Rails 3 apps are
   considered Rack apps, setting RailsEnv had no effect on Rails 3 apps.
   Because this is confusing to users, we've now made RailsEnv and RackEnv
   equivalent. Issue #579.
 * [Nginx] Fixed compilation problems on systems with unpowerful shells
   Most notably Solaris. Its default shell does not support some basic
   constructs that we used in the Nginx configure script.
 * [Nginx] Upgraded default Nginx version to to 0.8.53
   The previous default was 0.8.52.
 * [Nginx] passenger_enabled now only accepts 'on' or 'off' values
   Previously it would recognize any value not equal to 'on' as meaning
   'off'. This caused confusion among users who thought they could also
   specify 'true', so we now throw a proper error if the value is
   unrecognized. Fixes issue #583.


Release 3.0.0
-------------

This is a major release with many changes. Please read our blog for details.


Release 2.2.15
--------------

 * [Apache] Fixed incorrect temp dir cleanup by passenger-status
   On some systems, running passenger-status could print the following
   message:
   
      *** Cleaning stale folder /tmp/passenger.1234
   
   ...after which Phusion Passenger breaks because that directory is
   necessary for it to function properly. The cause of this problem
   has been found and has been fixed.
 * [Apache] Fixed some upload handling problems
   Previous versions of Phusion Passenger check whether the size of
   the received upload data matches the contents of the Content-Length
   header as received by the client. It turns out that there could
   be a mismatch e.g. because of mod_deflate input compression, so
   we can't trust Content-Length anyway and we're being too strict.
   The check has now been removed.
 * [Nginx] Fixed compilation issues with Nginx >= 0.7.66
   Thanks to Potamianos Gregory for reporting this issue. Issue #500.
 * [Nginx] Default Nginx version changed to 0.7.67
   The previous default version was 0.7.65.
 * Fixed more Bundler problems
   Previous versions of Phusion Passenger would preload some popular
   libraries such as mysql and sqlite3 in order to utilize copy-on-write
   optimizations better. However this behavior conflicts with Bundler
   so we've removed it.


Release 2.2.14
--------------

 * Added support for Rubinius
   Patch contributed by Evan Phoenix.
 * Fixed a mistake in the SIGQUIT backtrace message.
   Patch contributed by Christoffer Sawicki.
 * [Nginx] Fix a localtime() crash on FreeBSD
   This was caused by insufficient stack space for threads. Issue #499.


Release 2.2.13
--------------

 * Fixed some Rails 3 compatibility issues that were recently introduced.
 * Fixed a typo that causes config/setup_load_paths.rb not to be loaded
   correctly.


Release 2.2.12
--------------

 * Improved Bundler support.
   Previous versions might not be able to correctly load gems bundled
   by Bundler. We've also documented how our Bundler support works and
   how to override our support if you need special behavior.
   Please refer to the Phusion Passenger Users Guide, section
   "Bundler support".
 * Worked around some user account handling bugs in Ruby. Issue #192.
 * Fixed some Ruby 1.9 tempfile.rb compatibility problems.
 * Fixed some compilation problems on some ARM Linux platforms.
 * [Apache] Suppress bogus mod_xsendfile-related error messages.
   When mod_xsendfile is being used, Phusion Passenger might print
   bogus error messages like "EPIPE" or "Apache stopped forwarding
   the backend's response" to the log file. These messages are
   normal, are harmless and can be safely ignored, but they pollute
   the log file. So in this release we've added code to suppress
   these messages when mod_xsendfile is being used. Issue #474.
 * [Nginx] Fixed "passenger_user_switching off" permission problems
   If Nginx is running as root and passenger_user_switching is turned
   off, then Phusion Passenger would fail to initialize because of
   a permission problem. This has been fixed. Issue #458.
 * [Nginx] Nginx >= 0.8.38 is now supported.
   Thanks to Sergey A. Osokin for reporting the problem.
 * [Nginx] passenger-install-nginx-module upgraded
    It now defaults to installing Nginx 0.7.65 instead of 0.7.64.


Release 2.2.11
--------------

 * This release fixes a regression that appeared in 2.2.10 which only
   affects Apache. When under high load, Apache might freeze and stop
   responding to requests. It is caused by a race condition which is
   why it escaped our last release testing.
   
   This problem does not affect Nginx; you only have to upgrade if
   you're using Apache.
   
   http://groups.google.com/group/phusion-passenger/t/d5bb2f17c8446ea0


Release 2.2.10
--------------

 * Fixed some Bundler compatibility problems.
 * Fixed some file descriptor passing problems, which previously
   could lead to mysterious crashes.
 * Fixed some compilation problems on newer GCC versions. Issue #430.
 * Support #size method in rack.input.



Release 2.2.9
-------------

 * Fixed compatibility with Rails 3.
   Actually, previous Phusion Passenger releases were already compatible
   with Rails 3, depending on the spawn method that would be invoked. Here's
   the story:
   
   Since Phusion Passenger 2.2.8, when the file config.ru exists, Phusion
   Passenger will treat the app as a Rack app, not as a Rails app. This is
   in contrast to earlier versions which gave Rails detection more priority
   than Rack detection. Phusion Passenger loads Rack apps and Rails apps in
   different ways. The Rails loader was not compatible with Rails 3, which
   is what we've fixed in this release.
   
   That said, a Rails 3 app would have worked out-of-the-box on Phusion
   Passenger 2.2.8 as well because Rails 3 apps include a config.ru file
   by default, causing Phusion Passenger 2.2.8 to use the Rack loader.
   Earlier versions of Phusion Passenger would just completely bail out
   because they'd use the Rails loader.
   
   That said, with 2.2.9 there are still some caveats:
   - Smart spawning (the mechanism with which REE's 33% memory reduction
     is implemented) is *not* supported for Rack apps. This means that if
     you want to utilize smart spawning with Rails 3, then you should
     remove your config.ru file.
   - Rails 3 depends on Rack 1.1.0. You must have Rack 1.1.0 installed as
     a gem, even if you've bundled it with the gem bundler. This is because
     Phusion Passenger itself depends on Rack.
   
   Both of these caveats are temporary. We have plans to solve both of these
   properly in the future.
 * What's up with the Gem Bundler?
   There has been some reports that Phusion Passenger is not compatible with
   Yehuda Katz's gem bundler (http://github.com/wycats/bundler). This might
   have been true for an earlier version of the gem bundler, but the latest
   version seems to work fine. Please note that you need to insert the
   following snippet in config/preinitializer.rb, as instructed by the gem
   bundler's README:
   
     require "#{RAILS_ROOT}/vendor/gems/environment"
   
   The Rails::Boot monkey patching code as posted at
   http://yehudakatz.com/2009/11/03/using-the-new-gem-bundler-today/
   does not seem to be required anymore.
 * Fixed support for ActiveRecord subclasses that connect to another database.
   ActiveRecord subclasses that connect to a database other than the default
   one did not have their connection correctly cleared after forking.
   This can result in weird errors along the lines of "Lost connection to
   MySQL server during query". Issue #429.
 * [Nginx] Fixed PCRE URL.
   passenger-install-nginx-module downloads PCRE 7.8 if PCRE is not already
   installed. However PCRE 7.8 has been removed from their FTP server,
   so we've updated the URL to point to the latest version, 8.0.


Release 2.2.8
-------------

 * [Nginx] Fixed some signal handling problems.
   Restarting Nginx on OS X with SIGHUP can sometimes take a long time or
   even fail completely. This is because of some signal handling problems,
   which have now been fixed.
 * [Nginx] Added OpenSSL as dependency.
   OpenSSL is required in order to install Nginx, but this was not checked
   by passenger-install-nginx-module. As a result,
   passenger-install-nginx-module fails on e.g. out-of-the-box Ubuntu
   installations until the user manually installs OpenSSL. Issue #422.
 * [Nginx] Fixed support for internal redirects and subrequests.
   It is now possible to, for example, point X-Accel-Redirects to Phusion
   Passenger-served URLs. Patch contributed by W. Andrew Loe III: issue #433.
 * [Apache] Fixed a GnuTLS compatibility issue.
   mod_gnutls can cause Phusion Passenger to crash because of an unchecked
   NULL pointer. This problem has now been fixed: issue #391.
 * Fixed thread creation issue on Intel Itanium platforms.
   This fixes issue #427.
 * Fixed compilation problems on Linux running on the Renesas SH4 CPU.
   Patch contributed by iwamatsu: issue #428.
 * The Rack library has been unvendored.
   The original reason for vendoring was to work around broken Rails
   applications that explicitly specify Rack as a gem dependency. We've
   found a better workaround that does not require vendoring Rack.
   This also fixes a compatibility problem with Rails 3, because Rails
   3 depends on a newer Rack version than the one we had vendored.
   Issue #432.
 * Fixed compatibility with Ruby 1.9.1 patchlevel >= 152
   Ruby 1.9.1 patchlevel >= 152 has a bug in its tempfile library. If you've
   seen an error message along the lines of

      *** Exception IOError in Passenger RequestHandler (closed stream)
   
   then this is a Ruby bug at work. This bug has been fixed in Ruby 1.9.2,
   but Ruby 1.9.1 still contains this bug. We've added a workaround so that
   the bug is not triggered with this Ruby version. Issue #432.


Release 2.2.7
-------------

 * Removed forgotten debugging code in passenger-install-apache2-module,
   which caused it not to compile anything.


Release 2.2.6
-------------

 * Some /tmp cleaner programs such as tmpwatch try to remove subdirectories
   in /tmp/passenger.xxx after a while because they think those
   subdirectories are unused. This could cause Phusion Passenger to
   malfunction, requiring a web server restart. Measures have now been
   taken to prevent those tmp cleaner programs from removing anything
   in /tmp/passenger.xxx. Issue #365.
 * When autodetecting the application type, Rack is now given more priority
   than Rails. This allows one to drop a config.ru file in a Rails directory
   and have it detected as a Rack application instead of a Rails application.
   Patch contributed by Sam Pohlenz: issue #338.
 * The default socket backlog has been increased from 'SOMAXCONN' (which
   is 128 on most platforms) to 1024. This should fix most
   'helper_server.sock failed: Resource temporarily unavailable'
   errors.
 * Fixed compilation problems on Solaris. Issue #369 and issue #379.
 * Fixed crashes on PowerPC.
 * Some Ruby 1.9 compatibility fixes. Issue #398.
 * The installer now displays correct dependency installation instructions
   for Mandriva Linux.
 * [Apache] The location of the 'apxs' and 'apr-config' commands can now
   also be passed to the installer through the --apxs-path and
   --apr-config-path parameters, in addition to the $APXS2 and $APR_CONFIG
   environment variables. Issue #3.
 * [Nginx] Various problems that only occur on 64-bit platforms have been fixed.
 * [Nginx] The installer now installs Nginx 0.7.64 by default.


Release 2.2.5
-------------

 * [Apache] Small file uploads are now buffered; fixes potential DoS attack
   Phusion Passenger buffers large file uploads to temp files so that it
   doesn't block applications while an upload is in progress, but it sent
   small uploads directly to the application without buffering it. This could
   result in a potential DoS attack: the client can send many small, incomplete
   file uploads to the server, and this would block all application processes
   until a timeout occurs. In order to solve this problem, Phusion Passenger
   now buffers small file uploads in memory. Bug #356.

 * [Apache] Fixed support for mod_rewrite passthrough rules
   Mod_rewrite passthrough rules were not properly supported because of a bug
   fix for supporting encoded slashes (%2f) in URLs. Unfortunately, due to
   bugs/limitations in Apache, we can support either encoded slashes or
   mod_rewrite passthrough rules, but not both; supporting one will break the
   other.

   Support for mod_rewrite passthrough rules is now enabled by default; that
   is, support for encoded slashes is disabled by default. A new configuration
   option, "PassengerAllowEncodedSlashes", has been added. Turning this option
   on will enable support for encoded slashes and disable support for
   mod_rewrite passthrough rules.

   Issue #113 and issue #230.

 * [Apache] Added a configuration option for resolving symlinks in the document root path
   Phusion Passenger 2.2.0 and higher no longer resolves symlinks in
   the document root path in order to properly support Capistrano-style
   directory structures. The exact behavior is documented in the Users Guide,
   section "How Phusion Passenger detects whether a virtual host is a web
   application".

   However, some people relied on the old behavior. A new configuration option,
   PassengerResolveSymlinksInDocumentRoot, has been added to allow reverting
   back to the old behavior.

   Patch contributed by Locaweb (http://www.locaweb.com.br/).

 * [Apache] mod_env variables are now also passed through CGI environment headers
   Prior to version 2.2.3, environment variables set by mod_env are passed to
   the application as CGI environment headers, not through Ruby's ENV variable.
   In the last release we introduced support for setting ENV environment
   variables with mod_env, and got rid of the code for setting CGI environment
   headers. It turns out that some people relied on the old behavior, we so now
   environment variables set with mod_env are set in both ENV and in the CGI
   environment.
   
   Fixes bug #335.

 * [Apache] Fixed compilation problems on some Linux systems with older versions of Apache
   If you used to see compilation errors like this:

       ext/apache2/Configuration.cpp:554: error: expected primary-expression before '.' token

   then this version should compile properly.

 * [Apache] Fixed I/O timeouts for communication with backend processes
   Got rid of the code for enforcing I/O timeouts when reading from or writing to
   a backend process. This caused more problems than it solved.

 * [Nginx] Support for streaming responses (e.g. Comet or HTTP push)
   Buffering of backend responses is now disabled. This fixes support for
   streaming responses, something which the Apache version has supported
   for a while now. One can generate streaming responses in Ruby on Rails
   like this:

       render :text => lambda { |response, output|
           10_000.times do |i|
               output.write("hello #{i}!\n")
           end
       }

 * [Nginx] Installer now installs Nginx 0.7.61 by default
   Previously it installed 0.6.37 by default.

 * [Nginx] Fixed the installer's --extra-configure-flags flag when combined with --auto-download
   Arguments passed to --extra-configure-flags were not being passed to the
   Nginx configure script when --auto-download is given. This has been
   fixed: bug #349.

 * [Nginx] Fixed unnecessary download of PCRE
   The installer now checks whether PCRE is installed in /opt/local (e.g.
   MacPorts) as well before concluding that it isn't installed and going ahead
   with downloading PCRE.

 * Fixed STDERR capturing
   While spawning an application, Phusion Passenger captures any output written
   to STDERR so that it can show them later if the application failed to start.
   This turns out to be much more difficult than expected, with all kinds of
   corner cases that can mess up this feature.

   For example, if the Rails log file is not writable, then this can cause
   Rails to crash with a bizarre and unhelpful error message whenever it tries
   to write to STDERR:

       /!\ FAILSAFE /!\  Thu Aug 20 14:58:39 +1000 2009
       Status: 500 Internal Server Error
       undefined method `[]' for nil:NilClass

   Some applications reopen STDERR to a log file. This didn't work.

   Of all of these problems have been fixed now. (Bug #332)

 * Fixed some bugs in application sources preloading
   Rails >= 2.2 already preloads the application sources, in which case Phusion
   Passenger wasn't supposed to perform it's own preloading, but the Rails
   >= 2.2 detection code was bugged. This has been fixed.

   Rails < 2.2 doesn't preload the application sources by itself, but there
   should be a certain order with which the sources are preloaded, otherwise
   preloading could fail in some applications. We now enforce a specific load
   order: first models, then controllers, then helpers.

   Bug #359.
 
 * Fixed a few bugs in WSGI compliance
   PATH_INFO is supposed to be set to the request URI, but without the query
   string and without the base URI. This has been fixed: bug #360.

 * Fixed some Ruby 1.9-specific crashes caused by encoding issues. Bug #354.
 * Fixed loading of config/environment.rb on Ruby 1.9.2, because Ruby 1.9.2
   no longer has "." in the default load path. Patch by metaljastix, issue #368.
 * The Users Guide for Apache now mentions something about correct permissions
   for application directories.
 * Fixed compilation problems on IA-64 (bug #118). We also reduced the stack
   sizes for the threads by half, so Phusion Passenger should use even less
   virtual memory now.
 * Fixed compilation problems on Linux systems with ARM CPU.
 * Fixed a few compatibility problems with 64-bit OpenBSD.
 * Fixed a few typos and minor bugs.


Older releases
--------------
Please consult the blog posts on http://blog.phusion.nl/ for the information about older releases.<|MERGE_RESOLUTION|>--- conflicted
+++ resolved
@@ -1,12 +1,9 @@
 Release 5.0.19
 --------------
 
-<<<<<<< HEAD
+ * Fixes an encoding crash in `passenger-memory-stats` on OS X in case one or more processes are running on the system with names containing UTF-8 characters. Closes GH-1603.
  * Refactoring: extracts the Union Station Ruby hooks to external gems. They are however still bundled with Passenger.
  * Errors communicating with the Union Station server can now be viewed through `passenger-status --show=union_station`.
-=======
- * Fixes an encoding crash in `passenger-memory-stats` on OS X in case one or more processes are running on the system with names containing UTF-8 characters. Closes GH-1603.
->>>>>>> f86859cb
 
 
 Release 5.0.18
