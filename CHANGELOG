Release 5.0.9
-------------

 * Internal refactoring: we've replaced libeio with libuv. This makes some of our code simpler. Closes GH-1428.
 * When the passenger-status tool tries to cleanup a sale instance directory, it will no longer abort with an error when it fails to do that. It will now merely print a warning. Fixes [StackOverflow question 30354732](http://stackoverflow.com/questions/30354732/cap-aborted-capistrano-aborts-rails-deploy-while-attempting-to-chown-tmp-p/30357100#30357100).
<<<<<<< HEAD
 * Fixes compilation problems on Solaris.
=======
 * The Ruby handler has been made more robust. Previously, it was possible for applications to corrupt connections by returning incorrect Rack responses. This may cause connections to get stuck. The Rack handler has been hardened to ensure that connections will never get corrupted or stuck. Closes GH-1512.
 * The Ruby handler now closes the Rack response body even when the socket connection is hijacked by the application. The Rack specification is unclear about what to do in this case, and different Ruby app servers do different things. We have found that by closing the body object anyway, we maximize compatibility with existing Rack middlewares and apps, such as Rack::Lock. Background information about this issue can be found at https://github.com/ngauthier/tubesock/issues/10#issuecomment-72539461.
>>>>>>> e1c0112a
 * [Apache] If you pass the `--apxs2-path` parameter to `passenger-install-apache2-module`, and the apxs2 path that you specified is not in PATH, then the installer would think that Apache installation is broken. This has been fixed.
 * [Apache] An `Connection: close` header that was used for internal communication between Passenger processes was being leaked to the client, which breaks HTTP keep-alive connections. This has been fixed. Closes GH-1516.


Release 5.0.8
-------------

 * We now supply Debian 8 and Ubuntu 15.04 packages. Closes GH-1494 and GH-1400.
 * We now supply Red Hat 6, Red Hat 7, CentOS 6 and CentOS 7 packages.
 * We no longer supply Ubuntu 10.04 packages because Ubuntu 10.04 is no longer supported by Canonical.
 * Fixes a Passenger crash (SIGSEGV) that occurs occasionally when out-of-band garbage collection is enabled. Closes GH-1469.
 * Fixes a Passenger crash (SIGSEGV) that occurs occasionally with redirects to relative URLs. Closes GH-1513.
 * Fixes cases when Passenger shuts down more processes than is allowed by the `min_instances` limit. Closes GH-1500.
 * Fixes "Bad Gateway" errors that would occur when an application sets the X-Sendfile or X-Accel-Redirect header, together with a non-empty response body. Closes GH-1498.
 * Fixes the fact that Passenger agent processes don't lower their privilege when user switching is turned off.
 * Fixes autodetection of Apache on Gentoo. Closes GH-1510.
 * Fixes compilation problems on Solaris. Closes GH-1508.
 * [Standalone] Adds the `--pool-idle-time` command line parameter.
 * [Standalone] Adds the `--auto` command line parameter for running non-interactively. This supresses prompts. Closes GH-1511.


Release 5.0.7
-------------

 * Supports changed way of specifying settings for (non-bundled) Meteor apps. Closes GH-1403.
 * Fixes an integer-to-string conversion bug in the code responsible for buffering chunked request bodies. This bug could cause the PassengerAgent to crash due to an exception. Thanks to Marcus Rückert of SUSE for reporting this.
 * Request-specific environment variables are no longer cached. This fixes a number of issues, such as Shibboleth not working properly and conflicts between HTTPS and non-HTTPS virtual hosts. Closes GH-1472.
 * Fixes a memory corruption bug that would be triggered when using `passenger_base_uri`. The memory corruption bug resided in the code for resolving symlinks. Closes GH-1388.
 * Re-introduced signal catchers during shutdown, to allow clean shutdown in Foreman. Closes GH-1454.
 * `passenger-status --show=xml` no longer outputs the non-XML header by default. This fixes a regression as reported in a comment in GH-1136.
 * Passenger now prefers to load Rack and Bundler from RubyGems instead of from `vendor_ruby`. This solves some issues with Rack and Bundler on Debian systems. Closes GH-1480 and GH-1478.
 * The turbocache no longer caches responses that contain the `X-Sendfile` or the `X-Accel-Redirect` header.
 * The preferred Nginx version has been upgraded to 1.6.3.
 * The logging agent no longer aborts with an error if one of the Passenger root directory's parent directories is not world-executable. Closes GH-1487.
 * [Standalone] It is now possible to configure the Ruby, Node.js and Python executable to use in Passenger Standalone through the command line options --ruby, --nodejs and --python. Closes GH-1442.
 * [Standalone] Running `passenger start --engine=builtin --daemonize` would fail with a timeout error. This has been fixed.
 * [Standalone] Running `passenger start --nginx-version=XXX` would crash. This has been fixed. Closes GH-1490.
 * [Apache] Fixed some issues with X-Sendfile. Closes GH-1376.
 * [Apache] If the installer fails to autodetect Apache while the installer is running as a normal user, it will now ask you to give it root privileges. Closes GH-1289.
 * [Apache] The installer now validates your Apache configuration file to check for common problems. The validator can also be accessed separately by running `passenger-config validate-install --validate-apache2`.
 * [Nginx] Introduces the `passenger_read_timeout` option for rare cases when server needs more than the default 10 minute timeout. Contributed by pkmiec. Closes [GH-PR-34](https://github.com/phusion/passenger/pull/34).
 * [Nginx] The Nginx module now looks for index.html if the path ends in / so that it works intuitively, without needing to use try_files.
 * Fixes wrong memory address display in crash dumps. Thanks to thoughtpolice for pointing it out.
 * Fixes an ugly backtrace that would be shown if an invalid request is made to an application process using the private HTTP interface. Contributed by jbergler. Closes GH-1311.
 * Various documentation improvements. Closes [GH-PR-1332](https://github.com/phusion/passenger/pull/1332), [GH-PR-1354](https://github.com/phusion/passenger/pull/1354), [GH-PR-1216](https://github.com/phusion/passenger/pull/1216), [GH-PR-1385](https://github.com/phusion/passenger/pull/1385), [GH-PR-1302](https://github.com/phusion/passenger/pull/1302).


Release 5.0.6
-------------

 * The turbocache no longer caches responses for which the Cache-Control header contains "no-cache". Please note that "no-cache" does not mean "do not cache this response". Instead, it means "any caching servers may only serve the cached response after validating it". Since the turbocache does not support validation, we've chosen to skip caching instead.

   Coincidentally, this change "fixes" problems with applications that erroneously use "no-cache" as a flag for "do not cache this response". What these applications should actually use is "no-store". We recommend the developers of such applications to change their caching headers in this manner, because even if Passenger doesn't unintentionally cache the response, any intermediate proxies that visitors are behind may still cache the response.
 * Fixes a number of memory leaks. Memory was leaked upon processing a request with multiple headers, upon processing a response with multiple headers, and upon processing a response with Set-Cookie headers. Every time such a request or response was processed, 512 bytes of memory was leaked due to improperly dereferencing relevant memory buffers. Closes GH-1455.
 * Fixes various bugs related to Union Station data collection.

   Union Station is our upcoming application analytics and performance monitoring SaaS platform. It is opt-in: no data is collected unless you turn the feature on.
 * Fixes a Union Station-related file descriptor leak. Closes GH-1439.
 * Fixes some bugs w.r.t. use of uninitialized memory.
 * More informative error message if a support binary is not found, including a resolution hint. Closes GH-1395.
 * [Apache] `SetEnv` variables are now passed as Rack/CGI/request variables. This was also the case in Passenger 4, but not in Passenger 5.0.0-5.0.5. We've restored the old behavior because the behavior in 5.0.0-5.0.5 breaks certain Apache modules such as Shibboleth. Closes GH-1446.
 * [Standalone] PID and log files now correctly created if user specifies relative path.


Release 5.0.5
-------------

 * Fixes various crashes due to use of uninitialized memory. One such crash is documented in GH-1431.
 * Fixes a connection stall in the Apache module. Closes GH-1425.
 * Fixes a potential read-past-buffer bug in string-to-integer conversion routines. Thanks to dcb314 for spotting this. Closes GH-1441.
 * Fixes a compilation problem on Solaris. This problem was caused by the fact that `tm_gmtoff` is not supported on that platform. Closes GH-1435.
 * There is now an API endpoint for force disconnecting a client: `passenger-config admin-command DELETE /server/<client name>.json`. Closes GH-1246.
 * Fixes some file descriptor leaks. These leaks were caused by the fact that keep-alive connections with application processes were not being closed properly. Closes GH-1439.
 * In order to more easily debug future file descriptor leaks, we've introduced the `PassengerFileDescriptorLogFile` (Apache) and `passenger_file_descriptor_log_file` (Nginx) config options. This allows Passenger to log all file descriptor open/close activity to a specific log file.
 * The `PassengerDebugLogFile` (Apache) and `passenger_debug_log_file` (Nginx) configuration options have been renamed to `PassengerLogFile` and `passenger_log_file`, respectively. The old name is support supported for backward compatibility reasons.
 * [Enterprise] Fixes a bug in Flying Passenger's `--instance-registry-dir` command line parameter. This command line parameter didn't do anything.
 * [Enterprise] The Flying Passenger daemon no longer supports the `--max-preloader-idle-time` config option. This is because the config option never worked. The correct way to set the max preloader idle time is through the Nginx config option, but this was wrongly documented, so the documentation has been fixed.


Release 5.0.4
-------------

 * Fixes a compilation problem introduced in 5.0.3.


Release 5.0.3
-------------

 * [Standalone] When using the builtin engine, `passenger start` may crash during startup due to an initialization race condition. This has been fixed.
 * [Enterprise] Fixes a bug in passenger-irb. Running passenger-irb without a PID parameter worked, but running it with a PID parameter didn't.
 * Fixes an integer overflow that resulted in a file descriptor leak and stalled client connections. Closes GH-1412.
 * Truncates Passenger source code paths in logs (to 3 chars) to reduce redundant info. Closes GH-1383.
 * Fixes invalid JSON output for non-finite double values (e.g. from the HTTP JSON API). Closes GH-1408.
 * All hooks now set the `PASSENGER_HOOK_NAME` environment variable. This variable is set to the name of the hook that is being called.
 * The Ruby handler no longer tries to call #force_encoding on response body strings, which fixes an incompatibility with apps/libraries that return frozen body strings. Closes GH-1414.
 * If the Ruby handler crashes while processing a Rack response body, it will now no longer stall the connection.
 * Fixes env.SERVER_PORT containing 80 instead of 443 when using https on default port. Closes GH-1421.
 * We now handle errors in the `poll()` system call better. This might fix some crashes during shutdown which manifest on FreeBSD.


Release 5.0.2
-------------

 * Fixes a connection freeze that could occur when processing large responses. This would manifest itself under the error message "This website is under heavy load" or "Request queue is full, returning an error". Closes GH-1404.
 * Debian and Ubuntu packages have been reintroduced.
 * When `passenger-config restart-app` is run interactively, if Passenger is not serving any applications, then the command now prints an error message instead of showing a menu with only a "Cancel" option.
 * Fixes a compilation problem on FreeBSD 10 (contributed by: clemensg). Closes GH-1401.
 * [Standalone] Fixes a crash that would occur if you use the `--ctl` parameter.
 * [Enterprise] The `--max-request-time` option has been added to Passenger Standalone.
 * [Enterprise] The `max_request_time_reached` hook has been introduced. This hook allows you to run diagnostics on a process that that took too long to respond to a request.


Release 5.0.1
-------------

 * The `passenger-config restart-app` command is now more user friendly. When run in a terminal, it will show an interactive menu, allowing you to select the app to restart. Closes GH-1387.
 * Fixed a crash bug in the handling of sticky session cookies.
 * Log failed program in error message, not its command line (contributed by: paisleyrob). Closes GH-1397.
 * [Nginx] Fixes cases in which Passenger overrides the Nginx handler function even when it shouldn't, for example when Passenger is disabled. Closes GH-1393.
 * [Enterprise] The `sticky_sessions` and `envvars` options in Passengerfile.json is now also supported in mass deployment mode.


Release 5.0.0 release candidate 2
---------------------------------

 * Fixes an installation problem with the Ruby gem due to incorrect Makefile generation. Closes GH-1382.
 * More helpful message when request queue is full. Closes GH-1375.


Release 5.0.0 release candidate 1
---------------------------------

 * Fixed Date headers not being formatted in the GMT timezone. Closes GH-1367.
 * Fixed Passengerfile.json/passenger-standalone.json not being properly loaded in Passenger Standalone.
 * Fixed support for sticky sessions.
 * Fixed an infinite loop if the ApplicationPool garbage collector fails due to an exception. Closes GH-1360.
 * Fixed Passenger Standalone exiting prematurely when the HelperAgent crashes. Exiting prematurely is not supposed to happen because the watchdog will restart the HelperAgent. Closes GH-1339.
 * Fixed a crash that occurs when using a non-standard startup file value. Closes GH-1378.
 * When dumping system metrics during error page generation, the `passenger-config` command is now invoked under the same Ruby interpreter as the app, instead of the one in PATH. Closes GH-1381.
 * When a Ruby process crashes due to an uncaught exception, this fact is now properly logged.
 * Specifying 0 for the `max_pool_size` config option no longer results in a crash. Closes GH-1334.
 * The timeouts when downloading Passenger Standalone binaries and source files are now customizable. Closes GH-1295.
 * The `envvars` option is now supported in Passengerfile.json, for passing environment variables to the application. Closes GH-1377.
 * Introduced `hook_queue_full_error` for request queue overflows. Closes GH-1358.
 * [Ruby] Fixed handling of "transfer-encoding chunked" response bodies which contain zero-sized chunks.
 * [Nginx] It is no longer necessary to re-specify `passenger_enabled` in `location` contexts. Closes GH-1338.
 * [Enterprise] Fixed a bug in mass deployment reloading.
 * [Enterprise] Fixed a bug in mass deployment daemonization.
 * [Enterprise] The mass deployment mode now supports the `app_type` and `startup_file` configuration options in Passengerfile.json/passenger-standalone.json. Closes GH-1366.


Release 5.0.0 beta 3
--------------------

 * The turbocache has received major updates and fixes based on excellent feedback Chris Heald and the community. First, several bugs w.r.t. the handling of caching headers have been fixed. Second, the turbocache has become slightly more conservative for security reasons. In previous versions, default cacheable responses (as defined by RFC 7234) were cached unless caching headers tell us not to. Now, default cacheable responses are only cached if caching headers explicitly tell us to. This change was introduced because there are many applications that set incorrect caching headers on private responses. This new behavior is currently not configurable, but there are plans to make it configurable in 5.0.0 release candidate 1.
 * Introduced a new configuration option, `passenger_response_buffer_high_watermark` (Nginx) and `PassengerResponseBufferHighWatermark` (Apache), for configuring the behavior of the response buffering system. Closes GH-1300.
 * Fixed more cookie handling issues. Closes GH-1310.
 * Fixed various WebSocket issues. Closes GH-1306.
 * Fixed some crashes caused by race conditions. Closes GH-1326.
 * Fixed issues with handling POST data. Closes GH-1331.
 * Fixed some issues on Heroku. Closes GH-1329.
 * Fixed some integer overflows. Fix contributed by Go Maeda. Closes GH-1357.
 * Fixed the `passenger-status --show=union_station` command. Closes GH-1336.
 * Nginx versions earlier than 1.6 are no longer supported.
 * Improved state introspection.


Release 5.0.0 beta 2
--------------------

 * Fixed handling of multiple Set-Cookie headers. Closes GH-1296.
 * `passenger-config system-metrics` now works properly if the agent is installed in ~/.passenger. Closes GH-1304.
 * Documentation enhancements by Igor Vuk. Closes GH-1318.
 * Fixed some crasher bugs.
 * [Standalone] User switching is now correctly disabled.
 * [Standalone] Fixed the `--thread-count` parameter.
 * [Apache] IPs set by mod_remoteip are now respected. Closes GH-1284.
 * [Apache] Fixed support for gzipped chunked responses. Closes GH-1309.


Release 5.0.0 beta 1
--------------------

Version 5.0.0 beta 1 contains major changes. It's mostly compatible with version 4, but there are a few minor breakages, which are described below. Major changes and notable breakages are:

 * Performance has been much improved. This is thanks to months of optimization work. You can learn more at www.rubyraptor.org.
 * We've published a [server optimization guide](https://www.phusionpassenger.com/documentation/ServerOptimizationGuide.html) for those who are interested in tuning Phusion Passenger.
 * Support for Rails 1.2 - 2.2 has been removed, for performance reasons. Rails 2.3 is still supported.
 * Phusion Passenger now supports integrated HTTP caching, which we call turbocaching. If your app sets the right HTTP headers then Phusion Passenger can tremendously accelerate your app. It is enabled by default, but you can disable it with `--disable-turbocaching` (Standalone), `PassengerTurbocaching off` (Apache), or 'passenger_turbocaching off' (Nginx).
 * Touching restart.txt will no longer restart your app immediately. This is because, for performance reasons, the stat throttle rate now defaults to 10. You can still get back the old behavior by setting `PassengerStatThrottleRate 0` (Apache) or `passenger_stat_throttle_rate 0` (Nginx), but this is not encouraged. Instead, we encourage you to use the `passenger-config restart-app` tool to initiate restarts, which has immediate effect.
 * Websockets are now properly disconnected on application restarts.
 * The Phusion Passneger log levels have been completely revamped. If you were setting a log level before (e.g. through `passenger_log_level`), please read the latest documentation to learn about the new log levels.
 * If you use out-of-band garbage collection, beware that the `X-Passenger-Request-OOB-Work` header has now been renamed to `!~Request-OOB-Work`.
 * When using Rack's full socket hijacking, you must now output an HTTP status line.
 * [Nginx] The `passenger_set_cgi_param` option has been removed and replaced by `passenger_set_header` and `passenger_env_var`.
 * [Nginx] `passenger_show_version_in_header` is now only valid in the `http` context.
 * [Apache] The `PassengerStatThrottleRate` option is now global.

Minor changes:

 * The minimum required Nginx version is now 1.6.0.
 * The instance directory is now touched every hour instead of every 6 hours. This should hopefully prevent more problems with /tmp cleaner daemons.
 * Applications are not grouped not only on the application root path, but also on the environment. For example, this allows you to run the same app in both production and staging mode, with only a single directory, without further configuration. Closes GH-664.
 * The `passenger_temp_dir` option (Nginx) and the `PassengerTempDir` option (Apache) have been replaced by two config options. On Nginx they are `passenger_instance_registry_dir` and `passenger_data_buffer_dir`. On Apache they are `PassengerInstanceRegistryDir` and `PassengerDataBufferDir`. On Apache, `PassengerUploadBufferDir` has been replaced by `PassengerDataBufferDir`.
 * Command line tools no longer respect the `PASSENGER_TEMP_DIR` environment variable. Use `PASSENGER_INSTANCE_REGISTRY_DIR` instead.
 * `passenger-status --show=requests` has been deprecated in favor of `passenger-status --show=connections`.
 * Using the SIGUSR1 signal to restart a Ruby app without dropping connections, is no longer supported. Instead, use `passenger-config detach-process`.
 * Introduced the `passenger-config reopen-logs` command, which instructs all Phusion Passenger agent processes to reopen their log files. You should call this after having rotated the web server logs.
 * [Standalone] The Phusion Passenger Standalone config template has changed. Users are encouraged to update it.
 * [Standalone] `passenger-standalone.json` has been renamed to `Passengerfile.json`.
 * [Standalone] `passenger-standalone.json`/`Passengerfile.json` no longer overrides command line options. Instead, command line options now have the highest priority.


Release 4.0.60
--------------

 * Fixed the password protection of internal Phusion Passenger processes.

   For security reasons, Phusion Passenger limits access to internal processes, by using Unix file permissions and randomly generated passwords that only authorized internal processes know. It turns out that this password wasn't set correctly, which has now been fixed. There was no security vulnerability, because the file permissions already provide sufficient security. The password only serves as an extra layer of security just in case there is a problem with the former.

   This issue is not at all related to any application-level security or application-level passwords. Any database passwords, keys, or secrets used and generated by applications have got nothing to do with the nature of this issue. This issue only relates to some randomly generated passwords that Passenger uses internally, for its internal operations.


Release 4.0.59
--------------

 * [Enterprise] Fixed support for free-style Node.js apps.


Release 4.0.58
--------------

 * [Enterprise] Fixed a bug in the Debian packages which caused Flying Passenger to break when used with non-system Rubies.
 * The Debian packages no longer require Ruby 1.9. Closes GH-1353.


Release 4.0.57
--------------

 * Fixed a native extension compatibility problem with Ruby 2.2. Closes [ruby-core:67152](https://bugs.ruby-lang.org/issues/10656).
 * Fixed compatibility with Nginx 1.7.9. Closes GH-1335.


Release 4.0.56
--------------

 * Fixed a file descriptor leak that manifests when an error page is shown. Contributed by Paul Bonaud, closes GH-1325.
 * Improved Node.js request load balancing. Closes GH-1322. Thanks to Charles Vallières for the analysis.


Release 4.0.55
--------------

 * Supports Ruby 2.2. Closes GH-1314.
 * Fixed Linux OS name detection.


Release 4.0.54
--------------

 * Contains a licensing-related hot fix for Enterprise customers.


Release 4.0.53
--------------

 * Upgraded the preferred Nginx version to 1.6.2.
 * Improved RVM gemset autodetection.
 * Fixed some Ruby 2.2 compatibility issues.


Release 4.0.52
--------------

 * Fixed a null termination bug when autodetecting application types.
 * Node.js apps can now also trigger the inverse port binding mechanism by passing `'/passenger'` as argument. This was introduced in order to be able to support the Hapi.js framework. Please read http://stackoverflow.com/questions/20645231/phusion-passenger-error-http-server-listen-was-called-more-than-once/20645549 for more information regarding Hapi.js support.
 * It is now possible to abort Node.js WebSocket connections upon application restart. Please refer to https://github.com/phusion/passenger/wiki/Phusion-Passenger:-Node.js-tutorial#restarting_apps_that_serve_long_running_connections for more information. Closes GH-1200.
 * Passenger Standalone no longer automatically resolves symlinks in its paths.
 * `passenger-config system-metrics` no longer crashes when the system clock is set to a time in the past. Closes GH-1276.
 * `passenger-status`, `passenger-memory-stats`, `passenger-install-apache2-module` and `passenger-install-nginx-module` no longer output ANSI color codes by default when STDOUT is not a TTY. Closes GH-487.
 * `passenger-install-nginx-module --auto` is now all that's necessary to make it fully non-interactive. It is no longer necessary to provide all the answers through command line parameters. Closes GH-852.
 * Minor contribution by Alessandro Lenzen.


Release 4.0.50
--------------

 * Fixed a potential heap corruption bug.
 * Added Union Station support for Rails 4.1.


Release 4.0.49
--------------

 * Upgraded the preferred Nginx version to 1.6.1.
 * Fixed a crash that may be triggered by the `passenger_max_requests` feature.
 * Introduced the `spawn_failed` hook, which is called when an application
   process fails to spawn. You could use this hook to setup an error
   notification system. Closes GH-1252.
 * Fonts, RSS and XML are now gzip-compressed by default in Phusion Passenger
   Standalone. Thanks to Jacob Elder. Closes GH-1254.
 * Fixed some user and group information lookup issues. Closes GH-1253.
 * Fixed some request handling crashes. Closes GH-1250.
 * Fixed some compilation problems on Gentoo. Closes GH-1261.
 * Fixed some compilation problems on Solaris. Closes GH-1260.


Release 4.0.48
--------------

 * Fixed a race condition while determining what user an application should
   be executed as. This bug could lead to applications being run as the wrong
   user. Closes GH-1241.
 * [Standalone] Improved autodetection of Rails asset pipeline files. This
   prevents Standalone from incorrectly setting caching headers on non-asset
   pipeline files. Closes GH-1225.
 * Fixed compilation problems on CentOS 5. Thanks to J. Smith. Closes GH-1247.
 * Fixed compilation problems on OpenBSD.
 * Fixed compatibility with Ruby 1.8.5.


Release 4.0.47
--------------

 * [Enterprise] Fixed a bug in Flying Passenger's `--max-preloader-idle-time`
   option.


Release 4.0.46
--------------

 * Further improved Node.js and Socket.io compatibility.
 * Sticky session cookies have been made more reliable.
 * Fixed WebSocket upgrade issues on Firefox. Closes GH-1232.
 * The Python application loader now inserts the application root into `sys.path`.
   The fact that this was not done previously caused a lot of confusion amongst
   Python users, who wondered why their `passenger_wsgi.py` could not import any
   modules from the same directory.
 * Fixed a compatibility problem with Django, which could cause Django apps to
   freeze indefinitely. Closes GH-1215.
 * Logging of application spawning errors has been much improved. Full details
   about the error, such as environment variables, are saved to a private log file.
   In the past, these details were only viewable in the browser. This change also
   fixes a bug on Phusion Passenger Enterprise, where enabling Deployment Error
   Resistance causes error messages to get lost. Closes GH-1021 and GH-1175.
 * Fixed a regression in Node.js support. When a Node.js app is deployed on
   a HTTPS host, the `X-Forwarded-Proto` header wasn't set in 4.0.45.
   Closes GH-1231.
 * Passenger Standalone no longer, by default, loads shell startup files before
   loading the application. This is because Passenger Standalone is often invoked
   from the shell anyway. Indeed, loading shell startup files again can interfere
   with any environment variables already set in the invoking shell. You can
   still tell Passenger Standalone to load shell startup files by passing
   `--load-shell-envvars`. Passenger for Apache and Passenger for Nginx still
   load shell startup files by default.
 * Passenger Standalone now works properly when the HOME environment variable
   isn't set. Closes GH-713.
 * Passenger Standalone's `package-runtime` command has been removed. It has
   been broken for a while and has nowadays been obsolete by our automatic
   [binary generation system](https://github.com/phusion/passenger_autobuilder).
   Closes GH-1133.
 * The `passenger_startup_file` option now also works on Python apps. Closes GH-1233.
 * If you are a [Union Station](https://www.unionstationapp.com) customer, then
   Phusion Passenger will now also log application spawning errors to Union Station.
   This data isn't shown in the Union Station interface yet, but it will be
   implemented in the future.
 * Fixed compilation problems on OmniOS and OpenIndiana. Closes GH-1212.
 * Fixed compilation problems when Nginx is configured with OpenResty.
   Thanks to Yichun Zhang. Closes GH-1226.
 * Fixed Nginx HTTP POST failures on ARM platforms. Thanks to nocelic for the fix.
   Closes GH-1151.
 * Documentation contributions by Tim Bishop and Tugdual de Kerviler.
 * Minor Nginx bug fix by Feng Gu. Closes GH-1235.


Release 4.0.45
--------------

 * Major improvements in Node.js and Meteor compatibility. Older Phusion Passenger
   versions implemented Node.js support by emulating Node.js' HTTP library.
   This approach was found to be unsustainable, so we've abandoned that approach
   and replaced it with a much simpler approach that does not involve emulating
   the HTTP library.
 * Introduced support for sticky sessions. Sticky sessions are useful -- or even
   required -- for apps that store state inside process memory. Prominent examples
   include SockJS, Socket.io, faye-websocket and Meteor. Sticky sessions are
   required to make the aforementioned examples work in multi-process scenarios.
   By introducing sticky sessions support, we've much improved WebSocket support
   and support for the aforementioned libraries and frameworks.
 * Due to user demand, GET requests with request bodies are once again supported.
   Support for these kinds of requests was removed in 4.0.42 in an attempt to
   increase the strictness and robustness of our request handling code. It has
   been determined that GET requests with request bodies can be adequately
   supported without degrading robustness in Phusion Passenger. However, GET
   requests with both request bodies and WebSocket upgrade headers are
   unsupported. Fixes issue #1092.
 * [Enterprise] The [Flying Passenger](http://www.modrails.com/documentation/Users%20guide%20Apache.html#flying_passenger)
   feature is now also available on Apache.
 * Fixed some issues with RVM mixed mode support, issue #1121.
 * Fixed Passenger Standalone complaining about not finding PassengerHelperAgent
   during startup.
 * Fixed various minor issues such as #1190 and #1197.
 * The download timeout for passenger-install-nginx-module has been increased.
   Patch by 亀田 義裕.


Release 4.0.44
--------------

 * The issue tracker has now been moved from Google Code to Github.
   Before version 4.0.44 (May 29 2014, commit 3dd0964c9f4), all
   issue numbers referred to Google Code. From now on, all issue
   numbers will refer to Github Issues.
 * Fixed compilation problems on OS X Lion and OS X Mountain Lion.
 * On Ruby, fixed `nil` being frozen on accident in some cases.
   See issue #1192.


Release 4.0.43
--------------

 * Introduced a new command `passenger-config list-instances`, which prints all
   running Phusion Passenger instances.
 * Introduced a new command `passenger-config system-metrics, which displays
   metrics about the system such as the total CPU and memory usage.
 * Fixed some compilation problems caused by the compiler capability autodetector.
 * System metrics such as total CPU usage and memory usage, are now sent to
   [Union Station](https://www.unionstationapp.com) in preparation for future
   features.


Release 4.0.42
--------------

 * [Nginx] Upgraded the preferred Nginx version to 1.6.0.
 * [Nginx] Fixed compatibility with Nginx 1.7.0.
 * [Standalone] The MIME type for .woff files has been changed to application/font-woff.
   Fixes issue #1071.
 * There are now APT packages for Ubuntu 14.04. At the same time, packages for
   Ubuntu 13.10 have been abandoned.
 * Introduced a new command, `passenger-config build-native-support`, for ensuring
   that the native_support library for the current Ruby interpreter is built. This
   is useful in system provisioning scripts.
 * For security reasons, friendly error pages (those black/purple pages that shows
   the error message, backtrace and environment variable dump when an application
   fails to start) are now disabled by default when the application environment is
   set to 'staging' or 'production'. Fixes issue #1063.
 * Fixed some compilation warnings on Ubuntu 14.04.
 * Fixed some compatibility problems with Rake 10.2.0 and later.
   See [Rake issue 274](https://github.com/jimweirich/rake/issues/274).
 * Improved error handling in [Union Station](https://www.unionstationapp.com) support.
 * Data is now sent to Union Station on a more frequent basis, in order to make new
   data show up more quickly.
 * Information about the code revision is now sent to Union Station, which will be
   used in the upcoming deployment tracking feature in Union Station 2.


Release 4.0.41
--------------

 * Fixed some issues with printing UTF-8 log files on Heroku.
 * Added a new flag `--ignore-app-not-running` to `passenger-config restart-app`.
   When this flag is given, `passenger-config restart-app` will exit successfully
   when the specified application is not running, instead of exiting with
   an error.
 * Our precompiled Passenger Standalone binaries have been upgraded to use
   OpenSSL 1.0.1g, which fixes [the OpenSSL Heartbleed vulnerability](http://heartbleed.com/).
   Users who are using Passenger Standalone with SSL enabled are vulnerable,
   and should upgrade immediately. Users who do not use Passenger Standalone,
   users who use Passenger Standalone without SSL, or users who use Passenger
   Standalone with SSL behind another SSL-enabled reverse proxy, are not
   vulnerable.


Release 4.0.40
--------------

 * Upgraded preferred Nginx version to 1.4.7. This Nginx version fixes
   a buffer overflow. Users are strongly urged to upgrade Nginx as soon
   as possible.


Release 4.0.39
--------------

 * Fixed a crash that could happen if the client disconnects while a chunked
   response is being sent. Fixes issue #1062.
 * In Phusion Passenger Standalone, it is now possible to customize the Nginx
   configuration file on Heroku. It is now also possible to permanently apply
   changes to the Nginx configuration file, surviving upgrades. Please refer
   to the "Advanced configuration" section of the Phusion Passenger Standalone
   manual for more information.
 * The programming language selection menu in passenger-install-apache2-module
   and passenger-install-nginx-module only works on terminals that support
   UTF-8 and that have a UTF-8 capable font. To cater to users who cannot meet
   these requirements (e.g. PuTTY users using any of the default Windows fonts),
   it is now possible to switch the menu to a plain text mode by pressing '!'.
   Fixes issue #1066.
 * Fixed printing UTF-8 characters in log files in Phusion Passenger Standalone.
 * It is now possible to dump live backtraces of Python apps through the
   'SIGABRT' signal.
 * Fixed closing of file descriptors on OS X 10.9.
 * Fixed compilation problems with Apple Clang 503.0.38 on OS X.
 * Fixed compilation of native_support on Rubinius.


Release 4.0.38
--------------

 * Added support for the new Ruby 2.1.0 out-of-band garbage collector.
   This can much improve garbage collection performance, and drastically
   reduce request times.
 * Fixed a symlink-related security vulnerability.

   Urgency: low
   Scope: local exploit
   Summary: writing files to arbitrary directory by hijacking temp directories
   Affected versions: 4.0.37
   Fixed versions: 4.0.38
   CVE-2014-1832

   Description:
   This issue is related to CVE-2014-1831 (the security issue as mentioned in
   the 4.0.37 release notes). The previous fix was incomplete, and still has a
   (albeit smaller) small attack time window in between two filesystem
   checks. This attack window is now gone.
 * Passenger Standalone is now compatible with IPv6.
 * Fixed some compilation problems on Solaris. See issue #1047.
 * passenger-install-apache2-module and passenger-install-nginx-module
   now automatically run in `--auto` mode if stdin is not a TTY. Fixes
   issue #1030.
 * Fixed an issue with non-bundled Meteor apps not correctly running in
   production mode.
 * The `PassengerPreStart` option is now compatible with IPv6 server sockets.
 * When running Python WSGI apps, `wsgi.run_once` is now set to False.
   This should improve the performance of certain apps and frameworks.
 * When handling HTTP requests with chunked transfer encoding, the
   'Transfer-Encoding' header is no longer passed to the application.
   This is because the web server already buffers and dechunks the
   request body.
 * Fixed a possible hang in Phusion Passenger for Nginx when Nginx
   is instructed to reload or reopen log files. Thanks to Feng Gu,
   [pull request #97](https://github.com/phusion/passenger/pull/97).
 * The preferred Nginx version has been upgraded to 1.4.6.
 * Fixed a problem with running passenger-install-apache2-module and
   passenger-install-nginx-module on JRuby. They were not able to accept
   any terminal input after displaying the programming language menu.


Release 4.0.37
--------------

 * Improved Node.js compatibility. Calling on() on the request object
   now returns the request object itself. This fixes some issues with
   Express, Connect and Formidable. Furthermore, some WebSocket-related
   issues have been fixed.
 * Improved Meteor support. Meteor application processes are now shut down
   quicker. Previously, they linger around for 5 seconds while waiting for
   all connections to terminate, but that didn't work well because WebSocket
   connections were kept open indefinitely. Also, some WebSocket-related
   issues have been fixed.
 * Introduced a new tool `passenger-config detach-process` for gracefully
   detaching an application process from the process pool. Has a similar
   effect to killing the application process directly with `kill <PID>`,
   but killing directly may cause the HTTP client to see an error, while
   using this command guarantees that clients see no errors.
 * Fixed a crash that occurs when an application fails to spawn, but the HTTP
   client disconnects before the error page is generated. Fixes issue #1028.
 * Fixed a symlink-related security vulnerability.

   Urgency: low
   Scope: local exploit
   Summary: writing files to arbitrary directory by hijacking temp directories
   Affected versions: 4.0.5 and later
   Fixed versions: 4.0.37
   CVE-2014-1831

   Description:
   Phusion Passenger creates a "server instance directory" in /tmp during startup,
   which is a temporary directory that Phusion Passenger uses to store working files.
   This directory is deleted after Phusion Passenger exits. For various technical
   reasons, this directory must have a semi-predictable filename. If a local attacker
   can predict this filename, and precreates a symlink with the same filename that
   points to an arbitrary directory with mode 755, owner root and group root, then
   the attacker will succeed in making Phusion Passenger write files and create
   subdirectories inside that target directory. The following files/subdirectories
   are created:

    * control_process.pid
    * generation-X, where X is a number.

   If you happen to have a file inside the target directory called `control_process.pid`,
   then that file's contents are overwritten.

   These files and directories are deleted during Phusion Passenger exit. The target
   directory itself is not deleted, nor are any other contents inside the target
   directory, although the symlink is.

   Thanks go to Jakub Wilk for discovering this issue.


Release 4.0.36
--------------

 * [Enterprise] Fixed some Mass Deployment bugs.
 * [Enterprise] Fixed a bug that causes an application group to be put into
   Deployment Error Resistance Mode if rolling restarting fails while
   deployment error resistance is off. Deployment Error Resistance Mode is
   now only activated if it's explicitly turned on.
 * Passenger Standalone now gzips JSON responses.
 * Fixed some cases in which Passenger Standalone does not to properly cleanup
   its temporary files.


Release 4.0.35
--------------

 * Fixed some unit tests.


Release 4.0.34
--------------

 * The Node.js loader code now sets the `isApplicationLoader` attribute on the
   bootstrapping module. This provides a way for apps and frameworks that check
   for `module.parent` to check whether the current file is loaded by Phusion
   Passenger, or by other software that work in a similar way.

   This change has been introduced to solve a compatibility issue with CompoundJS.
   CompoundJS users should modify their server.js, and change the following:

       if (!module.parent) {

   to:

       if (!module.parent || module.parent.isApplicationLoader) {

 * Improved support for Meteor in development mode. Terminating Phusion Passenger
   now leaves less garbage Meteor processes behind.
 * It is now possible to disable the usage of the Ruby native extension by setting
   the environment variable `PASSENGER_USE_RUBY_NATIVE_SUPPORT=0`.
 * Fixed incorrect detection of the Apache MPM on Ubuntu 13.10.
 * When using RVM, if you set PassengerRuby/passenger_ruby to the raw Ruby binary
   instead of the wrapper script, Phusion Passenger will now print an error.
 * Added support for RVM >= 1.25 wrapper scripts.
 * Fixed loading passenger_native_support on Ruby 1.9.2.
 * The Union Station analytics code now works even without native_support.
 * Fixed `passenger-install-apache2-module` and `passenger-install-nginx-module` in
   Homebrew.
 * Binaries are now downloaded from an Amazon S3 mirror if the main binary server
   is unavailable.
 * And finally, although this isn't really a change in 4.0.34, it should be noted.
   In version 4.0.33 we changed the way Phusion Passenger's own Ruby source files
   are loaded, in order to fix some Debian and RPM packaging issues. The following
   doesn't work anymore:

       require 'phusion_passenger/foo'

   Instead, it should become:

       PhusionPassenger.require_passenger_lib 'foo'

   However, we overlooked the fact that this change breaks Ruby apps which use
   our Out-of-Band GC feature, because such apps had to call
   `require 'phusion_passenger/rack/out_of_band_gc'`. Unfortunately we're not able
   to maintain compatibility without reintroducing the Debian and RPM packaging
   issues. Users should modify the following:

       require 'phusion_passenger/rack/out_of_band_gc'

   to:

       if PhusionPassenger.respond_to?(:require_passenger_lib)
         # Phusion Passenger >= 4.0.33
         PhusionPassenger.require_passenger_lib 'rack/out_of_band_gc'
       else
         # Phusion Passenger < 4.0.33
         require 'phusion_passenger/rack/out_of_band_gc'
       end

Release 4.0.33
--------------

 * Fixed a compatibility problem in passenger-install-apache2-module with Ruby 1.8.
   The language selection menu didn't work properly.


Release 4.0.32
--------------

 * Fixed compatibility problems with old Ruby versions that didn't include RubyGems.


Release 4.0.31
--------------

 * Introduced a new tool: `passenger-config restart-app`. With this command you
   can initiate an application restart without touching restart.txt.
   Unlike touching restart.txt, this tool initiates the restart immediately
   instead of on the next request.
 * Fixed some problems in process spawning and request handling.
 * Fixed some problems with the handling of HTTP chunked transfer encoding
   bodies. These problems only occurred in Ruby.
 * Fixed the HelperAgent, upon shutdown, not correctly waiting 5 seconds until
   all clients have disconnected. Fixes issue #884.
 * Fixed compilation problems on FreeBSD.
 * Fixed some C++ strict aliasing problems.
 * Fixed some problems with spawning applications that print messages without
   newline during startup. Fixes issue #1039.
 * Fixed potential hangs on JRuby when Ctrl-C is used to shutdown the server.
   Fixes issue #1035.
 * When Phusion Passenger is installed through the Debian package,
   passenger-install-apache2-module now checks whether the Apache
   module package (libapache2-mod-passenger) is properly installed,
   and installs it using apt-get if it's not installed. Fixes
   issue #1031.
 * The `passenger-status --show=xml` command no longer prints the non-XML
   preamble, such as the version number and the time. Fixes issue #1037.
 * The Ruby native extension check whether it's loaded against the right Ruby
   version, to prevent problems when people upgrade Ruby without recompiling
   their native extensions.
 * Various other minor Debian packaging improvements.


Release 4.0.30
--------------

 * Fixed wrong autogeneration of HTTP Date header. If the web app does
   not supply a Date header, then Passenger will add one. Unfortunately
   due to the use of the wrong format string, December 30 2013 is
   formatted as December 30 2014. As a result, cookies that expire before
   2014 would expire on December 30 2013 and December 31 2013. Details can
   be found at [Github pull request 93](https://github.com/phusion/passenger/pull/93).

   This issue only affects Phusion Passenger for Nginx and Phusion Passenger
   Standalone, and does not affect Phusion Passenger for Apache.

   You can work around this problem in your application by setting a
   Date header. For example, in Rails you can do:

       before_filter { response.date = Time.now.utc }

   Many thanks to Jeff Michael Dean (zilkey) and many others for bringing this to our attention and for providing workarounds and feedback.


Release 4.0.29
--------------

 * Fixed a compilation problem on OS X Mavericks.


Release 4.0.28
--------------

 * Introduced a workaround for a GCC 4.6 bug. This bug could cause Phusion
   Passsenger to crash during startup. Affected operating systems include
   Ubuntu 12.04 and Amazon Linux 2013.09.01, though not every machine with
   this OS installed exhibits the problem. See issue #902.
 * Improved Node.js support: the Sails framework is now supported.
 * Improved Node.js support: the streams2 API is now supported.
 * Introduced support for hooks, allowing users to easily extend Phusion
   Passenger's behavior.
 * Fixed a bug in the `passenger start -R` option. It was broken because of a
   change introduced in 4.0.25.
 * Fixed a bug in PassengerMaxInstancesPerApp. Fixes issue #1016.
 * Fixed compilation problems on Solaris.
 * Fixed an encoding problem in the Apache autodetection code. Fixes
   issue #1026.
 * The Debian packages no longer depend on libruby.
 * Application stdout and stderr are now printed without normal
   Phusion Passenger debugging information, making them easier to read.


Release 4.0.27
--------------

 * [Apache] Fixed a bug in the Apache module which could lock up the Apache
   process or thread. This is a regression introduced in version 4.0.24.
 * Node.js application processes now have friendly process titles.


Release 4.0.26
--------------

 * Introduced the `PassengerBufferUpload` option for Apache. This option allows one
   to disable upload buffering, e.g. in order to be able to track upload progress.
 * [Nginx] The `HTTPS` variable is now set correctly for HTTPS connections, even
   without setting `ssl on`. Fixes issue #401.
 * [Standalone] It is now possible to listen on both a normal HTTP and an HTTPS port.
 * [Enterprise] The `passenger-status` tool now displays rolling restart status.


Release 4.0.25
--------------

 * The `PassengerAppEnv`/`passenger_app_env`/`--environment` option now also sets NODE_ENV,
   so that Node.js frameworks like Connect can properly respond to the environment.
 * Fixed a bug in our Debian/Ubuntu packages causing `passenger-install-nginx-module`
   not to be able to compile Nginx.
 * Arbitrary Node.js application structures are now supported.
 * [Nginx] Introduced the `passenger_restart_dir` option.
 * [Nginx] Upgraded preferred Nginx version to 1.4.4 because of CVE-2013-4547.


Release 4.0.24
--------------

 * Introduced the `PassengerNodejs` (Apache) and `passenger_nodejs` (Nginx)
   configuration options.
 * [Apache] Introduced the `PassengerErrorOverride` option, so that HTTP error
   responses generated by applications can be intercepted by Apache and customized
   using the `ErrorDocument` directive.
 * [Standalone] It is now possible to specify some configuration options in
   a configuration file `passenger-standalone.json`. When Passenger Standalone
   is used in Mass Deployment mode, this configuration file can be used to customize
   settings on a per-application basis.
 * [Enterprise] Fixed a potential crash when a rolling restart is triggered
   while a process is already shutting down.
 * [Enterprise] Fixed Mass Deployment support for Node.js and Meteor.


Release 4.0.23
--------------

 * Fixed compilation problems on GCC 4.8.2 (e.g. Arch Linux 2013-10-27).
 * Fixed a compatibility problem with Solaris /usr/ccs/bin/make: issue #999.
 * Support for the Meteor Javascript framework has been open sourced.


Release 4.0.22
--------------

 * [Enterprised] Fixed compilation problems on OS X Mavericks.


Release 4.0.21
--------------

 * [Nginx] Upgraded the preferred Nginx version to 1.4.3.
 * Node.js support has been open sourced.
 * Prelimenary OS X Mavericks support.
 * Work around an Apache packaging bug in CentOS 5.
 * Various user friendliness improvements in the documentation and the
   installers.
 * Fixed a bug in the always_restart.txt support. Phusion Passenger was
   looking for it in the wrong directory.
 * Many Solaris and Sun Studio compatibility fixes. Special thanks to
   "mark" for his extensive assistance.
 * [Standalone] The --temp-dir command line option has been introduced.


Release 4.0.20
--------------

 * Fixed a bug in Phusion Passenger Standalone's daemon mode. When in daemon
   mode, the Nginx temporary directory was deleted prematurely, causing some
   POST requests to fail. This was a regression that was introduced in 4.0.15
   as part of an optimization.
 * Fixed compilation problems on Solaris 10 with Sun Studio 12.3.
 * Improved detection of RVM problems.
 * It is now possible to log the request method to Union Station.
 * Introduced a new option, `PassengerLoadShellEnvvars` (Apache) and
   `passenger_load_shell_envvars` (Nginx). This allows enabling or disabling
   the loading of bashrc before spawning the application.
 * [Enterprise] Fixed a packaging problem which caused the flying-passenger
   executable not to be properly included in the bin path.
 * [Enterprise] Fixed a race condition which sometimes causes the Flying
   Passenger socket to be deleted after a restart. Fixes issue #939.
 * [Enterprise] The `byebug` gem is now supported for debugging on Ruby 2.0.
   The byebug gem requires a patch before this works:
   https://github.com/deivid-rodriguez/byebug/pull/29


Release 4.0.19
--------------

 * Fixed a problem with response buffering. Application processes are now
   properly marked available for request processing immediately after they're
   done sending the response, instead of after having sent the entire response
   to the client.
 * The "processed" counter in `passenger-status` is now bumped after the process
   has handled a request, not at the beginning.
 * [Enterprise] Fixed an off-by-one bug in the `passenger_max_processes` setting.


Release 4.0.18
--------------

 * The Enterprise variant of Phusion Passenger Standalone now supports
   customizing the concurrency model and thread count from the command line.
 * On Nginx, the Enterprise license is now only checked if Phusion Passenger
   is enabled in Nginx. This allows you to deploy Nginx binaries, that have
   Phusion Passenger Enterprise compiled in, to servers that are not
   actually running Phusion Passenger Enterprise.
 * Fixed a performance bug in the Union Station support code. In certain cases
   where a lot of data must be sent to Union Station, the code is now over
   100 times faster.
 * `passenger-status --show=union_station` now displays all clients that
   are connected to the LoggingAgent.
 * Added a workaround for Heroku so that exited processes are properly detected
   as such.
 * When using Phusion Passenger Standalone with Foreman, pressing Ctrl-C
   in Foreman no longer results in runaway Nginx processes.
 * Fixed backtraces in the Apache module.


Release 4.0.17
--------------

 * Fixed compilation problems on GCC 4.8 systems, such as Arch Linux 2013.04.
   Fixes issue #941.
 * Fixed some deprecation warnings when compiling the Ruby native extension
   on Ruby 2.0.0.
 * Fixed some Union Station-related stability issues.


Release 4.0.16
--------------

 * Allow Phusion Passenger to work properly on systems where the user's GID
   does not have a proper entry in /etc/group, such as Heroku.


Release 4.0.15
--------------

 * Out-of-band work has been much improved. The number of processes which
   may perform out-of-band work concurrently has been limited to 1.
   Furthermore, processes which are performing out-of-band work are now
   included in the max pool size constraint calculation. However, this
   means that in order to use out-of-band work, you need to have at least
   2 application processes running. Out-of-band work will never be triggered
   if you just have 1 process. Partially fixes issue #892.
 * Phusion Passenger now displays an error message to clients if too many
   requests are queued up. By default, "too many" is 100. You may customize
   this with `PassengerMaxRequestQueueSize` (Apache) or
   `passenger_max_request_queue_size` (Nginx).
 * A new configuration option, `PassengerStartTimeout` (Apache) and
   `passenger_start_timeout` (Nginx), has been added. This option allows you
   to specify a timeout for application startup. The startup timeout has exited
   since version 4.0.0, but before version 4.0.15 it was hardcoded at a value
   of 90 seconds. Now it is customizable. Fixes issue #936.
 * [Enterprise] The `PassengerMaxRequestTime`/`passenger_max_request_time`
   feature is now available for Python and Node.js as well, and is no longer
   limited to just Ruby. Fixes issue #938.
 * [Nginx] Introduced a configuration option `passenger_intercept_errors`,
   which decides if Nginx will intercept responses with HTTP status codes of
   400 and higher. Its effect is similar to `proxy_intercept_errors`.
 * [Standalone] Memory usage optimization: when `passenger start` is run with
   `--daemonize`, the frontend exits after starting the Nginx core. This saves
   ~20 MB of memory per `passenger start` instance.
 * [Standalone] Phusion Passenger Standalone is now also packaged in the
   Debian packages.
 * [Standalone] Fix a problem with the `passenger stop` command on Ruby 1.8.7.
   The 'thread' library was not properly required, causing a crash.
 * [Standalone] There is now builtin support for SSL.
 * Fix a crash when multiple `passenger_pass_header` directives are set.
   Fixes issue #934.
 * Permissions on the server instance directory are now explicitly set
   with chmod, so that permissions are correct on systems with a non-default
   umask. Fixes issue #928.
 * Fix permission problems when running `passenger start` with `--user`.
 * `passenger-config --detect-apache2` now correctly detects the eror log
   filename on Amazon Linux. Fixes issue #933.
 * An environment variable `PASSENGER_THREAD_LOCAL_STORAGE` has been added
   to the build system for forcefully disabling the use of thread-local
   storage within the Phusion Passenger codebase. This flag useful on systems
   that have broken support for thread-local storage, despite passing our build
   system's check for proper thread-local storage support. At the time of
   writing, one user has reported that Ubuntu 12.04 32-bit has broken
   thread-local storage report although neither the reporter nor us were able
   to reproduce the problem on any other systems running Ubuntu 12.04 32-bit.
   Note that this flag has no effect on non-Phusion Passenger code. Fixes
   issue #937.
 * It is now possible to preprocess events before they are sent to Union
   Station. This is useful for removing confidential data as demonstrated in
   this example `config/initializers/passenger.rb` file:

       if defined?(PhusionPassenger)
           event_preprocessor = lambda do |e|
               e.payload[:sql].gsub!("secret","PASSWORD") if e.payload[:sql]
           end
           PhusionPassenger.install_framework_extensions!(:event_preprocessor => event_preprocessor)
       end

Release 4.0.14
--------------

 * Fixed a bug in Passenger Standalone's source compiler, for the specific
   case when the downloaded Nginx binary doesn't work, and compilation
   of the Nginx binary did not succeed the first time (e.g. because of
   missing dependencies).
 * Precompiled Ruby native extensions are now automatically downloaded.


Release 4.0.13
--------------

 * Updated preferred Nginx version to 1.4.2.
 * Worked around the fact that FreeBSD 9.1 has a broken C++ runtime. Patch
   contributed by David Keller.
 * Autogenerated HTTP Date headers are now in UTC instead of local time.
   This could cause cookies to have the wrong expiration time. Fixes issue #913.
 * Fixed compatibility problems with Ruby 1.8.6 (issue #924).
 * Introduced a tool, `passenger-config --detect-apache2`, which autodetects
   all Apache installations on the system along with their parameters (which
   apachectl command to run, which log file to read, which config file to edit).
   The tool advises users about how to use that specific Apache installation.
   Useful if the user has multiple Apache installations but don't know about
   it, or when the user doesn't know how to work with multiple Apache
   installations.
 * Added an API for better Rack socket hijacking support.
 * Added a hidden configuration option for customizing the application start
   timeout. A proper configuration option will be introduced in the future.
 * Added autodetection support for Amazon Linux.
 * Fixed process metrics collection on some operating systems. Some systems'
   'ps' command expect no space between -p and the list of PIDs.


Release 4.0.10
--------------

 * Fixed a crash in PassengerWatchdog which occurs on some OS X systems.
 * Fixed exception reporting to Union Station.
 * Improved documentation.


Release 4.0.9
-------------

 * [Enterprise] Fixed a problem with passenger-irb.


Release 4.0.8
-------------

 * Fixed a problem with graceful web server restarts. When you gracefully
   restart the web server, it would cause Phusion Passenger internal sockets
   to be deleted, thus causing Phusion Passenger to go down. This problem
   was introduced in 4.0.6 during the attempt to fix issue #910.
 * The PassengerRestartDir/passenger_restart_dir now accepts relative
   filenames again, just like in Phusion Passenger 3.x. Patch
   contributed by Ryan Schwartz.
 * Documentation updates contributed by Gokulnath Manakkattil.
 * [Enterprise] Fixed a license key checking issue on some operating systems,
   such as CentOS 6.


Release 4.0.7
-------------

 * There was a regression in 4.0.6 that sometimes prevents
   PassengerLoggingAgent from starting up. Unfortunately this slipped
   our release testing. This regression has been fixed and we've updated
   our test suite to check for these kinds of regressions.


Release 4.0.6
-------------

 * Fixed a potential 100% CPU lock up in the crash handler, which only occurs
   on OS X. Fixes issue #908.
 * Fixed a crash in request handling, when certain events are trigger after
   the client has already disconnected. Fixes issue #889.
 * Phusion Passenger will no longer crash when the Phusion Passenger
   native_support Ruby extension cannot be compiled, e.g. because the Ruby
   development headers are not installed or because the current user has no
   permission to save the native extension file. Fixes issue #890.
 * Fixed OS X 10.9 support. Fixes issue #906.
 * Removed dependency on bash, so that Phusion Passenger works out of the box
   on BSD platforms without installing/configuring bash. Fixes issue #911.
 * Fix 'PassengerPoolIdleTime 0' not being respected correctly. Issue #904.
 * Admin tools improvement: it is now possible to see all currently running
   requests by invoking `passenger-status --show=requests`.
 * A new feature called Flying Passenger allows you to decouple the life time
   of Phusion Passenger from the web server, so that both can be restarted
   indepedently from each other. Please refer to
   http://blog.phusion.nl/2013/07/03/technology-preview-introducing-flying-passenger/
   for an introduction.
 * [Apache] Fixed compatibility with Apache pipe logging. Previously this
   would cause Phusion Passenger to lock up with 100% CPU during Apache
   restart.
 * [Nginx] The Nginx configure script now checks whether 'ruby' is in $PATH.
   Previously, if 'ruby' is not in $PATH, then the compilation process fails
   with an obscure error.
 * [Nginx] passenger-install-nginx-module now works properly even when Phusion
   Passenger is installed through the Debian packages. Before, the installer
   would tell you to install Phusion Passenger through the gem or tarball
   instead.
 * [Enterprise] Added pretty printing helpers to the Live IRB Console.
 * Fixed permissions on a subdirectory in the server instance directory. The
   server instance directory is a temporary directory that Phusion Passenger
   uses to store working files, and is deleted after Phusion Passenger exits.
   A subdirectory inside it is world-writable (but not world-readable) and is
   used for storing Unix domain sockets created by different apps, which may
   run as different users. These sockets had long random filenames to prevent
   them from being guessed. However because of a typo, this subdirectory was
   created with the setuid bit, when it should have sticky bit (to prevent
   existing files from being deleted or renamed by a user that doesn't own the
   file). This has now been fixed.
 * If the server instance directory already exists, it will now be removed
   first in order get correct directory permissions. If the directory still
   exists after removal, Phusion Passenger aborts to avoid writing to a
   directory with unexpected permissions. Fixes issue #910.
 * The installer now checks whether the system has enough virtual memory, and
   prints a helpful warning if it doesn't.
 * Linux/AArch64 compatibility fixes. Patch contributed by Dirk Mueller.
 * Improved documentation.


Release 4.0.5
-------------

 * [Standalone] Fixed a regression that prevented Passenger Standalone
   from starting. Fixes issue #899.
 * Fixed security vulnerability CVE-2013-2119.

   Urgency: low
   Scope: local exploit
   Summary: denial of service and arbitrary code execution by hijacking temp files
   Affected versions: all versions
   Fixed versions: 3.0.21 and 4.0.5

   Description:
   Phusion Passenger's code did not always create temporary files and directories in a secure manner. Temporary files and directories were sometimes created with a predictable filename. A local attacker can pre-create temporary files, resulting in a denial of service. In addition, this vulnerability allows a local attacker to run arbitrary code as another user, by hijacking temporary files.

   By pre-creating certain temporary files with certain permissions, attackers can prevent Passenger Standalone from starting (denial of service).

   By pre-creating certain temporary files with certain other permissions, attackers can trick `passenger start` and the build system (which is invoked by `passenger-install-apache2-module`/`passenger-install-nginx-module`) to run arbitrary code. The user that the code is run as, is equal to the user that ran `passenger start` or the build system. Attacks of this nature have to be timed exactly right. The attacker must overwrite the file contents right after Phusion Passenger has created the file contents, but right before the file is used. In the context of `passenger start`, the vulnerable window begins right after Passenger Standalone has created the Nginx config file, and ends when Nginx has read the config file. Once Nginx has started and initialized, the system is no longer vulnerable. `passenger stop` and other Passenger Standalone commands besides `start` are not vulnerable. In the context of the build system, the vulnerable window begins when `passenger-install-apache2-module`/`passenger-install-nginx-module` prints its first dependency checking message, and ends when it prints the first compiler command.

   Only the `passenger start` command, the `passenger-install-apache2-module` command and the `passenger-install-nginx-module` commands are vulnerable. Phusion Passenger for Apache and Phusion Passenger for Nginx (once they are installed) are not vulnerable.

   Fixed versions:
   3.0.21 and 4.0.5 have been released to address this issue.

   Workaround:
   You can use this workaround if you are unable to upgrade. Before invoking any Phusion Passenger command, set the `TMPDIR` environment variable to a directory that is not world-writable. Special care must be taken when you use sudo: sudo resets all environment variables, so you should either invoke sudo with `-E`, or you must set the environment variable after gaining root privileges with sudo.


Release 4.0.4
-------------

 * Fixed autodetection of noexec-mount /tmp directory. Fixes issue #850
   and issue #625.
 * Fixed a WSGI bug. wsgi.input was a file object opened in text mode,
   but should be opened in binary mode. Fixes issue #881.
 * Fixed a potential crash in Out-of-Band Work. Fixes issue #894.
 * Fixed a potential crash in rolling restarting, which only occurs if a
   process was also being spawned at the same time. Fixes issue #896.
 * [Apache] The RailsBaseURI and RackBaseURI directives have been unified.
   For a long time, RailsBaseURI told Phusion Passenger that the given
   sub-URI belongs to a **Rails 2** application. Attempt to use this
   directive with Rails 3 or with Rack applications would result in an
   error. Because this confused users, RailsBaseURI and RackBaseURI
   have now been unified and can now be used interchangably. Phusion
   Passenger will automatically detect what kind of application it is.
   The Nginx version already worked like this. Fixes issue #882.
 * [Standalone] The Passenger Standalone temp directory and
   PassengerWatchdog server instance directory have been unified.
   PassengerWatchdog already automatically updates the timestamps of
   all files in its server instance directory every 6 hours to prevent
   /tmp cleaners from deleting the directory. Therefore this
   unification prevents the Passenger Standalone temp directory to be
   deleted by /tmp cleaners as well. Fixes issue #654.
 * [Standalone] types_hash_max_size has been increased from 1024 to
   2048. This solves a problem that causes Nginx not to start on some
   platforms. Contributed by Jan-Willem Koelewijn.


Release 4.0.3
-------------

 * Better protection is now provided against application processes that
   are stuck and refuse to shut down cleanly. Since version 4.0.0,
   Phusion Passenger already forcefully shuts down all processes during
   web server shutdown. In addition to this, 4.0.3 now also forcefully
   shuts down processes that take more than 1 minute to shut down, even
   outside the context of web server shutdowns. This feature does not,
   however, protect against requests that take too long. Use
   PassengerMaxRequestTime (Apache) or passenger_max_request_time (Nginx)
   for that.
 * Fixed a crash in the HelperAgent which results in frequent process
   restarts in some traffic patterns. Fixes issue #862.
 * Fixed a problem that prevents processes from being spawned correctly
   if the user's bashrc changes working directory. Fixes issue #851.
 * passenger-status now also displays CPU usage.
 * The installer now checks for checksums when automatically downloading
   PCRE and Nginx. Contributed by Joshua Lund.
 * An error is now printed when trying to daemonize Phusion Passenger
   Standalone on Ruby implementations that don't support forking.
   Contributed by Benjamin Fleischer.
 * Although Phusion Passenger already supported JRuby, *installing*
   Phusion Passenger with JRuby was not possible. This has been fixed.
 * Various other minor bug fixes.


Release 4.0.2
-------------

 * Bumped the preferred Nginx version to 1.4.1 because of a critical
   Nginx security vulnerability, CVE-2013-2028. Users are advised to
   upgrade immediately.


Release 4.0.1
-------------

 * Fixed a crasher bug in the Deployment Error Resistance feature.
 * Fixed a bug in PassengerDefaultUser and PassengerDefaultGroup.
 * Fixed a bug which could cause application processes to exit before
   they've finished their request.
 * Fixed some small file descriptor leaks.
 * Bumped the preferred Nginx version to 1.4.0.
 * Editing the Phusion Passenger Standalone Nginx config template
   is no longer discouraged.
 * Improved documentation.


Release 4.0.0 release candidate 6
---------------------------------

 * WebSocket support on Nginx. Requires Nginx >= 1.3.15.
 * Improved RVM support.
 * Performance optimizations.
 * Various bug fixes.


Release 4.0.0 release candidate 5
---------------------------------

 * The default config snippet for Apache has changed! It must now contain a
   `PassengerDefaultRuby` option. The installer has been updated to output
   this option. The `PassengerRuby` option still exists, but it's only used
   for configuring different Ruby interpreters in different contexts. Please
   refer to the manual for more information.
 * We now provide GPG digital signatures for all file releases by Phusion.
   More information can be found in the manual.
 * `passenger-status` now displays process memory usage and time when it
   was last used. The latter fixes issue #853.
 * Exceptions in Rack application objects are now caught to prevent
   application processes from exiting.
 * The `passenger-config` tool now supports the `--ruby-command` argument,
   which helps the user with figuring out the correct Ruby command to use
   in case s/he wants to use multiple Ruby interpreters. The manual has
   also been updated to mention this tool.
 * Fixed streaming responses on Apache.
 * Worked around an OS X Unix domain socket bug. Fixes issue #854.
 * Out-of-Band Garbage Collection now works properly when the application
   has disabled garbage collection. Fixes issue #859.
 * Fixed support for /usr/bin/python on OS X. Fixes issue #855.
 * Fixed looping-without-sleeping in the ApplicationPool garbage collector
   if PassengerPoolIdleTime is set to 0. Fixes issue #858.
 * Fixed some process memory usage measurement bugs.
 * Fixed process memory usage measurement on NetBSD. Fixes issue #736.
 * Fixed a file descriptor leak in the Out-of-Band Work feature. Fixes issue #864.
 * The PassengerPreStart helper script now uses the default Ruby
   interpreter specified in the web server configuration, and no longer
   requires a `ruby` command to be in `$PATH`.
 * Updated preferred PCRE version to 8.32.
 * Worked around some RVM bugs.
 * The ngx_http_stub_status_module is now enabled by default.
 * Performance optimizations.


Release 4.0.0 release candidate 4
---------------------------------

 * Fixed compilation on systems where /tmp is mounted noexec.
 * Fixed some memory corruption bugs.
 * Improved debugging messages.
 * Phusion Passenger Standalone now sets underscores_in_headers.
   Fixes issue #708.
 * Fixed some process spawning compatibility problems, as
   reported in issue #842.
 * The Python WSGI loader now correctly shuts down client sockets
   even when there are child processes that keep the socket open.
 * A new configuration option PassengerPython (Apache) and
   passenger_python (Nginx) has been added so that users can
   customize the Python interpreter on a per-application basis.
   Fixes issue #852.
 * The Apache module now supports file uploads larger than 2 GB
   when on 32-bit systems. Fixes issue #838.
 * The Nginx version now supports the `passenger_temp_dir` option.
 * Environment variables set in the Nginx configuration file
   (through the `env` config option) are now correctly passed to
   all application processes. Fixes issue #371.
 * Fixed support for RVM mixed mode installations. Fixes issue #828.
 * Phusion Passenger now outputs the Date HTTP header in case the
   application didn't already do that (and was violating the HTTP spec).
   Fixes issue #485.
 * Phusion Passenger now checks whether /dev/urandom isn't broken.
   Fixes issue #516.


Release 3.9.5 (4.0.0 release candidate 3)
-----------------------------------------

 * Fixed Rake autodetection.


Release 3.9.4 (4.0.0 release candidate 2)
-----------------------------------------

 * More bug fixes.
 * More documentation updates.
 * Better crash diagnostics.


Release 3.9.3 (4.0.0 release candidate 1)
-----------------------------------------

 * The Nginx version now supports the `passenger_app_root` configuration option.
 * The Enterprise memory limiting feature has been extended to work with non-Ruby applications as well.
 * Application processes that have been killed are now automatically detected within 5 seconds. Previously Phusion Passenger needed to send a request to the process before detecting that it's gone. This change means that when you kill a process by sending it a signal, Phusion Passenger will automatically respawn it within 5 seconds (provided that the process limit settings allow respawning).
 * Phusion Passenger Standalone's HTTP client body limit has been raised from 50 MB to 1 GB.
 * Python 3 support has been added.
 * The build system has been made compatible with JRuby and Ruby 2.0.
 * The installers now print a lot more information about detected system settings so that the user can see  whether something has been wrongly detected.
 * Some performance optimizations. These involve further extending the zero-copy architecture, and the use of hash table maps instead of binary tree maps.
 * Many potential crasher and freezer bugs have been fixed.
 * Error diagnostics have been further improved.
 * Many documentation improvements.


Release 3.9.2 (4.0.0 beta 2)
----------------------------

 * New feature: JRuby and Rubinius support.
 * New feature: Out of Band Work.
 * Sending SIGBART to a Ruby process will now trigger the same behavior
   as SIGQUIT - that is, it will print a backtrace. This is necessary
   for proper JRuby support because JRuby cannot catch SIGQUIT.
 * Rolling restarts and depoyment error resistance are now also available
   in Phusion Passenger Standalone in the Enterprise version.
 * System call failure simulation framework.
 * Improved crash reporting.
 * Many documentation improvements.
 * Many bug fixes.


Release 3.9.1 (4.0.0 beta 1)
----------------------------

This is the first beta of Phusion Passenger 4. The changes are numerous.

 * Support for multiple Ruby versions.
 * The internals now use evented I/O.
 * Real-time response buffering.
 * Improved zero-copy architecture.
 * Rewritten ApplicationPool and process spawning subsystem.
 * Multithreading within Ruby apps (Phusion Passenger Enterprise only).
 * Python WSGI support lifted to "beta" status.
 * More protection against stuck processes.
 * Automatically picks up environment variables from your bashrc.
 * Allows setting environment variables directly in Apache.
 * Automatic asset pipeline support in Standalone.
 * Deleting restart.txt no longer triggers a restart.
 * More stable Union Station support.
 * Many internal robustness improvements.
 * Better relocatability without wasting space.


Release 3.0.21
--------------

 * Rebootstrapped the libev configure to fix compilation problems on Solaris 11.
 * Fixed support for RVM mixed mode installations. Fixes issue #828.
 * Fixed encoding problems in Phusion Passenger Standalone.
 * Changed preferred Nginx version to 1.2.9.
 * Catch exceptions raised by Rack application objects.
 * Fix for CVE-2013-2119. Details can be found in the announcement for version 4.0.5.
 * Version 3.0.20 was pulled because its fixes were incomplete.


Release 3.0.19
--------------

 * Nginx security fix: do not display Nginx version when
   server_tokens are off.
 * Fixed compilation problems on some systems.
 * Fixed some Union Station-related bugs.


Release 3.0.18
--------------

 * Fixed compilation problems on Fedora 17.
 * Fixed Union Station compatibility with Rails 3.2.
 * Phusion Passenger Enterprise Standalone now supports rolling
   restarts and deployment error resistance.


Release 3.0.17
--------------

 * Fixed a Ruby 1.9 encoding-related bug in the memory measurer.
   (Phusion Passenger Enterprise)
 * Fixed OOM adjustment bugs on Linux.
 * Fixed compilation problems on Fedora 18 and 19.
 * Fixed compilation problems on SunOS.
 * Fixed compilation problems on AIX. Contribution by Perry Smith.
 * Fixed various compilation warnings.
 * Upgraded preferred Nginx version to 1.2.3.

3.0.16 was an unofficial hotfix release, and so its announcement had been skipped.


Release 3.0.15
--------------

 * Updated documentation.
 * Updated website links.


Release 3.0.14
--------------

 * [Apache] Fixed a long-standing mod_rewrite-related problem.
   Some mod_rewrite rules would not work, but it depends on the exact
   mod_rewrite configuration so it would work for some people but not
   for others. Issue #563. Thanks a lot to cedricmaion for providing
   information on the nature of the bug and to peter.nash55 for
   providing a VM that allowed us to reproduce the problem.
 * [Nginx] Preferred Nginx version to 1.2.2.
   The previously preferred version was 1.2.1.
 * Cleared some confusing terminology in the documentation.
 * Fixed some Ruby 1.9 encoding problems.


Release 3.0.13
--------------

 * [Nginx] Preferred Nginx version upgraded to 1.2.1.
 * Fixed compilation problems on FreeBSD 6.4. Fixes issue #766.
 * Fixed compilation problems on GCC >= 4.6.
 * Fixed compilation problems on OpenIndiana and Solaris 11. Fixes issue #742.
 * Union Station-related bug fixes.
 * Sending the soft termination signal twice to application processes no longer makes them crash. Patch contributed by Ian Ehlert.


Release 3.0.12
--------------

 * [Apache] Support Apache 2.4. The event MPM is now also supported.
 * [Nginx] Preferred Nginx version upgraded to 1.0.15.
 * [Nginx] Preferred PCRE version upgraded to 8.30.
 * [Nginx] Fixed compatibility with Nginx < 1.0.10.
 * [Nginx] Nginx is now installed with http_gzip_static_module by default.
 * [Nginx] Fixed a memory disclosure security problem.
   The issue is documented at http://www.nginx.org/en/security_advisories.html
   and affects more modules than just Phusion Passenger. Users are advised
   to upgrade as soon as possible. Patch submitted by Gregory Potamianos.
 * [Nginx] passenger_show_version_in_header now hides the Phusion Passenger version number from the 'Server:' header too.
   Patch submitted by Gregory Potamianos.
 * Fixed a /proc deprecation warning on Linux kernel >= 3.0.


Release 3.0.11
--------------

 * Fixed a compilation problem on platforms without alloca.h, such as FreeBSD 7.
 * Improved performance and solved some warnings on Xen systems by compiling
   with `-mno-tls-direct-seg-refs`. Patch contributed by Michał Pokrywka.


Release 3.0.10
--------------

 * [Nginx] Dropped support for Nginx versions older than 1.0.0
 * [Nginx] Fixed support for Nginx 1.1.4+
 * [Nginx, Standalone] Upgraded default Nginx version to 1.0.10
   The previously default version was 1.0.5.
 * [Nginx] New option passenger_max_requests
   This is equivalent to the PassengerMaxRequests option in the Apache
   version: Phusion Passenger will automatically shutdown a worker process
   once it has processed the specified number of requests.
   Contributed by Paul Kmiec.
 * [Apache] New option PassengerBufferResponse
   The Apache version did not buffer responses. This could block the Ruby
   worker process in case of slow clients. We now enable response buffering
   by default. It can be turned off through this option. Feature contributed
   by Ryo Onodera.
 * Fixed remaining Ruby 1.9.3 compatibility problems
   We already supported Ruby 1.9.3 since 3.0.8, but due to bugs in Ruby
   1.9.3's build system Phusion Passenger would fail to detect Ruby 1.9.3
   features on some systems. Fixes issue #714.
 * Fixed a bug in PassengerPreStart
   A regression was introduced in 3.0.8, causing the prespawn script to
   connect to the host name instead of to 127.0.0.1. Fix contributed by
   Andy Allan.
 * Fixed compatibility with GCC 4.6
   Affected systems include Ubuntu 11.10.
 * Fixed various compilation problems.
 * Fixed some Ruby 1.9 encoding problems.
 * Fixed some Ruby 1.9.3 deprecation warnings.


Release 3.0.9
-------------

 * [Nginx] Fixed a NULL pointer crash that occurs on HTTP/1.0 requests
   when the Host header isn't given.
 * Fixed deprecation warnings on RubyGems >= 1.6.
 * Improved Union Station support stability.


Release 3.0.8
-------------

 * [Nginx] Upgraded preferred Nginx version to 1.0.5.
 * [Nginx] Fixed various compilation problems on various platforms.
 * [Nginx] We now ensure that SERVER_NAME is equal to HTTP_HOST without the port part.
   This is needed for Rack compliance. By default Nginx sets SERVER_NAME to
   whatever is specified in the server_name directive, but that's not necessarily
   the correct value. This fixes, for example, the use of the 'map' statement
   in config.ru.
 * [Nginx] Added the options passenger_buffer_size, passenger_buffers and passenger_busy_buffers_size.
   These options are similar to proxy_module's similarly named options. You can
   use these to e.g. increase the maximum header size limit.
 * [Nginx] passenger_pre_start now supports virtual hosts that listen on Unix domain sockets.
 * [Apache] Fixed the pcre.h compilation problem.
 * [Standalone] Fixed 'passenger stop'.
   It didn't work properly because it kept waiting for 'tail' to exit.
   We now properly terminate 'tail' as well.
 * Fixed compatibility with Rake 0.9.
 * Fixed various Ruby 1.9 compatibility issues.
 * Various documentation improvements.
 * New Union Station filter language features.
   It now supports status codes and response times.
   Please refer to https://engage.unionstationapp.com/help#filtering
   for more information.


Release 3.0.7
-------------

 * Fixed a bug passenger-install-apache2-module. It could crash on
   some systems due to a typo in the code.
 * Upgraded preferred Nginx version to 1.0.0.
 * Phusion Passenger Standalone now pre-starts application processes
   at startup instead of doing that at the first request.
 * When sending data to Union Station, the HTTP status code is now also
   logged.
 * Various Union Station-related stability improvements.
 * The Linux OOM killer was previously erroneously disabled for all
   Phusion Passenger processes, including application processes. The
   intention was to only disable it for the Watchdog. This has been
   fixed, and the Watchdog is now the only process for which the OOM
   killer is disabled.
 * Fixed some compilation problems on OpenBSD.
 * Due to a typo, the dependency on file-tail was not entirely removed
   in 3.0.6. This has now been fixed.


Release 3.0.6
-------------

 * Fixed various compilation problems such as XCode 4 support and OpenBSD support.
 * Fixed various Union Station-related stability issues.
 * Fixed an issue with host name detection on certain platforms.
 * Improved error logging in various parts.
 * The dependency on the file-tail library has been removed.
 * During installation, check whether /tmp is mounted with 'noexec'.
   Phusion Passenger's installer relies on /tmp *not* being mounted
   with 'noexec'. If it is then the installer will now show a helpful
   error message instead of bailing out in a confusing manner. Users
   can now tell the installer to use a different directory for storing
   temporary files by customizing the $TMPDIR environment variable.
 * Phusion Passenger Standalone can now run Rackup files that are not named 'config.ru'.
   The filename can be passed through the command line using the -R option.


Release 3.0.5
-------------

 * [Apache] Fixed Union Station process statistics collection
   Union Station users that are using Apache may notice that no process
   information show up in Union Station. This is because of a bug in
   Phusion Passenger's Apache version, which has now been fixed.
 * [Apache] PassengerAnalytics has been renamed to UnionStationSupport
   This option has been renamed for consistency reasons.
 * [Nginx] passenger_analytics has been renamed to union_station_support
   This option has been renamed for consistency reasons.
 * Fixed Union Station data sending on older libcurl versions
   Some Union Station users have reported that their data don't show up.
   Upon investigation this turned out to be a compatibility with older
   libcurl versions. Affected systems include all RHEL 5 based systems,
   such as RHEL 5.5 and CentOS 5.5. We've now fixed compatibility
   with older libcurl versions.
 * Added support for the Union Station filter language
   This language can be used to limit the kind of data that's sent to
   Union Station. Please read
   https://engage.unionstationapp.com/help#filtering for details.
 * Fixed a PassengerMaxPoolSize/passenger_max_pool_size violation bug
   People who host a lot of different applications on Phusion Passenger
   may notice that it sometimes spawns more processes than is allowed
   by PassengerMaxPoolSize/passenger_max_pool_size. This has been fixed.


Release 3.0.4
-------------

 * [Apache] Changed mod_dir workaround hook priority
   Phusion Passenger temporarily disables mod_dir on all Phusion
   Passenger-handled requests in order to avoid conflicts. In order to do this
   it registers some Apache hooks with the APR_HOOK_MIDDLE priority, but it
   turned out that this breaks some other modules like mod_python. The hook
   priority has been changed to APR_HOOK_LAST to match mod_dir's hook
   priorities. Issue reported by Jay Freeman.
 * Added support for Union Station: http://www.unionstationapp.com/
 * Some error messages have been improved.


Release 3.0.3
-------------

 * [Nginx] Preferred Nginx version upgraded to 0.8.54
   The previous preferred version was 0.8.53.
 * PATH_INFO and REQUEST_URI now contain the original escaped URI
   Phusion Passenger passes the URI, as reported by Apache/Nginx, to
   application processes through the PATH_INFO and REQUEST_URI variables.
   These variables are supposed to contain the original, unescaped URI, e.g.
   /clubs/%C3%BC. Both Apache and Nginx thought that it would be a good idea
   to unescape the URI before passing it to modules like Phusion Passenger,
   thereby causing PATH_INFO and REQUEST_URI to contain the unescaped URI,
   e.g. /clubs/ü. This causes all sorts of encoding problems. We now manually
   re-escape the URI when setting PATH_INFO and REQUEST_URI. Issue #404.
 * The installer no longer detects directories as potential commands
   Previously the installer would look in $PATH for everything that's
   executable, including directories. If one has /usr/lib in $PATH
   and a directory /usr/lib/gcc exists then the installer would recognize
   /usr/lib/gcc as the compiler. We now explicitly check whether the item
   is also a file.
 * PseudoIO now responds to #to_io
   Phusion Passenger sets STDERR to a PseudoIO object in order to capture
   anything written to STDERR during application startup. This breaks
   some libraries which expect STDERR to respond to #to_io. This has now
   been fixed. Issue #607.
 * Fixed various other minor bugs
   See the git commit log for details.


Release 3.0.2
-------------

 * [Nginx] Fixed compilation problems
   The Nginx compilation process was broken due to not correctly reverting
   the working directory of the Nginx configure script. This has been fixed:
   issue #595.
 * [Nginx] Fixed crash if passenger_root refers to a nonexistant directory
   Issue #599.
 * Fixed compilation problems on NetBSD
   There was a typo in a NetBSD-specific fcntl() call. It also turns out that
   NetBSD doesn't support some ISO C99 math functions like llroundl(); this
   has been worked around by using other functions. Issue #593.
 * Fixed file descriptor closing issues on FreeBSD
   Phusion Passenger child processes didn't correct close file descriptors
   on FreeBSD because it queries /dev/fd to do that. On FreeBSD /dev/fd
   only returns meaningful results if fdescfs is mounted, which it isn't
   by default. Issue #597.


Release 3.0.1
-------------

 * MUCH faster compilation
   We've applied code aggregation techniques, allowing Phusion Passenger
   to be compiled much quicker now. For example, compiling the Nginx
   component (not Nginx itself) on a MacBook Pro now takes only 29
   seconds instead of 51 seconds, an improvement of 75%! Compiling the
   Apache module on a slower Dell Inspiron now takes 39 seconds instead of
   1 minute 22 seconds, or 110% faster!
 * Fixed malfunction after web server restart
   On Linux systems that have a non-standard filesystem on /tmp, Phusion
   Passenger could malfunction after restarting the web server because of
   a bug that's only triggered on certain filesystems. Issue #569.
 * Boost upgraded to version 1.44.0.
   We were on 1.42.0.
 * Much improved startup error messages
   Phusion Passenger performs many extensive checks during startup to ensure
   integrity. However the error message in some situation could be vague.
   These startup error messages have now been improved dramatically, so that
   if something goes wrong during startup you will now more likely know why.
 * Curl < 7.12.1 is now supported
   The previous version fails to compile with Curl versions earlier than
   7.12.1. Issue #556.
 * passenger-make-enterprisey fixed
   This is the command that people can run after donating. It allows people
   to slightly modify Phusion Passenger's display name as a joke. In 3.0.0 it
   was broken because of a typo. This has been fixed.
 * Removed passenger-stress-test
   This tool was used during the early life of Phusion Passenger for stress
   testing websites. Its performance has never been very good and there are
   much better tools for stress testing, so this tool has now been removed.
 * [Apache] RailsEnv and RackEnv configuration options are now equivalent
   In previous versions, RailsEnv only had effect on Rails 1 and Rails 2 apps
   while RackEnv only had effect on Rack apps. Because Rails 3 apps are
   considered Rack apps, setting RailsEnv had no effect on Rails 3 apps.
   Because this is confusing to users, we've now made RailsEnv and RackEnv
   equivalent. Issue #579.
 * [Nginx] Fixed compilation problems on systems with unpowerful shells
   Most notably Solaris. Its default shell does not support some basic
   constructs that we used in the Nginx configure script.
 * [Nginx] Upgraded default Nginx version to to 0.8.53
   The previous default was 0.8.52.
 * [Nginx] passenger_enabled now only accepts 'on' or 'off' values
   Previously it would recognize any value not equal to 'on' as meaning
   'off'. This caused confusion among users who thought they could also
   specify 'true', so we now throw a proper error if the value is
   unrecognized. Fixes issue #583.


Release 3.0.0
-------------

This is a major release with many changes. Please read our blog for details.


Release 2.2.15
--------------

 * [Apache] Fixed incorrect temp dir cleanup by passenger-status
   On some systems, running passenger-status could print the following
   message:
   
      *** Cleaning stale folder /tmp/passenger.1234
   
   ...after which Phusion Passenger breaks because that directory is
   necessary for it to function properly. The cause of this problem
   has been found and has been fixed.
 * [Apache] Fixed some upload handling problems
   Previous versions of Phusion Passenger check whether the size of
   the received upload data matches the contents of the Content-Length
   header as received by the client. It turns out that there could
   be a mismatch e.g. because of mod_deflate input compression, so
   we can't trust Content-Length anyway and we're being too strict.
   The check has now been removed.
 * [Nginx] Fixed compilation issues with Nginx >= 0.7.66
   Thanks to Potamianos Gregory for reporting this issue. Issue #500.
 * [Nginx] Default Nginx version changed to 0.7.67
   The previous default version was 0.7.65.
 * Fixed more Bundler problems
   Previous versions of Phusion Passenger would preload some popular
   libraries such as mysql and sqlite3 in order to utilize copy-on-write
   optimizations better. However this behavior conflicts with Bundler
   so we've removed it.


Release 2.2.14
--------------

 * Added support for Rubinius
   Patch contributed by Evan Phoenix.
 * Fixed a mistake in the SIGQUIT backtrace message.
   Patch contributed by Christoffer Sawicki.
 * [Nginx] Fix a localtime() crash on FreeBSD
   This was caused by insufficient stack space for threads. Issue #499.


Release 2.2.13
--------------

 * Fixed some Rails 3 compatibility issues that were recently introduced.
 * Fixed a typo that causes config/setup_load_paths.rb not to be loaded
   correctly.


Release 2.2.12
--------------

 * Improved Bundler support.
   Previous versions might not be able to correctly load gems bundled
   by Bundler. We've also documented how our Bundler support works and
   how to override our support if you need special behavior.
   Please refer to the Phusion Passenger Users Guide, section
   "Bundler support".
 * Worked around some user account handling bugs in Ruby. Issue #192.
 * Fixed some Ruby 1.9 tempfile.rb compatibility problems.
 * Fixed some compilation problems on some ARM Linux platforms.
 * [Apache] Suppress bogus mod_xsendfile-related error messages.
   When mod_xsendfile is being used, Phusion Passenger might print
   bogus error messages like "EPIPE" or "Apache stopped forwarding
   the backend's response" to the log file. These messages are
   normal, are harmless and can be safely ignored, but they pollute
   the log file. So in this release we've added code to suppress
   these messages when mod_xsendfile is being used. Issue #474.
 * [Nginx] Fixed "passenger_user_switching off" permission problems
   If Nginx is running as root and passenger_user_switching is turned
   off, then Phusion Passenger would fail to initialize because of
   a permission problem. This has been fixed. Issue #458.
 * [Nginx] Nginx >= 0.8.38 is now supported.
   Thanks to Sergey A. Osokin for reporting the problem.
 * [Nginx] passenger-install-nginx-module upgraded
    It now defaults to installing Nginx 0.7.65 instead of 0.7.64.


Release 2.2.11
--------------

 * This release fixes a regression that appeared in 2.2.10 which only
   affects Apache. When under high load, Apache might freeze and stop
   responding to requests. It is caused by a race condition which is
   why it escaped our last release testing.
   
   This problem does not affect Nginx; you only have to upgrade if
   you're using Apache.
   
   http://groups.google.com/group/phusion-passenger/t/d5bb2f17c8446ea0


Release 2.2.10
--------------

 * Fixed some Bundler compatibility problems.
 * Fixed some file descriptor passing problems, which previously
   could lead to mysterious crashes.
 * Fixed some compilation problems on newer GCC versions. Issue #430.
 * Support #size method in rack.input.



Release 2.2.9
-------------

 * Fixed compatibility with Rails 3.
   Actually, previous Phusion Passenger releases were already compatible
   with Rails 3, depending on the spawn method that would be invoked. Here's
   the story:
   
   Since Phusion Passenger 2.2.8, when the file config.ru exists, Phusion
   Passenger will treat the app as a Rack app, not as a Rails app. This is
   in contrast to earlier versions which gave Rails detection more priority
   than Rack detection. Phusion Passenger loads Rack apps and Rails apps in
   different ways. The Rails loader was not compatible with Rails 3, which
   is what we've fixed in this release.
   
   That said, a Rails 3 app would have worked out-of-the-box on Phusion
   Passenger 2.2.8 as well because Rails 3 apps include a config.ru file
   by default, causing Phusion Passenger 2.2.8 to use the Rack loader.
   Earlier versions of Phusion Passenger would just completely bail out
   because they'd use the Rails loader.
   
   That said, with 2.2.9 there are still some caveats:
   - Smart spawning (the mechanism with which REE's 33% memory reduction
     is implemented) is *not* supported for Rack apps. This means that if
     you want to utilize smart spawning with Rails 3, then you should
     remove your config.ru file.
   - Rails 3 depends on Rack 1.1.0. You must have Rack 1.1.0 installed as
     a gem, even if you've bundled it with the gem bundler. This is because
     Phusion Passenger itself depends on Rack.
   
   Both of these caveats are temporary. We have plans to solve both of these
   properly in the future.
 * What's up with the Gem Bundler?
   There has been some reports that Phusion Passenger is not compatible with
   Yehuda Katz's gem bundler (http://github.com/wycats/bundler). This might
   have been true for an earlier version of the gem bundler, but the latest
   version seems to work fine. Please note that you need to insert the
   following snippet in config/preinitializer.rb, as instructed by the gem
   bundler's README:
   
     require "#{RAILS_ROOT}/vendor/gems/environment"
   
   The Rails::Boot monkey patching code as posted at
   http://yehudakatz.com/2009/11/03/using-the-new-gem-bundler-today/
   does not seem to be required anymore.
 * Fixed support for ActiveRecord subclasses that connect to another database.
   ActiveRecord subclasses that connect to a database other than the default
   one did not have their connection correctly cleared after forking.
   This can result in weird errors along the lines of "Lost connection to
   MySQL server during query". Issue #429.
 * [Nginx] Fixed PCRE URL.
   passenger-install-nginx-module downloads PCRE 7.8 if PCRE is not already
   installed. However PCRE 7.8 has been removed from their FTP server,
   so we've updated the URL to point to the latest version, 8.0.


Release 2.2.8
-------------

 * [Nginx] Fixed some signal handling problems.
   Restarting Nginx on OS X with SIGHUP can sometimes take a long time or
   even fail completely. This is because of some signal handling problems,
   which have now been fixed.
 * [Nginx] Added OpenSSL as dependency.
   OpenSSL is required in order to install Nginx, but this was not checked
   by passenger-install-nginx-module. As a result,
   passenger-install-nginx-module fails on e.g. out-of-the-box Ubuntu
   installations until the user manually installs OpenSSL. Issue #422.
 * [Nginx] Fixed support for internal redirects and subrequests.
   It is now possible to, for example, point X-Accel-Redirects to Phusion
   Passenger-served URLs. Patch contributed by W. Andrew Loe III: issue #433.
 * [Apache] Fixed a GnuTLS compatibility issue.
   mod_gnutls can cause Phusion Passenger to crash because of an unchecked
   NULL pointer. This problem has now been fixed: issue #391.
 * Fixed thread creation issue on Intel Itanium platforms.
   This fixes issue #427.
 * Fixed compilation problems on Linux running on the Renesas SH4 CPU.
   Patch contributed by iwamatsu: issue #428.
 * The Rack library has been unvendored.
   The original reason for vendoring was to work around broken Rails
   applications that explicitly specify Rack as a gem dependency. We've
   found a better workaround that does not require vendoring Rack.
   This also fixes a compatibility problem with Rails 3, because Rails
   3 depends on a newer Rack version than the one we had vendored.
   Issue #432.
 * Fixed compatibility with Ruby 1.9.1 patchlevel >= 152
   Ruby 1.9.1 patchlevel >= 152 has a bug in its tempfile library. If you've
   seen an error message along the lines of

      *** Exception IOError in Passenger RequestHandler (closed stream)
   
   then this is a Ruby bug at work. This bug has been fixed in Ruby 1.9.2,
   but Ruby 1.9.1 still contains this bug. We've added a workaround so that
   the bug is not triggered with this Ruby version. Issue #432.


Release 2.2.7
-------------

 * Removed forgotten debugging code in passenger-install-apache2-module,
   which caused it not to compile anything.


Release 2.2.6
-------------

 * Some /tmp cleaner programs such as tmpwatch try to remove subdirectories
   in /tmp/passenger.xxx after a while because they think those
   subdirectories are unused. This could cause Phusion Passenger to
   malfunction, requiring a web server restart. Measures have now been
   taken to prevent those tmp cleaner programs from removing anything
   in /tmp/passenger.xxx. Issue #365.
 * When autodetecting the application type, Rack is now given more priority
   than Rails. This allows one to drop a config.ru file in a Rails directory
   and have it detected as a Rack application instead of a Rails application.
   Patch contributed by Sam Pohlenz: issue #338.
 * The default socket backlog has been increased from 'SOMAXCONN' (which
   is 128 on most platforms) to 1024. This should fix most
   'helper_server.sock failed: Resource temporarily unavailable'
   errors.
 * Fixed compilation problems on Solaris. Issue #369 and issue #379.
 * Fixed crashes on PowerPC.
 * Some Ruby 1.9 compatibility fixes. Issue #398.
 * The installer now displays correct dependency installation instructions
   for Mandriva Linux.
 * [Apache] The location of the 'apxs' and 'apr-config' commands can now
   also be passed to the installer through the --apxs-path and
   --apr-config-path parameters, in addition to the $APXS2 and $APR_CONFIG
   environment variables. Issue #3.
 * [Nginx] Various problems that only occur on 64-bit platforms have been fixed.
 * [Nginx] The installer now installs Nginx 0.7.64 by default.


Release 2.2.5
-------------

 * [Apache] Small file uploads are now buffered; fixes potential DoS attack
   Phusion Passenger buffers large file uploads to temp files so that it
   doesn't block applications while an upload is in progress, but it sent
   small uploads directly to the application without buffering it. This could
   result in a potential DoS attack: the client can send many small, incomplete
   file uploads to the server, and this would block all application processes
   until a timeout occurs. In order to solve this problem, Phusion Passenger
   now buffers small file uploads in memory. Bug #356.

 * [Apache] Fixed support for mod_rewrite passthrough rules
   Mod_rewrite passthrough rules were not properly supported because of a bug
   fix for supporting encoded slashes (%2f) in URLs. Unfortunately, due to
   bugs/limitations in Apache, we can support either encoded slashes or
   mod_rewrite passthrough rules, but not both; supporting one will break the
   other.

   Support for mod_rewrite passthrough rules is now enabled by default; that
   is, support for encoded slashes is disabled by default. A new configuration
   option, "PassengerAllowEncodedSlashes", has been added. Turning this option
   on will enable support for encoded slashes and disable support for
   mod_rewrite passthrough rules.

   Issue #113 and issue #230.

 * [Apache] Added a configuration option for resolving symlinks in the document root path
   Phusion Passenger 2.2.0 and higher no longer resolves symlinks in
   the document root path in order to properly support Capistrano-style
   directory structures. The exact behavior is documented in the Users Guide,
   section "How Phusion Passenger detects whether a virtual host is a web
   application".

   However, some people relied on the old behavior. A new configuration option,
   PassengerResolveSymlinksInDocumentRoot, has been added to allow reverting
   back to the old behavior.

   Patch contributed by Locaweb (http://www.locaweb.com.br/).

 * [Apache] mod_env variables are now also passed through CGI environment headers
   Prior to version 2.2.3, environment variables set by mod_env are passed to
   the application as CGI environment headers, not through Ruby's ENV variable.
   In the last release we introduced support for setting ENV environment
   variables with mod_env, and got rid of the code for setting CGI environment
   headers. It turns out that some people relied on the old behavior, we so now
   environment variables set with mod_env are set in both ENV and in the CGI
   environment.
   
   Fixes bug #335.

 * [Apache] Fixed compilation problems on some Linux systems with older versions of Apache
   If you used to see compilation errors like this:

       ext/apache2/Configuration.cpp:554: error: expected primary-expression before '.' token

   then this version should compile properly.

 * [Apache] Fixed I/O timeouts for communication with backend processes
   Got rid of the code for enforcing I/O timeouts when reading from or writing to
   a backend process. This caused more problems than it solved.

 * [Nginx] Support for streaming responses (e.g. Comet or HTTP push)
   Buffering of backend responses is now disabled. This fixes support for
   streaming responses, something which the Apache version has supported
   for a while now. One can generate streaming responses in Ruby on Rails
   like this:

       render :text => lambda { |response, output|
           10_000.times do |i|
               output.write("hello #{i}!\n")
           end
       }

 * [Nginx] Installer now installs Nginx 0.7.61 by default
   Previously it installed 0.6.37 by default.

 * [Nginx] Fixed the installer's --extra-configure-flags flag when combined with --auto-download
   Arguments passed to --extra-configure-flags were not being passed to the
   Nginx configure script when --auto-download is given. This has been
   fixed: bug #349.

 * [Nginx] Fixed unnecessary download of PCRE
   The installer now checks whether PCRE is installed in /opt/local (e.g.
   MacPorts) as well before concluding that it isn't installed and going ahead
   with downloading PCRE.

 * Fixed STDERR capturing
   While spawning an application, Phusion Passenger captures any output written
   to STDERR so that it can show them later if the application failed to start.
   This turns out to be much more difficult than expected, with all kinds of
   corner cases that can mess up this feature.

   For example, if the Rails log file is not writable, then this can cause
   Rails to crash with a bizarre and unhelpful error message whenever it tries
   to write to STDERR:

       /!\ FAILSAFE /!\  Thu Aug 20 14:58:39 +1000 2009
       Status: 500 Internal Server Error
       undefined method `[]' for nil:NilClass

   Some applications reopen STDERR to a log file. This didn't work.

   Of all of these problems have been fixed now. (Bug #332)

 * Fixed some bugs in application sources preloading
   Rails >= 2.2 already preloads the application sources, in which case Phusion
   Passenger wasn't supposed to perform it's own preloading, but the Rails
   >= 2.2 detection code was bugged. This has been fixed.

   Rails < 2.2 doesn't preload the application sources by itself, but there
   should be a certain order with which the sources are preloaded, otherwise
   preloading could fail in some applications. We now enforce a specific load
   order: first models, then controllers, then helpers.

   Bug #359.
 
 * Fixed a few bugs in WSGI compliance
   PATH_INFO is supposed to be set to the request URI, but without the query
   string and without the base URI. This has been fixed: bug #360.

 * Fixed some Ruby 1.9-specific crashes caused by encoding issues. Bug #354.
 * Fixed loading of config/environment.rb on Ruby 1.9.2, because Ruby 1.9.2
   no longer has "." in the default load path. Patch by metaljastix, issue #368.
 * The Users Guide for Apache now mentions something about correct permissions
   for application directories.
 * Fixed compilation problems on IA-64 (bug #118). We also reduced the stack
   sizes for the threads by half, so Phusion Passenger should use even less
   virtual memory now.
 * Fixed compilation problems on Linux systems with ARM CPU.
 * Fixed a few compatibility problems with 64-bit OpenBSD.
 * Fixed a few typos and minor bugs.


Older releases
--------------
Please consult the blog posts on http://blog.phusion.nl/ for the information about older releases.<|MERGE_RESOLUTION|>--- conflicted
+++ resolved
@@ -3,12 +3,9 @@
 
  * Internal refactoring: we've replaced libeio with libuv. This makes some of our code simpler. Closes GH-1428.
  * When the passenger-status tool tries to cleanup a sale instance directory, it will no longer abort with an error when it fails to do that. It will now merely print a warning. Fixes [StackOverflow question 30354732](http://stackoverflow.com/questions/30354732/cap-aborted-capistrano-aborts-rails-deploy-while-attempting-to-chown-tmp-p/30357100#30357100).
-<<<<<<< HEAD
  * Fixes compilation problems on Solaris.
-=======
  * The Ruby handler has been made more robust. Previously, it was possible for applications to corrupt connections by returning incorrect Rack responses. This may cause connections to get stuck. The Rack handler has been hardened to ensure that connections will never get corrupted or stuck. Closes GH-1512.
  * The Ruby handler now closes the Rack response body even when the socket connection is hijacked by the application. The Rack specification is unclear about what to do in this case, and different Ruby app servers do different things. We have found that by closing the body object anyway, we maximize compatibility with existing Rack middlewares and apps, such as Rack::Lock. Background information about this issue can be found at https://github.com/ngauthier/tubesock/issues/10#issuecomment-72539461.
->>>>>>> e1c0112a
  * [Apache] If you pass the `--apxs2-path` parameter to `passenger-install-apache2-module`, and the apxs2 path that you specified is not in PATH, then the installer would think that Apache installation is broken. This has been fixed.
  * [Apache] An `Connection: close` header that was used for internal communication between Passenger processes was being leaked to the client, which breaks HTTP keep-alive connections. This has been fixed. Closes GH-1516.
 
