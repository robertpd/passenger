Release 5.0.3
-------------
<<<<<<< HEAD
 * Truncate paths in logging strings (to 3 chars) to reduce redundant info. Closes GH-1383.
=======

 * [Standalone] When using the builtin engine, `passenger start` may crash during startup due to an initialization race condition. This has been fixed.
 * Fixes an overflow that resulted in a filedescriptor leak and stalled client connections. Closes GH-1412.
 * Truncates Passenger source code paths in logs (to 3 chars) to reduce redundant info. Closes GH-1383.
>>>>>>> abd0be48


Release 5.0.2
-------------

 * Fixes a connection freeze that could occur when processing large responses. This would manifest itself under the error message "This website is under heavy load" or "Request queue is full, returning an error". Closes GH-1404.
 * Debian and Ubuntu packages have been reintroduced.
 * When `passenger-config restart-app` is run interactively, if Passenger is not serving any applications, then the command now prints an error message instead of showing a menu with only a "Cancel" option.
 * Fixes a compilation problem on FreeBSD 10 (contributed by: clemensg). Closes GH-1401.
 * [Standalone] Fixes a crash that would occur if you use the `--ctl` parameter.
 * [Enterprise] The `--max-request-time` option has been added to Passenger Standalone.
 * [Enterprise] The `max_request_time_reached` hook has been introduced. This hook allows you to run diagnostics on a process that that took too long to respond to a request.


Release 5.0.1
-------------

 * The `passenger-config restart-app` command is now more user friendly. When run in a terminal, it will show an interactive menu, allowing you to select the app to restart. Closes GH-1387.
 * Fixed a crash bug in the handling of sticky session cookies.
 * Log failed program in error message, not its command line (contributed by: paisleyrob). Closes GH-1397.
 * [Nginx] Fixes cases in which Passenger overrides the Nginx handler function even when it shouldn't, for example when Passenger is disabled. Closes GH-1393.
 * [Enterprise] The `sticky_sessions` and `envvars` options in Passengerfile.json is now also supported in mass deployment mode.


Release 5.0.0 release candidate 2
---------------------------------

 * Fixes an installation problem with the Ruby gem due to incorrect Makefile generation. Closes GH-1382.
 * More helpful message when request queue is full. Closes GH-1375.


Release 5.0.0 release candidate 1
---------------------------------

 * Fixed Date headers not being formatted in the GMT timezone. Closes GH-1367.
 * Fixed Passengerfile.json/passenger-standalone.json not being properly loaded in Passenger Standalone.
 * Fixed support for sticky sessions.
 * Fixed an infinite loop if the ApplicationPool garbage collector fails due to an exception. Closes GH-1360.
 * Fixed Passenger Standalone exiting prematurely when the HelperAgent crashes. Exiting prematurely is not supposed to happen because the watchdog will restart the HelperAgent. Closes GH-1339.
 * Fixed a crash that occurs when using a non-standard startup file value. Closes GH-1378.
 * When dumping system metrics during error page generation, the `passenger-config` command is now invoked under the same Ruby interpreter as the app, instead of the one in PATH. Closes GH-1381.
 * When a Ruby process crashes due to an uncaught exception, this fact is now properly logged.
 * Specifying 0 for the `max_pool_size` config option no longer results in a crash. Closes GH-1334.
 * The timeouts when downloading Passenger Standalone binaries and source files are now customizable. Closes GH-1295.
 * The `envvars` option is now supported in Passengerfile.json, for passing environment variables to the application. Closes GH-1377.
 * Introduced `hook_queue_full_error` for request queue overflows. Closes GH-1358.
 * [Ruby] Fixed handling of "transfer-encoding chunked" response bodies which contain zero-sized chunks.
 * [Nginx] It is no longer necessary to re-specify `passenger_enabled` in `location` contexts. Closes GH-1338.
 * [Enterprise] Fixed a bug in mass deployment reloading.
 * [Enterprise] Fixed a bug in mass deployment daemonization.
 * [Enterprise] The mass deployment mode now supports the `app_type` and `startup_file` configuration options in Passengerfile.json/passenger-standalone.json. Closes GH-1366.


Release 5.0.0 beta 3
--------------------

 * The turbocache has received major updates and fixes based on excellent feedback Chris Heald and the community. First, several bugs w.r.t. the handling of caching headers have been fixed. Second, the turbocache has become slightly more conservative for security reasons. In previous versions, default cacheable responses (as defined by RFC 7234) were cached unless caching headers tell us not to. Now, default cacheable responses are only cached if caching headers explicitly tell us to. This change was introduced because there are many applications that set incorrect caching headers on private responses. This new behavior is currently not configurable, but there are plans to make it configurable in 5.0.0 release candidate 1.
 * Introduced a new configuration option, `passenger_response_buffer_high_watermark` (Nginx) and `PassengerResponseBufferHighWatermark` (Apache), for configuring the behavior of the response buffering system. Closes GH-1300.
 * Fixed more cookie handling issues. Closes GH-1310.
 * Fixed various WebSocket issues. Closes GH-1306.
 * Fixed some crashes caused by race conditions. Closes GH-1326.
 * Fixed issues with handling POST data. Closes GH-1331.
 * Fixed some issues on Heroku. Closes GH-1329.
 * Fixed some integer overflows. Fix contributed by Go Maeda. Closes GH-1357.
 * Fixed the `passenger-status --show=union_station` command. Closes GH-1336.
 * Nginx versions earlier than 1.6 are no longer supported.
 * Improved state introspection.


Release 5.0.0 beta 2
--------------------

 * Fixed handling of multiple Set-Cookie headers. Closes GH-1296.
 * `passenger-config system-metrics` now works properly if the agent is installed in ~/.passenger. Closes GH-1304.
 * Documentation enhancements by Igor Vuk. Closes GH-1318.
 * Fixed some crasher bugs.
 * [Standalone] User switching is now correctly disabled.
 * [Standalone] Fixed the `--thread-count` parameter.
 * [Apache] IPs set by mod_remoteip are now respected. Closes GH-1284.
 * [Apache] Fixed support for gzipped chunked responses. Closes GH-1309.


Release 5.0.0 beta 1
--------------------

Version 5.0.0 beta 1 contains major changes. It's mostly compatible with version 4, but there are a few minor breakages, which are described below. Major changes and notable breakages are:

 * Performance has been much improved. This is thanks to months of optimization work. You can learn more at www.rubyraptor.org.
 * We've published a [server optimization guide](https://www.phusionpassenger.com/documentation/ServerOptimizationGuide.html) for those who are interested in tuning Phusion Passenger.
 * Support for Rails 1.2 - 2.2 has been removed, for performance reasons. Rails 2.3 is still supported.
 * Phusion Passenger now supports integrated HTTP caching, which we call turbocaching. If your app sets the right HTTP headers then Phusion Passenger can tremendously accelerate your app. It is enabled by default, but you can disable it with `--disable-turbocaching` (Standalone), `PassengerTurbocaching off` (Apache), or 'passenger_turbocaching off' (Nginx).
 * Touching restart.txt will no longer restart your app immediately. This is because, for performance reasons, the stat throttle rate now defaults to 10. You can still get back the old behavior by setting `PassengerStatThrottleRate 0` (Apache) or `passenger_stat_throttle_rate 0` (Nginx), but this is not encouraged. Instead, we encourage you to use the `passenger-config restart-app` tool to initiate restarts, which has immediate effect.
 * Websockets are now properly disconnected on application restarts.
 * The Phusion Passneger log levels have been completely revamped. If you were setting a log level before (e.g. through `passenger_log_level`), please read the latest documentation to learn about the new log levels.
 * If you use out-of-band garbage collection, beware that the `X-Passenger-Request-OOB-Work` header has now been renamed to `!~Request-OOB-Work`.
 * When using Rack's full socket hijacking, you must now output an HTTP status line.
 * [Nginx] The `passenger_set_cgi_param` option has been removed and replaced by `passenger_set_header` and `passenger_env_var`.
 * [Nginx] `passenger_show_version_in_header` is now only valid in the `http` context.
 * [Apache] The `PassengerStatThrottleRate` option is now global.

Minor changes:

 * The minimum required Nginx version is now 1.6.0.
 * The instance directory is now touched every hour instead of every 6 hours. This should hopefully prevent more problems with /tmp cleaner daemons.
 * Applications are not grouped not only on the application root path, but also on the environment. For example, this allows you to run the same app in both production and staging mode, with only a single directory, without further configuration. Closes GH-664.
 * The `passenger_temp_dir` option (Nginx) and the `PassengerTempDir` option (Apache) have been replaced by two config options. On Nginx they are `passenger_instance_registry_dir` and `passenger_data_buffer_dir`. On Apache they are `PassengerInstanceRegistryDir` and `PassengerDataBufferDir`. On Apache, `PassengerUploadBufferDir` has been replaced by `PassengerDataBufferDir`.
 * Command line tools no longer respect the `PASSENGER_TEMP_DIR` environment variable. Use `PASSENGER_INSTANCE_REGISTRY_DIR` instead.
 * `passenger-status --show=requests` has been deprecated in favor of `passenger-status --show=connections`.
 * Using the SIGUSR1 signal to restart a Ruby app without dropping connections, is no longer supported. Instead, use `passenger-config detach-process`.
 * Introduced the `passenger-config reopen-logs` command, which instructs all Phusion Passenger agent processes to reopen their log files. You should call this after having rotated the web server logs.
 * [Standalone] The Phusion Passenger Standalone config template has changed. Users are encouraged to update it.
 * [Standalone] `passenger-standalone.json` has been renamed to `Passengerfile.json`.
 * [Standalone] `passenger-standalone.json`/`Passengerfile.json` no longer overrides command line options. Instead, command line options now have the highest priority.


Release 4.0.60
--------------

 * Fixed the password protection of internal Phusion Passenger processes.

   For security reasons, Phusion Passenger limits access to internal processes, by using Unix file permissions and randomly generated passwords that only authorized internal processes know. It turns out that this password wasn't set correctly, which has now been fixed. There was no security vulnerability, because the file permissions already provide sufficient security. The password only serves as an extra layer of security just in case there is a problem with the former.

   This issue is not at all related to any application-level security or application-level passwords. Any database passwords, keys, or secrets used and generated by applications have got nothing to do with the nature of this issue. This issue only relates to some randomly generated passwords that Passenger uses internally, for its internal operations.


Release 4.0.59
--------------

 * [Enterprise] Fixed support for free-style Node.js apps.


Release 4.0.58
--------------

 * [Enterprise] Fixed a bug in the Debian packages which caused Flying Passenger to break when used with non-system Rubies.
 * The Debian packages no longer require Ruby 1.9. Closes GH-1353.


Release 4.0.57
--------------

 * Fixed a native extension compatibility problem with Ruby 2.2. Closes [ruby-core:67152](https://bugs.ruby-lang.org/issues/10656).
 * Fixed compatibility with Nginx 1.7.9. Closes GH-1335.


Release 4.0.56
--------------

 * Fixed a file descriptor leak that manifests when an error page is shown. Contributed by Paul Bonaud, closes GH-1325.
 * Improved Node.js request load balancing. Closes GH-1322. Thanks to Charles Vallières for the analysis.


Release 4.0.55
--------------

 * Supports Ruby 2.2. Closes GH-1314.
 * Fixed Linux OS name detection.


Release 4.0.54
--------------

 * Contains a licensing-related hot fix for Enterprise customers.


Release 4.0.53
--------------

 * Upgraded the preferred Nginx version to 1.6.2.
 * Improved RVM gemset autodetection.
 * Fixed some Ruby 2.2 compatibility issues.


Release 4.0.52
--------------

 * Fixed a null termination bug when autodetecting application types.
 * Node.js apps can now also trigger the inverse port binding mechanism by passing `'/passenger'` as argument. This was introduced in order to be able to support the Hapi.js framework. Please read http://stackoverflow.com/questions/20645231/phusion-passenger-error-http-server-listen-was-called-more-than-once/20645549 for more information regarding Hapi.js support.
 * It is now possible to abort Node.js WebSocket connections upon application restart. Please refer to https://github.com/phusion/passenger/wiki/Phusion-Passenger:-Node.js-tutorial#restarting_apps_that_serve_long_running_connections for more information. Closes GH-1200.
 * Passenger Standalone no longer automatically resolves symlinks in its paths.
 * `passenger-config system-metrics` no longer crashes when the system clock is set to a time in the past. Closes GH-1276.
 * `passenger-status`, `passenger-memory-stats`, `passenger-install-apache2-module` and `passenger-install-nginx-module` no longer output ANSI color codes by default when STDOUT is not a TTY. Closes GH-487.
 * `passenger-install-nginx-module --auto` is now all that's necessary to make it fully non-interactive. It is no longer necessary to provide all the answers through command line parameters. Closes GH-852.
 * Minor contribution by Alessandro Lenzen.


Release 4.0.50
--------------

 * Fixed a potential heap corruption bug.
 * Added Union Station support for Rails 4.1.


Release 4.0.49
--------------

 * Upgraded the preferred Nginx version to 1.6.1.
 * Fixed a crash that may be triggered by the `passenger_max_requests` feature.
 * Introduced the `spawn_failed` hook, which is called when an application
   process fails to spawn. You could use this hook to setup an error
   notification system. Closes GH-1252.
 * Fonts, RSS and XML are now gzip-compressed by default in Phusion Passenger
   Standalone. Thanks to Jacob Elder. Closes GH-1254.
 * Fixed some user and group information lookup issues. Closes GH-1253.
 * Fixed some request handling crashes. Closes GH-1250.
 * Fixed some compilation problems on Gentoo. Closes GH-1261.
 * Fixed some compilation problems on Solaris. Closes GH-1260.


Release 4.0.48
--------------

 * Fixed a race condition while determining what user an application should
   be executed as. This bug could lead to applications being run as the wrong
   user. Closes GH-1241.
 * [Standalone] Improved autodetection of Rails asset pipeline files. This
   prevents Standalone from incorrectly setting caching headers on non-asset
   pipeline files. Closes GH-1225.
 * Fixed compilation problems on CentOS 5. Thanks to J. Smith. Closes GH-1247.
 * Fixed compilation problems on OpenBSD.
 * Fixed compatibility with Ruby 1.8.5.


Release 4.0.47
--------------

 * [Enterprise] Fixed a bug in Flying Passenger's `--max-preloader-idle-time`
   option.


Release 4.0.46
--------------

 * Further improved Node.js and Socket.io compatibility.
 * Sticky session cookies have been made more reliable.
 * Fixed WebSocket upgrade issues on Firefox. Closes GH-1232.
 * The Python application loader now inserts the application root into `sys.path`.
   The fact that this was not done previously caused a lot of confusion amongst
   Python users, who wondered why their `passenger_wsgi.py` could not import any
   modules from the same directory.
 * Fixed a compatibility problem with Django, which could cause Django apps to
   freeze indefinitely. Closes GH-1215.
 * Logging of application spawning errors has been much improved. Full details
   about the error, such as environment variables, are saved to a private log file.
   In the past, these details were only viewable in the browser. This change also
   fixes a bug on Phusion Passenger Enterprise, where enabling Deployment Error
   Resistance causes error messages to get lost. Closes GH-1021 and GH-1175.
 * Fixed a regression in Node.js support. When a Node.js app is deployed on
   a HTTPS host, the `X-Forwarded-Proto` header wasn't set in 4.0.45.
   Closes GH-1231.
 * Passenger Standalone no longer, by default, loads shell startup files before
   loading the application. This is because Passenger Standalone is often invoked
   from the shell anyway. Indeed, loading shell startup files again can interfere
   with any environment variables already set in the invoking shell. You can
   still tell Passenger Standalone to load shell startup files by passing
   `--load-shell-envvars`. Passenger for Apache and Passenger for Nginx still
   load shell startup files by default.
 * Passenger Standalone now works properly when the HOME environment variable
   isn't set. Closes GH-713.
 * Passenger Standalone's `package-runtime` command has been removed. It has
   been broken for a while and has nowadays been obsolete by our automatic
   [binary generation system](https://github.com/phusion/passenger_autobuilder).
   Closes GH-1133.
 * The `passenger_startup_file` option now also works on Python apps. Closes GH-1233.
 * If you are a [Union Station](https://www.unionstationapp.com) customer, then
   Phusion Passenger will now also log application spawning errors to Union Station.
   This data isn't shown in the Union Station interface yet, but it will be
   implemented in the future.
 * Fixed compilation problems on OmniOS and OpenIndiana. Closes GH-1212.
 * Fixed compilation problems when Nginx is configured with OpenResty.
   Thanks to Yichun Zhang. Closes GH-1226.
 * Fixed Nginx HTTP POST failures on ARM platforms. Thanks to nocelic for the fix.
   Closes GH-1151.
 * Documentation contributions by Tim Bishop and Tugdual de Kerviler.
 * Minor Nginx bug fix by Feng Gu. Closes GH-1235.


Release 4.0.45
--------------

 * Major improvements in Node.js and Meteor compatibility. Older Phusion Passenger
   versions implemented Node.js support by emulating Node.js' HTTP library.
   This approach was found to be unsustainable, so we've abandoned that approach
   and replaced it with a much simpler approach that does not involve emulating
   the HTTP library.
 * Introduced support for sticky sessions. Sticky sessions are useful -- or even
   required -- for apps that store state inside process memory. Prominent examples
   include SockJS, Socket.io, faye-websocket and Meteor. Sticky sessions are
   required to make the aforementioned examples work in multi-process scenarios.
   By introducing sticky sessions support, we've much improved WebSocket support
   and support for the aforementioned libraries and frameworks.
 * Due to user demand, GET requests with request bodies are once again supported.
   Support for these kinds of requests was removed in 4.0.42 in an attempt to
   increase the strictness and robustness of our request handling code. It has
   been determined that GET requests with request bodies can be adequately
   supported without degrading robustness in Phusion Passenger. However, GET
   requests with both request bodies and WebSocket upgrade headers are
   unsupported. Fixes issue #1092.
 * [Enterprise] The [Flying Passenger](http://www.modrails.com/documentation/Users%20guide%20Apache.html#flying_passenger)
   feature is now also available on Apache.
 * Fixed some issues with RVM mixed mode support, issue #1121.
 * Fixed Passenger Standalone complaining about not finding PassengerHelperAgent
   during startup.
 * Fixed various minor issues such as #1190 and #1197.
 * The download timeout for passenger-install-nginx-module has been increased.
   Patch by 亀田 義裕.


Release 4.0.44
--------------

 * The issue tracker has now been moved from Google Code to Github.
   Before version 4.0.44 (May 29 2014, commit 3dd0964c9f4), all
   issue numbers referred to Google Code. From now on, all issue
   numbers will refer to Github Issues.
 * Fixed compilation problems on OS X Lion and OS X Mountain Lion.
 * On Ruby, fixed `nil` being frozen on accident in some cases.
   See issue #1192.


Release 4.0.43
--------------

 * Introduced a new command `passenger-config list-instances`, which prints all
   running Phusion Passenger instances.
 * Introduced a new command `passenger-config system-metrics, which displays
   metrics about the system such as the total CPU and memory usage.
 * Fixed some compilation problems caused by the compiler capability autodetector.
 * System metrics such as total CPU usage and memory usage, are now sent to
   [Union Station](https://www.unionstationapp.com) in preparation for future
   features.


Release 4.0.42
--------------

 * [Nginx] Upgraded the preferred Nginx version to 1.6.0.
 * [Nginx] Fixed compatibility with Nginx 1.7.0.
 * [Standalone] The MIME type for .woff files has been changed to application/font-woff.
   Fixes issue #1071.
 * There are now APT packages for Ubuntu 14.04. At the same time, packages for
   Ubuntu 13.10 have been abandoned.
 * Introduced a new command, `passenger-config build-native-support`, for ensuring
   that the native_support library for the current Ruby interpreter is built. This
   is useful in system provisioning scripts.
 * For security reasons, friendly error pages (those black/purple pages that shows
   the error message, backtrace and environment variable dump when an application
   fails to start) are now disabled by default when the application environment is
   set to 'staging' or 'production'. Fixes issue #1063.
 * Fixed some compilation warnings on Ubuntu 14.04.
 * Fixed some compatibility problems with Rake 10.2.0 and later.
   See [Rake issue 274](https://github.com/jimweirich/rake/issues/274).
 * Improved error handling in [Union Station](https://www.unionstationapp.com) support.
 * Data is now sent to Union Station on a more frequent basis, in order to make new
   data show up more quickly.
 * Information about the code revision is now sent to Union Station, which will be
   used in the upcoming deployment tracking feature in Union Station 2.


Release 4.0.41
--------------

 * Fixed some issues with printing UTF-8 log files on Heroku.
 * Added a new flag `--ignore-app-not-running` to `passenger-config restart-app`.
   When this flag is given, `passenger-config restart-app` will exit successfully
   when the specified application is not running, instead of exiting with
   an error.
 * Our precompiled Passenger Standalone binaries have been upgraded to use
   OpenSSL 1.0.1g, which fixes [the OpenSSL Heartbleed vulnerability](http://heartbleed.com/).
   Users who are using Passenger Standalone with SSL enabled are vulnerable,
   and should upgrade immediately. Users who do not use Passenger Standalone,
   users who use Passenger Standalone without SSL, or users who use Passenger
   Standalone with SSL behind another SSL-enabled reverse proxy, are not
   vulnerable.


Release 4.0.40
--------------

 * Upgraded preferred Nginx version to 1.4.7. This Nginx version fixes
   a buffer overflow. Users are strongly urged to upgrade Nginx as soon
   as possible.


Release 4.0.39
--------------

 * Fixed a crash that could happen if the client disconnects while a chunked
   response is being sent. Fixes issue #1062.
 * In Phusion Passenger Standalone, it is now possible to customize the Nginx
   configuration file on Heroku. It is now also possible to permanently apply
   changes to the Nginx configuration file, surviving upgrades. Please refer
   to the "Advanced configuration" section of the Phusion Passenger Standalone
   manual for more information.
 * The programming language selection menu in passenger-install-apache2-module
   and passenger-install-nginx-module only works on terminals that support
   UTF-8 and that have a UTF-8 capable font. To cater to users who cannot meet
   these requirements (e.g. PuTTY users using any of the default Windows fonts),
   it is now possible to switch the menu to a plain text mode by pressing '!'.
   Fixes issue #1066.
 * Fixed printing UTF-8 characters in log files in Phusion Passenger Standalone.
 * It is now possible to dump live backtraces of Python apps through the
   'SIGABRT' signal.
 * Fixed closing of file descriptors on OS X 10.9.
 * Fixed compilation problems with Apple Clang 503.0.38 on OS X.
 * Fixed compilation of native_support on Rubinius.


Release 4.0.38
--------------

 * Added support for the new Ruby 2.1.0 out-of-band garbage collector.
   This can much improve garbage collection performance, and drastically
   reduce request times.
 * Fixed a symlink-related security vulnerability.

   Urgency: low
   Scope: local exploit
   Summary: writing files to arbitrary directory by hijacking temp directories
   Affected versions: 4.0.37
   Fixed versions: 4.0.38
   CVE-2014-1832

   Description:
   This issue is related to CVE-2014-1831 (the security issue as mentioned in
   the 4.0.37 release notes). The previous fix was incomplete, and still has a
   (albeit smaller) small attack time window in between two filesystem
   checks. This attack window is now gone.
 * Passenger Standalone is now compatible with IPv6.
 * Fixed some compilation problems on Solaris. See issue #1047.
 * passenger-install-apache2-module and passenger-install-nginx-module
   now automatically run in `--auto` mode if stdin is not a TTY. Fixes
   issue #1030.
 * Fixed an issue with non-bundled Meteor apps not correctly running in
   production mode.
 * The `PassengerPreStart` option is now compatible with IPv6 server sockets.
 * When running Python WSGI apps, `wsgi.run_once` is now set to False.
   This should improve the performance of certain apps and frameworks.
 * When handling HTTP requests with chunked transfer encoding, the
   'Transfer-Encoding' header is no longer passed to the application.
   This is because the web server already buffers and dechunks the
   request body.
 * Fixed a possible hang in Phusion Passenger for Nginx when Nginx
   is instructed to reload or reopen log files. Thanks to Feng Gu,
   [pull request #97](https://github.com/phusion/passenger/pull/97).
 * The preferred Nginx version has been upgraded to 1.4.6.
 * Fixed a problem with running passenger-install-apache2-module and
   passenger-install-nginx-module on JRuby. They were not able to accept
   any terminal input after displaying the programming language menu.


Release 4.0.37
--------------

 * Improved Node.js compatibility. Calling on() on the request object
   now returns the request object itself. This fixes some issues with
   Express, Connect and Formidable. Furthermore, some WebSocket-related
   issues have been fixed.
 * Improved Meteor support. Meteor application processes are now shut down
   quicker. Previously, they linger around for 5 seconds while waiting for
   all connections to terminate, but that didn't work well because WebSocket
   connections were kept open indefinitely. Also, some WebSocket-related
   issues have been fixed.
 * Introduced a new tool `passenger-config detach-process` for gracefully
   detaching an application process from the process pool. Has a similar
   effect to killing the application process directly with `kill <PID>`,
   but killing directly may cause the HTTP client to see an error, while
   using this command guarantees that clients see no errors.
 * Fixed a crash that occurs when an application fails to spawn, but the HTTP
   client disconnects before the error page is generated. Fixes issue #1028.
 * Fixed a symlink-related security vulnerability.

   Urgency: low
   Scope: local exploit
   Summary: writing files to arbitrary directory by hijacking temp directories
   Affected versions: 4.0.5 and later
   Fixed versions: 4.0.37
   CVE-2014-1831

   Description:
   Phusion Passenger creates a "server instance directory" in /tmp during startup,
   which is a temporary directory that Phusion Passenger uses to store working files.
   This directory is deleted after Phusion Passenger exits. For various technical
   reasons, this directory must have a semi-predictable filename. If a local attacker
   can predict this filename, and precreates a symlink with the same filename that
   points to an arbitrary directory with mode 755, owner root and group root, then
   the attacker will succeed in making Phusion Passenger write files and create
   subdirectories inside that target directory. The following files/subdirectories
   are created:

    * control_process.pid
    * generation-X, where X is a number.

   If you happen to have a file inside the target directory called `control_process.pid`,
   then that file's contents are overwritten.

   These files and directories are deleted during Phusion Passenger exit. The target
   directory itself is not deleted, nor are any other contents inside the target
   directory, although the symlink is.

   Thanks go to Jakub Wilk for discovering this issue.


Release 4.0.36
--------------

 * [Enterprise] Fixed some Mass Deployment bugs.
 * [Enterprise] Fixed a bug that causes an application group to be put into
   Deployment Error Resistance Mode if rolling restarting fails while
   deployment error resistance is off. Deployment Error Resistance Mode is
   now only activated if it's explicitly turned on.
 * Passenger Standalone now gzips JSON responses.
 * Fixed some cases in which Passenger Standalone does not to properly cleanup
   its temporary files.


Release 4.0.35
--------------

 * Fixed some unit tests.


Release 4.0.34
--------------

 * The Node.js loader code now sets the `isApplicationLoader` attribute on the
   bootstrapping module. This provides a way for apps and frameworks that check
   for `module.parent` to check whether the current file is loaded by Phusion
   Passenger, or by other software that work in a similar way.

   This change has been introduced to solve a compatibility issue with CompoundJS.
   CompoundJS users should modify their server.js, and change the following:

       if (!module.parent) {

   to:

       if (!module.parent || module.parent.isApplicationLoader) {

 * Improved support for Meteor in development mode. Terminating Phusion Passenger
   now leaves less garbage Meteor processes behind.
 * It is now possible to disable the usage of the Ruby native extension by setting
   the environment variable `PASSENGER_USE_RUBY_NATIVE_SUPPORT=0`.
 * Fixed incorrect detection of the Apache MPM on Ubuntu 13.10.
 * When using RVM, if you set PassengerRuby/passenger_ruby to the raw Ruby binary
   instead of the wrapper script, Phusion Passenger will now print an error.
 * Added support for RVM >= 1.25 wrapper scripts.
 * Fixed loading passenger_native_support on Ruby 1.9.2.
 * The Union Station analytics code now works even without native_support.
 * Fixed `passenger-install-apache2-module` and `passenger-install-nginx-module` in
   Homebrew.
 * Binaries are now downloaded from an Amazon S3 mirror if the main binary server
   is unavailable.
 * And finally, although this isn't really a change in 4.0.34, it should be noted.
   In version 4.0.33 we changed the way Phusion Passenger's own Ruby source files
   are loaded, in order to fix some Debian and RPM packaging issues. The following
   doesn't work anymore:

       require 'phusion_passenger/foo'

   Instead, it should become:

       PhusionPassenger.require_passenger_lib 'foo'

   However, we overlooked the fact that this change breaks Ruby apps which use
   our Out-of-Band GC feature, because such apps had to call
   `require 'phusion_passenger/rack/out_of_band_gc'`. Unfortunately we're not able
   to maintain compatibility without reintroducing the Debian and RPM packaging
   issues. Users should modify the following:

       require 'phusion_passenger/rack/out_of_band_gc'

   to:

       if PhusionPassenger.respond_to?(:require_passenger_lib)
         # Phusion Passenger >= 4.0.33
         PhusionPassenger.require_passenger_lib 'rack/out_of_band_gc'
       else
         # Phusion Passenger < 4.0.33
         require 'phusion_passenger/rack/out_of_band_gc'
       end

Release 4.0.33
--------------

 * Fixed a compatibility problem in passenger-install-apache2-module with Ruby 1.8.
   The language selection menu didn't work properly.


Release 4.0.32
--------------

 * Fixed compatibility problems with old Ruby versions that didn't include RubyGems.


Release 4.0.31
--------------

 * Introduced a new tool: `passenger-config restart-app`. With this command you
   can initiate an application restart without touching restart.txt.
   Unlike touching restart.txt, this tool initiates the restart immediately
   instead of on the next request.
 * Fixed some problems in process spawning and request handling.
 * Fixed some problems with the handling of HTTP chunked transfer encoding
   bodies. These problems only occurred in Ruby.
 * Fixed the HelperAgent, upon shutdown, not correctly waiting 5 seconds until
   all clients have disconnected. Fixes issue #884.
 * Fixed compilation problems on FreeBSD.
 * Fixed some C++ strict aliasing problems.
 * Fixed some problems with spawning applications that print messages without
   newline during startup. Fixes issue #1039.
 * Fixed potential hangs on JRuby when Ctrl-C is used to shutdown the server.
   Fixes issue #1035.
 * When Phusion Passenger is installed through the Debian package,
   passenger-install-apache2-module now checks whether the Apache
   module package (libapache2-mod-passenger) is properly installed,
   and installs it using apt-get if it's not installed. Fixes
   issue #1031.
 * The `passenger-status --show=xml` command no longer prints the non-XML
   preamble, such as the version number and the time. Fixes issue #1037.
 * The Ruby native extension check whether it's loaded against the right Ruby
   version, to prevent problems when people upgrade Ruby without recompiling
   their native extensions.
 * Various other minor Debian packaging improvements.


Release 4.0.30
--------------

 * Fixed wrong autogeneration of HTTP Date header. If the web app does
   not supply a Date header, then Passenger will add one. Unfortunately
   due to the use of the wrong format string, December 30 2013 is
   formatted as December 30 2014. As a result, cookies that expire before
   2014 would expire on December 30 2013 and December 31 2013. Details can
   be found at [Github pull request 93](https://github.com/phusion/passenger/pull/93).

   This issue only affects Phusion Passenger for Nginx and Phusion Passenger
   Standalone, and does not affect Phusion Passenger for Apache.

   You can work around this problem in your application by setting a
   Date header. For example, in Rails you can do:

       before_filter { response.date = Time.now.utc }

   Many thanks to Jeff Michael Dean (zilkey) and many others for bringing this to our attention and for providing workarounds and feedback.


Release 4.0.29
--------------

 * Fixed a compilation problem on OS X Mavericks.


Release 4.0.28
--------------

 * Introduced a workaround for a GCC 4.6 bug. This bug could cause Phusion
   Passsenger to crash during startup. Affected operating systems include
   Ubuntu 12.04 and Amazon Linux 2013.09.01, though not every machine with
   this OS installed exhibits the problem. See issue #902.
 * Improved Node.js support: the Sails framework is now supported.
 * Improved Node.js support: the streams2 API is now supported.
 * Introduced support for hooks, allowing users to easily extend Phusion
   Passenger's behavior.
 * Fixed a bug in the `passenger start -R` option. It was broken because of a
   change introduced in 4.0.25.
 * Fixed a bug in PassengerMaxInstancesPerApp. Fixes issue #1016.
 * Fixed compilation problems on Solaris.
 * Fixed an encoding problem in the Apache autodetection code. Fixes
   issue #1026.
 * The Debian packages no longer depend on libruby.
 * Application stdout and stderr are now printed without normal
   Phusion Passenger debugging information, making them easier to read.


Release 4.0.27
--------------

 * [Apache] Fixed a bug in the Apache module which could lock up the Apache
   process or thread. This is a regression introduced in version 4.0.24.
 * Node.js application processes now have friendly process titles.


Release 4.0.26
--------------

 * Introduced the `PassengerBufferUpload` option for Apache. This option allows one
   to disable upload buffering, e.g. in order to be able to track upload progress.
 * [Nginx] The `HTTPS` variable is now set correctly for HTTPS connections, even
   without setting `ssl on`. Fixes issue #401.
 * [Standalone] It is now possible to listen on both a normal HTTP and an HTTPS port.
 * [Enterprise] The `passenger-status` tool now displays rolling restart status.


Release 4.0.25
--------------

 * The `PassengerAppEnv`/`passenger_app_env`/`--environment` option now also sets NODE_ENV,
   so that Node.js frameworks like Connect can properly respond to the environment.
 * Fixed a bug in our Debian/Ubuntu packages causing `passenger-install-nginx-module`
   not to be able to compile Nginx.
 * Arbitrary Node.js application structures are now supported.
 * [Nginx] Introduced the `passenger_restart_dir` option.
 * [Nginx] Upgraded preferred Nginx version to 1.4.4 because of CVE-2013-4547.


Release 4.0.24
--------------

 * Introduced the `PassengerNodejs` (Apache) and `passenger_nodejs` (Nginx)
   configuration options.
 * [Apache] Introduced the `PassengerErrorOverride` option, so that HTTP error
   responses generated by applications can be intercepted by Apache and customized
   using the `ErrorDocument` directive.
 * [Standalone] It is now possible to specify some configuration options in
   a configuration file `passenger-standalone.json`. When Passenger Standalone
   is used in Mass Deployment mode, this configuration file can be used to customize
   settings on a per-application basis.
 * [Enterprise] Fixed a potential crash when a rolling restart is triggered
   while a process is already shutting down.
 * [Enterprise] Fixed Mass Deployment support for Node.js and Meteor.


Release 4.0.23
--------------

 * Fixed compilation problems on GCC 4.8.2 (e.g. Arch Linux 2013-10-27).
 * Fixed a compatibility problem with Solaris /usr/ccs/bin/make: issue #999.
 * Support for the Meteor Javascript framework has been open sourced.


Release 4.0.22
--------------

 * [Enterprised] Fixed compilation problems on OS X Mavericks.


Release 4.0.21
--------------

 * [Nginx] Upgraded the preferred Nginx version to 1.4.3.
 * Node.js support has been open sourced.
 * Prelimenary OS X Mavericks support.
 * Work around an Apache packaging bug in CentOS 5.
 * Various user friendliness improvements in the documentation and the
   installers.
 * Fixed a bug in the always_restart.txt support. Phusion Passenger was
   looking for it in the wrong directory.
 * Many Solaris and Sun Studio compatibility fixes. Special thanks to
   "mark" for his extensive assistance.
 * [Standalone] The --temp-dir command line option has been introduced.


Release 4.0.20
--------------

 * Fixed a bug in Phusion Passenger Standalone's daemon mode. When in daemon
   mode, the Nginx temporary directory was deleted prematurely, causing some
   POST requests to fail. This was a regression that was introduced in 4.0.15
   as part of an optimization.
 * Fixed compilation problems on Solaris 10 with Sun Studio 12.3.
 * Improved detection of RVM problems.
 * It is now possible to log the request method to Union Station.
 * Introduced a new option, `PassengerLoadShellEnvvars` (Apache) and
   `passenger_load_shell_envvars` (Nginx). This allows enabling or disabling
   the loading of bashrc before spawning the application.
 * [Enterprise] Fixed a packaging problem which caused the flying-passenger
   executable not to be properly included in the bin path.
 * [Enterprise] Fixed a race condition which sometimes causes the Flying
   Passenger socket to be deleted after a restart. Fixes issue #939.
 * [Enterprise] The `byebug` gem is now supported for debugging on Ruby 2.0.
   The byebug gem requires a patch before this works:
   https://github.com/deivid-rodriguez/byebug/pull/29


Release 4.0.19
--------------

 * Fixed a problem with response buffering. Application processes are now
   properly marked available for request processing immediately after they're
   done sending the response, instead of after having sent the entire response
   to the client.
 * The "processed" counter in `passenger-status` is now bumped after the process
   has handled a request, not at the beginning.
 * [Enterprise] Fixed an off-by-one bug in the `passenger_max_processes` setting.


Release 4.0.18
--------------

 * The Enterprise variant of Phusion Passenger Standalone now supports
   customizing the concurrency model and thread count from the command line.
 * On Nginx, the Enterprise license is now only checked if Phusion Passenger
   is enabled in Nginx. This allows you to deploy Nginx binaries, that have
   Phusion Passenger Enterprise compiled in, to servers that are not
   actually running Phusion Passenger Enterprise.
 * Fixed a performance bug in the Union Station support code. In certain cases
   where a lot of data must be sent to Union Station, the code is now over
   100 times faster.
 * `passenger-status --show=union_station` now displays all clients that
   are connected to the LoggingAgent.
 * Added a workaround for Heroku so that exited processes are properly detected
   as such.
 * When using Phusion Passenger Standalone with Foreman, pressing Ctrl-C
   in Foreman no longer results in runaway Nginx processes.
 * Fixed backtraces in the Apache module.


Release 4.0.17
--------------

 * Fixed compilation problems on GCC 4.8 systems, such as Arch Linux 2013.04.
   Fixes issue #941.
 * Fixed some deprecation warnings when compiling the Ruby native extension
   on Ruby 2.0.0.
 * Fixed some Union Station-related stability issues.


Release 4.0.16
--------------

 * Allow Phusion Passenger to work properly on systems where the user's GID
   does not have a proper entry in /etc/group, such as Heroku.


Release 4.0.15
--------------

 * Out-of-band work has been much improved. The number of processes which
   may perform out-of-band work concurrently has been limited to 1.
   Furthermore, processes which are performing out-of-band work are now
   included in the max pool size constraint calculation. However, this
   means that in order to use out-of-band work, you need to have at least
   2 application processes running. Out-of-band work will never be triggered
   if you just have 1 process. Partially fixes issue #892.
 * Phusion Passenger now displays an error message to clients if too many
   requests are queued up. By default, "too many" is 100. You may customize
   this with `PassengerMaxRequestQueueSize` (Apache) or
   `passenger_max_request_queue_size` (Nginx).
 * A new configuration option, `PassengerStartTimeout` (Apache) and
   `passenger_start_timeout` (Nginx), has been added. This option allows you
   to specify a timeout for application startup. The startup timeout has exited
   since version 4.0.0, but before version 4.0.15 it was hardcoded at a value
   of 90 seconds. Now it is customizable. Fixes issue #936.
 * [Enterprise] The `PassengerMaxRequestTime`/`passenger_max_request_time`
   feature is now available for Python and Node.js as well, and is no longer
   limited to just Ruby. Fixes issue #938.
 * [Nginx] Introduced a configuration option `passenger_intercept_errors`,
   which decides if Nginx will intercept responses with HTTP status codes of
   400 and higher. Its effect is similar to `proxy_intercept_errors`.
 * [Standalone] Memory usage optimization: when `passenger start` is run with
   `--daemonize`, the frontend exits after starting the Nginx core. This saves
   ~20 MB of memory per `passenger start` instance.
 * [Standalone] Phusion Passenger Standalone is now also packaged in the
   Debian packages.
 * [Standalone] Fix a problem with the `passenger stop` command on Ruby 1.8.7.
   The 'thread' library was not properly required, causing a crash.
 * [Standalone] There is now builtin support for SSL.
 * Fix a crash when multiple `passenger_pass_header` directives are set.
   Fixes issue #934.
 * Permissions on the server instance directory are now explicitly set
   with chmod, so that permissions are correct on systems with a non-default
   umask. Fixes issue #928.
 * Fix permission problems when running `passenger start` with `--user`.
 * `passenger-config --detect-apache2` now correctly detects the eror log
   filename on Amazon Linux. Fixes issue #933.
 * An environment variable `PASSENGER_THREAD_LOCAL_STORAGE` has been added
   to the build system for forcefully disabling the use of thread-local
   storage within the Phusion Passenger codebase. This flag useful on systems
   that have broken support for thread-local storage, despite passing our build
   system's check for proper thread-local storage support. At the time of
   writing, one user has reported that Ubuntu 12.04 32-bit has broken
   thread-local storage report although neither the reporter nor us were able
   to reproduce the problem on any other systems running Ubuntu 12.04 32-bit.
   Note that this flag has no effect on non-Phusion Passenger code. Fixes
   issue #937.
 * It is now possible to preprocess events before they are sent to Union
   Station. This is useful for removing confidential data as demonstrated in
   this example `config/initializers/passenger.rb` file:

       if defined?(PhusionPassenger)
           event_preprocessor = lambda do |e|
               e.payload[:sql].gsub!("secret","PASSWORD") if e.payload[:sql]
           end
           PhusionPassenger.install_framework_extensions!(:event_preprocessor => event_preprocessor)
       end

Release 4.0.14
--------------

 * Fixed a bug in Passenger Standalone's source compiler, for the specific
   case when the downloaded Nginx binary doesn't work, and compilation
   of the Nginx binary did not succeed the first time (e.g. because of
   missing dependencies).
 * Precompiled Ruby native extensions are now automatically downloaded.


Release 4.0.13
--------------

 * Updated preferred Nginx version to 1.4.2.
 * Worked around the fact that FreeBSD 9.1 has a broken C++ runtime. Patch
   contributed by David Keller.
 * Autogenerated HTTP Date headers are now in UTC instead of local time.
   This could cause cookies to have the wrong expiration time. Fixes issue #913.
 * Fixed compatibility problems with Ruby 1.8.6 (issue #924).
 * Introduced a tool, `passenger-config --detect-apache2`, which autodetects
   all Apache installations on the system along with their parameters (which
   apachectl command to run, which log file to read, which config file to edit).
   The tool advises users about how to use that specific Apache installation.
   Useful if the user has multiple Apache installations but don't know about
   it, or when the user doesn't know how to work with multiple Apache
   installations.
 * Added an API for better Rack socket hijacking support.
 * Added a hidden configuration option for customizing the application start
   timeout. A proper configuration option will be introduced in the future.
 * Added autodetection support for Amazon Linux.
 * Fixed process metrics collection on some operating systems. Some systems'
   'ps' command expect no space between -p and the list of PIDs.


Release 4.0.10
--------------

 * Fixed a crash in PassengerWatchdog which occurs on some OS X systems.
 * Fixed exception reporting to Union Station.
 * Improved documentation.


Release 4.0.9
-------------

 * [Enterprise] Fixed a problem with passenger-irb.


Release 4.0.8
-------------

 * Fixed a problem with graceful web server restarts. When you gracefully
   restart the web server, it would cause Phusion Passenger internal sockets
   to be deleted, thus causing Phusion Passenger to go down. This problem
   was introduced in 4.0.6 during the attempt to fix issue #910.
 * The PassengerRestartDir/passenger_restart_dir now accepts relative
   filenames again, just like in Phusion Passenger 3.x. Patch
   contributed by Ryan Schwartz.
 * Documentation updates contributed by Gokulnath Manakkattil.
 * [Enterprise] Fixed a license key checking issue on some operating systems,
   such as CentOS 6.


Release 4.0.7
-------------

 * There was a regression in 4.0.6 that sometimes prevents
   PassengerLoggingAgent from starting up. Unfortunately this slipped
   our release testing. This regression has been fixed and we've updated
   our test suite to check for these kinds of regressions.


Release 4.0.6
-------------

 * Fixed a potential 100% CPU lock up in the crash handler, which only occurs
   on OS X. Fixes issue #908.
 * Fixed a crash in request handling, when certain events are trigger after
   the client has already disconnected. Fixes issue #889.
 * Phusion Passenger will no longer crash when the Phusion Passenger
   native_support Ruby extension cannot be compiled, e.g. because the Ruby
   development headers are not installed or because the current user has no
   permission to save the native extension file. Fixes issue #890.
 * Fixed OS X 10.9 support. Fixes issue #906.
 * Removed dependency on bash, so that Phusion Passenger works out of the box
   on BSD platforms without installing/configuring bash. Fixes issue #911.
 * Fix 'PassengerPoolIdleTime 0' not being respected correctly. Issue #904.
 * Admin tools improvement: it is now possible to see all currently running
   requests by invoking `passenger-status --show=requests`.
 * A new feature called Flying Passenger allows you to decouple the life time
   of Phusion Passenger from the web server, so that both can be restarted
   indepedently from each other. Please refer to
   http://blog.phusion.nl/2013/07/03/technology-preview-introducing-flying-passenger/
   for an introduction.
 * [Apache] Fixed compatibility with Apache pipe logging. Previously this
   would cause Phusion Passenger to lock up with 100% CPU during Apache
   restart.
 * [Nginx] The Nginx configure script now checks whether 'ruby' is in $PATH.
   Previously, if 'ruby' is not in $PATH, then the compilation process fails
   with an obscure error.
 * [Nginx] passenger-install-nginx-module now works properly even when Phusion
   Passenger is installed through the Debian packages. Before, the installer
   would tell you to install Phusion Passenger through the gem or tarball
   instead.
 * [Enterprise] Added pretty printing helpers to the Live IRB Console.
 * Fixed permissions on a subdirectory in the server instance directory. The
   server instance directory is a temporary directory that Phusion Passenger
   uses to store working files, and is deleted after Phusion Passenger exits.
   A subdirectory inside it is world-writable (but not world-readable) and is
   used for storing Unix domain sockets created by different apps, which may
   run as different users. These sockets had long random filenames to prevent
   them from being guessed. However because of a typo, this subdirectory was
   created with the setuid bit, when it should have sticky bit (to prevent
   existing files from being deleted or renamed by a user that doesn't own the
   file). This has now been fixed.
 * If the server instance directory already exists, it will now be removed
   first in order get correct directory permissions. If the directory still
   exists after removal, Phusion Passenger aborts to avoid writing to a
   directory with unexpected permissions. Fixes issue #910.
 * The installer now checks whether the system has enough virtual memory, and
   prints a helpful warning if it doesn't.
 * Linux/AArch64 compatibility fixes. Patch contributed by Dirk Mueller.
 * Improved documentation.


Release 4.0.5
-------------

 * [Standalone] Fixed a regression that prevented Passenger Standalone
   from starting. Fixes issue #899.
 * Fixed security vulnerability CVE-2013-2119.

   Urgency: low
   Scope: local exploit
   Summary: denial of service and arbitrary code execution by hijacking temp files
   Affected versions: all versions
   Fixed versions: 3.0.21 and 4.0.5

   Description:
   Phusion Passenger's code did not always create temporary files and directories in a secure manner. Temporary files and directories were sometimes created with a predictable filename. A local attacker can pre-create temporary files, resulting in a denial of service. In addition, this vulnerability allows a local attacker to run arbitrary code as another user, by hijacking temporary files.

   By pre-creating certain temporary files with certain permissions, attackers can prevent Passenger Standalone from starting (denial of service).

   By pre-creating certain temporary files with certain other permissions, attackers can trick `passenger start` and the build system (which is invoked by `passenger-install-apache2-module`/`passenger-install-nginx-module`) to run arbitrary code. The user that the code is run as, is equal to the user that ran `passenger start` or the build system. Attacks of this nature have to be timed exactly right. The attacker must overwrite the file contents right after Phusion Passenger has created the file contents, but right before the file is used. In the context of `passenger start`, the vulnerable window begins right after Passenger Standalone has created the Nginx config file, and ends when Nginx has read the config file. Once Nginx has started and initialized, the system is no longer vulnerable. `passenger stop` and other Passenger Standalone commands besides `start` are not vulnerable. In the context of the build system, the vulnerable window begins when `passenger-install-apache2-module`/`passenger-install-nginx-module` prints its first dependency checking message, and ends when it prints the first compiler command.

   Only the `passenger start` command, the `passenger-install-apache2-module` command and the `passenger-install-nginx-module` commands are vulnerable. Phusion Passenger for Apache and Phusion Passenger for Nginx (once they are installed) are not vulnerable.

   Fixed versions:
   3.0.21 and 4.0.5 have been released to address this issue.

   Workaround:
   You can use this workaround if you are unable to upgrade. Before invoking any Phusion Passenger command, set the `TMPDIR` environment variable to a directory that is not world-writable. Special care must be taken when you use sudo: sudo resets all environment variables, so you should either invoke sudo with `-E`, or you must set the environment variable after gaining root privileges with sudo.


Release 4.0.4
-------------

 * Fixed autodetection of noexec-mount /tmp directory. Fixes issue #850
   and issue #625.
 * Fixed a WSGI bug. wsgi.input was a file object opened in text mode,
   but should be opened in binary mode. Fixes issue #881.
 * Fixed a potential crash in Out-of-Band Work. Fixes issue #894.
 * Fixed a potential crash in rolling restarting, which only occurs if a
   process was also being spawned at the same time. Fixes issue #896.
 * [Apache] The RailsBaseURI and RackBaseURI directives have been unified.
   For a long time, RailsBaseURI told Phusion Passenger that the given
   sub-URI belongs to a **Rails 2** application. Attempt to use this
   directive with Rails 3 or with Rack applications would result in an
   error. Because this confused users, RailsBaseURI and RackBaseURI
   have now been unified and can now be used interchangably. Phusion
   Passenger will automatically detect what kind of application it is.
   The Nginx version already worked like this. Fixes issue #882.
 * [Standalone] The Passenger Standalone temp directory and
   PassengerWatchdog server instance directory have been unified.
   PassengerWatchdog already automatically updates the timestamps of
   all files in its server instance directory every 6 hours to prevent
   /tmp cleaners from deleting the directory. Therefore this
   unification prevents the Passenger Standalone temp directory to be
   deleted by /tmp cleaners as well. Fixes issue #654.
 * [Standalone] types_hash_max_size has been increased from 1024 to
   2048. This solves a problem that causes Nginx not to start on some
   platforms. Contributed by Jan-Willem Koelewijn.


Release 4.0.3
-------------

 * Better protection is now provided against application processes that
   are stuck and refuse to shut down cleanly. Since version 4.0.0,
   Phusion Passenger already forcefully shuts down all processes during
   web server shutdown. In addition to this, 4.0.3 now also forcefully
   shuts down processes that take more than 1 minute to shut down, even
   outside the context of web server shutdowns. This feature does not,
   however, protect against requests that take too long. Use
   PassengerMaxRequestTime (Apache) or passenger_max_request_time (Nginx)
   for that.
 * Fixed a crash in the HelperAgent which results in frequent process
   restarts in some traffic patterns. Fixes issue #862.
 * Fixed a problem that prevents processes from being spawned correctly
   if the user's bashrc changes working directory. Fixes issue #851.
 * passenger-status now also displays CPU usage.
 * The installer now checks for checksums when automatically downloading
   PCRE and Nginx. Contributed by Joshua Lund.
 * An error is now printed when trying to daemonize Phusion Passenger
   Standalone on Ruby implementations that don't support forking.
   Contributed by Benjamin Fleischer.
 * Although Phusion Passenger already supported JRuby, *installing*
   Phusion Passenger with JRuby was not possible. This has been fixed.
 * Various other minor bug fixes.


Release 4.0.2
-------------

 * Bumped the preferred Nginx version to 1.4.1 because of a critical
   Nginx security vulnerability, CVE-2013-2028. Users are advised to
   upgrade immediately.


Release 4.0.1
-------------

 * Fixed a crasher bug in the Deployment Error Resistance feature.
 * Fixed a bug in PassengerDefaultUser and PassengerDefaultGroup.
 * Fixed a bug which could cause application processes to exit before
   they've finished their request.
 * Fixed some small file descriptor leaks.
 * Bumped the preferred Nginx version to 1.4.0.
 * Editing the Phusion Passenger Standalone Nginx config template
   is no longer discouraged.
 * Improved documentation.


Release 4.0.0 release candidate 6
---------------------------------

 * WebSocket support on Nginx. Requires Nginx >= 1.3.15.
 * Improved RVM support.
 * Performance optimizations.
 * Various bug fixes.


Release 4.0.0 release candidate 5
---------------------------------

 * The default config snippet for Apache has changed! It must now contain a
   `PassengerDefaultRuby` option. The installer has been updated to output
   this option. The `PassengerRuby` option still exists, but it's only used
   for configuring different Ruby interpreters in different contexts. Please
   refer to the manual for more information.
 * We now provide GPG digital signatures for all file releases by Phusion.
   More information can be found in the manual.
 * `passenger-status` now displays process memory usage and time when it
   was last used. The latter fixes issue #853.
 * Exceptions in Rack application objects are now caught to prevent
   application processes from exiting.
 * The `passenger-config` tool now supports the `--ruby-command` argument,
   which helps the user with figuring out the correct Ruby command to use
   in case s/he wants to use multiple Ruby interpreters. The manual has
   also been updated to mention this tool.
 * Fixed streaming responses on Apache.
 * Worked around an OS X Unix domain socket bug. Fixes issue #854.
 * Out-of-Band Garbage Collection now works properly when the application
   has disabled garbage collection. Fixes issue #859.
 * Fixed support for /usr/bin/python on OS X. Fixes issue #855.
 * Fixed looping-without-sleeping in the ApplicationPool garbage collector
   if PassengerPoolIdleTime is set to 0. Fixes issue #858.
 * Fixed some process memory usage measurement bugs.
 * Fixed process memory usage measurement on NetBSD. Fixes issue #736.
 * Fixed a file descriptor leak in the Out-of-Band Work feature. Fixes issue #864.
 * The PassengerPreStart helper script now uses the default Ruby
   interpreter specified in the web server configuration, and no longer
   requires a `ruby` command to be in `$PATH`.
 * Updated preferred PCRE version to 8.32.
 * Worked around some RVM bugs.
 * The ngx_http_stub_status_module is now enabled by default.
 * Performance optimizations.


Release 4.0.0 release candidate 4
---------------------------------

 * Fixed compilation on systems where /tmp is mounted noexec.
 * Fixed some memory corruption bugs.
 * Improved debugging messages.
 * Phusion Passenger Standalone now sets underscores_in_headers.
   Fixes issue #708.
 * Fixed some process spawning compatibility problems, as
   reported in issue #842.
 * The Python WSGI loader now correctly shuts down client sockets
   even when there are child processes that keep the socket open.
 * A new configuration option PassengerPython (Apache) and
   passenger_python (Nginx) has been added so that users can
   customize the Python interpreter on a per-application basis.
   Fixes issue #852.
 * The Apache module now supports file uploads larger than 2 GB
   when on 32-bit systems. Fixes issue #838.
 * The Nginx version now supports the `passenger_temp_dir` option.
 * Environment variables set in the Nginx configuration file
   (through the `env` config option) are now correctly passed to
   all application processes. Fixes issue #371.
 * Fixed support for RVM mixed mode installations. Fixes issue #828.
 * Phusion Passenger now outputs the Date HTTP header in case the
   application didn't already do that (and was violating the HTTP spec).
   Fixes issue #485.
 * Phusion Passenger now checks whether /dev/urandom isn't broken.
   Fixes issue #516.


Release 3.9.5 (4.0.0 release candidate 3)
-----------------------------------------

 * Fixed Rake autodetection.


Release 3.9.4 (4.0.0 release candidate 2)
-----------------------------------------

 * More bug fixes.
 * More documentation updates.
 * Better crash diagnostics.


Release 3.9.3 (4.0.0 release candidate 1)
-----------------------------------------

 * The Nginx version now supports the `passenger_app_root` configuration option.
 * The Enterprise memory limiting feature has been extended to work with non-Ruby applications as well.
 * Application processes that have been killed are now automatically detected within 5 seconds. Previously Phusion Passenger needed to send a request to the process before detecting that it's gone. This change means that when you kill a process by sending it a signal, Phusion Passenger will automatically respawn it within 5 seconds (provided that the process limit settings allow respawning).
 * Phusion Passenger Standalone's HTTP client body limit has been raised from 50 MB to 1 GB.
 * Python 3 support has been added.
 * The build system has been made compatible with JRuby and Ruby 2.0.
 * The installers now print a lot more information about detected system settings so that the user can see  whether something has been wrongly detected.
 * Some performance optimizations. These involve further extending the zero-copy architecture, and the use of hash table maps instead of binary tree maps.
 * Many potential crasher and freezer bugs have been fixed.
 * Error diagnostics have been further improved.
 * Many documentation improvements.


Release 3.9.2 (4.0.0 beta 2)
----------------------------

 * New feature: JRuby and Rubinius support.
 * New feature: Out of Band Work.
 * Sending SIGBART to a Ruby process will now trigger the same behavior
   as SIGQUIT - that is, it will print a backtrace. This is necessary
   for proper JRuby support because JRuby cannot catch SIGQUIT.
 * Rolling restarts and depoyment error resistance are now also available
   in Phusion Passenger Standalone in the Enterprise version.
 * System call failure simulation framework.
 * Improved crash reporting.
 * Many documentation improvements.
 * Many bug fixes.


Release 3.9.1 (4.0.0 beta 1)
----------------------------

This is the first beta of Phusion Passenger 4. The changes are numerous.

 * Support for multiple Ruby versions.
 * The internals now use evented I/O.
 * Real-time response buffering.
 * Improved zero-copy architecture.
 * Rewritten ApplicationPool and process spawning subsystem.
 * Multithreading within Ruby apps (Phusion Passenger Enterprise only).
 * Python WSGI support lifted to "beta" status.
 * More protection against stuck processes.
 * Automatically picks up environment variables from your bashrc.
 * Allows setting environment variables directly in Apache.
 * Automatic asset pipeline support in Standalone.
 * Deleting restart.txt no longer triggers a restart.
 * More stable Union Station support.
 * Many internal robustness improvements.
 * Better relocatability without wasting space.


Release 3.0.21
--------------

 * Rebootstrapped the libev configure to fix compilation problems on Solaris 11.
 * Fixed support for RVM mixed mode installations. Fixes issue #828.
 * Fixed encoding problems in Phusion Passenger Standalone.
 * Changed preferred Nginx version to 1.2.9.
 * Catch exceptions raised by Rack application objects.
 * Fix for CVE-2013-2119. Details can be found in the announcement for version 4.0.5.
 * Version 3.0.20 was pulled because its fixes were incomplete.


Release 3.0.19
--------------

 * Nginx security fix: do not display Nginx version when
   server_tokens are off.
 * Fixed compilation problems on some systems.
 * Fixed some Union Station-related bugs.


Release 3.0.18
--------------

 * Fixed compilation problems on Fedora 17.
 * Fixed Union Station compatibility with Rails 3.2.
 * Phusion Passenger Enterprise Standalone now supports rolling
   restarts and deployment error resistance.


Release 3.0.17
--------------

 * Fixed a Ruby 1.9 encoding-related bug in the memory measurer.
   (Phusion Passenger Enterprise)
 * Fixed OOM adjustment bugs on Linux.
 * Fixed compilation problems on Fedora 18 and 19.
 * Fixed compilation problems on SunOS.
 * Fixed compilation problems on AIX. Contribution by Perry Smith.
 * Fixed various compilation warnings.
 * Upgraded preferred Nginx version to 1.2.3.

3.0.16 was an unofficial hotfix release, and so its announcement had been skipped.


Release 3.0.15
--------------

 * Updated documentation.
 * Updated website links.


Release 3.0.14
--------------

 * [Apache] Fixed a long-standing mod_rewrite-related problem.
   Some mod_rewrite rules would not work, but it depends on the exact
   mod_rewrite configuration so it would work for some people but not
   for others. Issue #563. Thanks a lot to cedricmaion for providing
   information on the nature of the bug and to peter.nash55 for
   providing a VM that allowed us to reproduce the problem.
 * [Nginx] Preferred Nginx version to 1.2.2.
   The previously preferred version was 1.2.1.
 * Cleared some confusing terminology in the documentation.
 * Fixed some Ruby 1.9 encoding problems.


Release 3.0.13
--------------

 * [Nginx] Preferred Nginx version upgraded to 1.2.1.
 * Fixed compilation problems on FreeBSD 6.4. Fixes issue #766.
 * Fixed compilation problems on GCC >= 4.6.
 * Fixed compilation problems on OpenIndiana and Solaris 11. Fixes issue #742.
 * Union Station-related bug fixes.
 * Sending the soft termination signal twice to application processes no longer makes them crash. Patch contributed by Ian Ehlert.


Release 3.0.12
--------------

 * [Apache] Support Apache 2.4. The event MPM is now also supported.
 * [Nginx] Preferred Nginx version upgraded to 1.0.15.
 * [Nginx] Preferred PCRE version upgraded to 8.30.
 * [Nginx] Fixed compatibility with Nginx < 1.0.10.
 * [Nginx] Nginx is now installed with http_gzip_static_module by default.
 * [Nginx] Fixed a memory disclosure security problem.
   The issue is documented at http://www.nginx.org/en/security_advisories.html
   and affects more modules than just Phusion Passenger. Users are advised
   to upgrade as soon as possible. Patch submitted by Gregory Potamianos.
 * [Nginx] passenger_show_version_in_header now hides the Phusion Passenger version number from the 'Server:' header too.
   Patch submitted by Gregory Potamianos.
 * Fixed a /proc deprecation warning on Linux kernel >= 3.0.


Release 3.0.11
--------------

 * Fixed a compilation problem on platforms without alloca.h, such as FreeBSD 7.
 * Improved performance and solved some warnings on Xen systems by compiling
   with `-mno-tls-direct-seg-refs`. Patch contributed by Michał Pokrywka.


Release 3.0.10
--------------

 * [Nginx] Dropped support for Nginx versions older than 1.0.0
 * [Nginx] Fixed support for Nginx 1.1.4+
 * [Nginx, Standalone] Upgraded default Nginx version to 1.0.10
   The previously default version was 1.0.5.
 * [Nginx] New option passenger_max_requests
   This is equivalent to the PassengerMaxRequests option in the Apache
   version: Phusion Passenger will automatically shutdown a worker process
   once it has processed the specified number of requests.
   Contributed by Paul Kmiec.
 * [Apache] New option PassengerBufferResponse
   The Apache version did not buffer responses. This could block the Ruby
   worker process in case of slow clients. We now enable response buffering
   by default. It can be turned off through this option. Feature contributed
   by Ryo Onodera.
 * Fixed remaining Ruby 1.9.3 compatibility problems
   We already supported Ruby 1.9.3 since 3.0.8, but due to bugs in Ruby
   1.9.3's build system Phusion Passenger would fail to detect Ruby 1.9.3
   features on some systems. Fixes issue #714.
 * Fixed a bug in PassengerPreStart
   A regression was introduced in 3.0.8, causing the prespawn script to
   connect to the host name instead of to 127.0.0.1. Fix contributed by
   Andy Allan.
 * Fixed compatibility with GCC 4.6
   Affected systems include Ubuntu 11.10.
 * Fixed various compilation problems.
 * Fixed some Ruby 1.9 encoding problems.
 * Fixed some Ruby 1.9.3 deprecation warnings.


Release 3.0.9
-------------

 * [Nginx] Fixed a NULL pointer crash that occurs on HTTP/1.0 requests
   when the Host header isn't given.
 * Fixed deprecation warnings on RubyGems >= 1.6.
 * Improved Union Station support stability.


Release 3.0.8
-------------

 * [Nginx] Upgraded preferred Nginx version to 1.0.5.
 * [Nginx] Fixed various compilation problems on various platforms.
 * [Nginx] We now ensure that SERVER_NAME is equal to HTTP_HOST without the port part.
   This is needed for Rack compliance. By default Nginx sets SERVER_NAME to
   whatever is specified in the server_name directive, but that's not necessarily
   the correct value. This fixes, for example, the use of the 'map' statement
   in config.ru.
 * [Nginx] Added the options passenger_buffer_size, passenger_buffers and passenger_busy_buffers_size.
   These options are similar to proxy_module's similarly named options. You can
   use these to e.g. increase the maximum header size limit.
 * [Nginx] passenger_pre_start now supports virtual hosts that listen on Unix domain sockets.
 * [Apache] Fixed the pcre.h compilation problem.
 * [Standalone] Fixed 'passenger stop'.
   It didn't work properly because it kept waiting for 'tail' to exit.
   We now properly terminate 'tail' as well.
 * Fixed compatibility with Rake 0.9.
 * Fixed various Ruby 1.9 compatibility issues.
 * Various documentation improvements.
 * New Union Station filter language features.
   It now supports status codes and response times.
   Please refer to https://engage.unionstationapp.com/help#filtering
   for more information.


Release 3.0.7
-------------

 * Fixed a bug passenger-install-apache2-module. It could crash on
   some systems due to a typo in the code.
 * Upgraded preferred Nginx version to 1.0.0.
 * Phusion Passenger Standalone now pre-starts application processes
   at startup instead of doing that at the first request.
 * When sending data to Union Station, the HTTP status code is now also
   logged.
 * Various Union Station-related stability improvements.
 * The Linux OOM killer was previously erroneously disabled for all
   Phusion Passenger processes, including application processes. The
   intention was to only disable it for the Watchdog. This has been
   fixed, and the Watchdog is now the only process for which the OOM
   killer is disabled.
 * Fixed some compilation problems on OpenBSD.
 * Due to a typo, the dependency on file-tail was not entirely removed
   in 3.0.6. This has now been fixed.


Release 3.0.6
-------------

 * Fixed various compilation problems such as XCode 4 support and OpenBSD support.
 * Fixed various Union Station-related stability issues.
 * Fixed an issue with host name detection on certain platforms.
 * Improved error logging in various parts.
 * The dependency on the file-tail library has been removed.
 * During installation, check whether /tmp is mounted with 'noexec'.
   Phusion Passenger's installer relies on /tmp *not* being mounted
   with 'noexec'. If it is then the installer will now show a helpful
   error message instead of bailing out in a confusing manner. Users
   can now tell the installer to use a different directory for storing
   temporary files by customizing the $TMPDIR environment variable.
 * Phusion Passenger Standalone can now run Rackup files that are not named 'config.ru'.
   The filename can be passed through the command line using the -R option.


Release 3.0.5
-------------

 * [Apache] Fixed Union Station process statistics collection
   Union Station users that are using Apache may notice that no process
   information show up in Union Station. This is because of a bug in
   Phusion Passenger's Apache version, which has now been fixed.
 * [Apache] PassengerAnalytics has been renamed to UnionStationSupport
   This option has been renamed for consistency reasons.
 * [Nginx] passenger_analytics has been renamed to union_station_support
   This option has been renamed for consistency reasons.
 * Fixed Union Station data sending on older libcurl versions
   Some Union Station users have reported that their data don't show up.
   Upon investigation this turned out to be a compatibility with older
   libcurl versions. Affected systems include all RHEL 5 based systems,
   such as RHEL 5.5 and CentOS 5.5. We've now fixed compatibility
   with older libcurl versions.
 * Added support for the Union Station filter language
   This language can be used to limit the kind of data that's sent to
   Union Station. Please read
   https://engage.unionstationapp.com/help#filtering for details.
 * Fixed a PassengerMaxPoolSize/passenger_max_pool_size violation bug
   People who host a lot of different applications on Phusion Passenger
   may notice that it sometimes spawns more processes than is allowed
   by PassengerMaxPoolSize/passenger_max_pool_size. This has been fixed.


Release 3.0.4
-------------

 * [Apache] Changed mod_dir workaround hook priority
   Phusion Passenger temporarily disables mod_dir on all Phusion
   Passenger-handled requests in order to avoid conflicts. In order to do this
   it registers some Apache hooks with the APR_HOOK_MIDDLE priority, but it
   turned out that this breaks some other modules like mod_python. The hook
   priority has been changed to APR_HOOK_LAST to match mod_dir's hook
   priorities. Issue reported by Jay Freeman.
 * Added support for Union Station: http://www.unionstationapp.com/
 * Some error messages have been improved.


Release 3.0.3
-------------

 * [Nginx] Preferred Nginx version upgraded to 0.8.54
   The previous preferred version was 0.8.53.
 * PATH_INFO and REQUEST_URI now contain the original escaped URI
   Phusion Passenger passes the URI, as reported by Apache/Nginx, to
   application processes through the PATH_INFO and REQUEST_URI variables.
   These variables are supposed to contain the original, unescaped URI, e.g.
   /clubs/%C3%BC. Both Apache and Nginx thought that it would be a good idea
   to unescape the URI before passing it to modules like Phusion Passenger,
   thereby causing PATH_INFO and REQUEST_URI to contain the unescaped URI,
   e.g. /clubs/ü. This causes all sorts of encoding problems. We now manually
   re-escape the URI when setting PATH_INFO and REQUEST_URI. Issue #404.
 * The installer no longer detects directories as potential commands
   Previously the installer would look in $PATH for everything that's
   executable, including directories. If one has /usr/lib in $PATH
   and a directory /usr/lib/gcc exists then the installer would recognize
   /usr/lib/gcc as the compiler. We now explicitly check whether the item
   is also a file.
 * PseudoIO now responds to #to_io
   Phusion Passenger sets STDERR to a PseudoIO object in order to capture
   anything written to STDERR during application startup. This breaks
   some libraries which expect STDERR to respond to #to_io. This has now
   been fixed. Issue #607.
 * Fixed various other minor bugs
   See the git commit log for details.


Release 3.0.2
-------------

 * [Nginx] Fixed compilation problems
   The Nginx compilation process was broken due to not correctly reverting
   the working directory of the Nginx configure script. This has been fixed:
   issue #595.
 * [Nginx] Fixed crash if passenger_root refers to a nonexistant directory
   Issue #599.
 * Fixed compilation problems on NetBSD
   There was a typo in a NetBSD-specific fcntl() call. It also turns out that
   NetBSD doesn't support some ISO C99 math functions like llroundl(); this
   has been worked around by using other functions. Issue #593.
 * Fixed file descriptor closing issues on FreeBSD
   Phusion Passenger child processes didn't correct close file descriptors
   on FreeBSD because it queries /dev/fd to do that. On FreeBSD /dev/fd
   only returns meaningful results if fdescfs is mounted, which it isn't
   by default. Issue #597.


Release 3.0.1
-------------

 * MUCH faster compilation
   We've applied code aggregation techniques, allowing Phusion Passenger
   to be compiled much quicker now. For example, compiling the Nginx
   component (not Nginx itself) on a MacBook Pro now takes only 29
   seconds instead of 51 seconds, an improvement of 75%! Compiling the
   Apache module on a slower Dell Inspiron now takes 39 seconds instead of
   1 minute 22 seconds, or 110% faster!
 * Fixed malfunction after web server restart
   On Linux systems that have a non-standard filesystem on /tmp, Phusion
   Passenger could malfunction after restarting the web server because of
   a bug that's only triggered on certain filesystems. Issue #569.
 * Boost upgraded to version 1.44.0.
   We were on 1.42.0.
 * Much improved startup error messages
   Phusion Passenger performs many extensive checks during startup to ensure
   integrity. However the error message in some situation could be vague.
   These startup error messages have now been improved dramatically, so that
   if something goes wrong during startup you will now more likely know why.
 * Curl < 7.12.1 is now supported
   The previous version fails to compile with Curl versions earlier than
   7.12.1. Issue #556.
 * passenger-make-enterprisey fixed
   This is the command that people can run after donating. It allows people
   to slightly modify Phusion Passenger's display name as a joke. In 3.0.0 it
   was broken because of a typo. This has been fixed.
 * Removed passenger-stress-test
   This tool was used during the early life of Phusion Passenger for stress
   testing websites. Its performance has never been very good and there are
   much better tools for stress testing, so this tool has now been removed.
 * [Apache] RailsEnv and RackEnv configuration options are now equivalent
   In previous versions, RailsEnv only had effect on Rails 1 and Rails 2 apps
   while RackEnv only had effect on Rack apps. Because Rails 3 apps are
   considered Rack apps, setting RailsEnv had no effect on Rails 3 apps.
   Because this is confusing to users, we've now made RailsEnv and RackEnv
   equivalent. Issue #579.
 * [Nginx] Fixed compilation problems on systems with unpowerful shells
   Most notably Solaris. Its default shell does not support some basic
   constructs that we used in the Nginx configure script.
 * [Nginx] Upgraded default Nginx version to to 0.8.53
   The previous default was 0.8.52.
 * [Nginx] passenger_enabled now only accepts 'on' or 'off' values
   Previously it would recognize any value not equal to 'on' as meaning
   'off'. This caused confusion among users who thought they could also
   specify 'true', so we now throw a proper error if the value is
   unrecognized. Fixes issue #583.


Release 3.0.0
-------------

This is a major release with many changes. Please read our blog for details.


Release 2.2.15
--------------

 * [Apache] Fixed incorrect temp dir cleanup by passenger-status
   On some systems, running passenger-status could print the following
   message:
   
      *** Cleaning stale folder /tmp/passenger.1234
   
   ...after which Phusion Passenger breaks because that directory is
   necessary for it to function properly. The cause of this problem
   has been found and has been fixed.
 * [Apache] Fixed some upload handling problems
   Previous versions of Phusion Passenger check whether the size of
   the received upload data matches the contents of the Content-Length
   header as received by the client. It turns out that there could
   be a mismatch e.g. because of mod_deflate input compression, so
   we can't trust Content-Length anyway and we're being too strict.
   The check has now been removed.
 * [Nginx] Fixed compilation issues with Nginx >= 0.7.66
   Thanks to Potamianos Gregory for reporting this issue. Issue #500.
 * [Nginx] Default Nginx version changed to 0.7.67
   The previous default version was 0.7.65.
 * Fixed more Bundler problems
   Previous versions of Phusion Passenger would preload some popular
   libraries such as mysql and sqlite3 in order to utilize copy-on-write
   optimizations better. However this behavior conflicts with Bundler
   so we've removed it.


Release 2.2.14
--------------

 * Added support for Rubinius
   Patch contributed by Evan Phoenix.
 * Fixed a mistake in the SIGQUIT backtrace message.
   Patch contributed by Christoffer Sawicki.
 * [Nginx] Fix a localtime() crash on FreeBSD
   This was caused by insufficient stack space for threads. Issue #499.


Release 2.2.13
--------------

 * Fixed some Rails 3 compatibility issues that were recently introduced.
 * Fixed a typo that causes config/setup_load_paths.rb not to be loaded
   correctly.


Release 2.2.12
--------------

 * Improved Bundler support.
   Previous versions might not be able to correctly load gems bundled
   by Bundler. We've also documented how our Bundler support works and
   how to override our support if you need special behavior.
   Please refer to the Phusion Passenger Users Guide, section
   "Bundler support".
 * Worked around some user account handling bugs in Ruby. Issue #192.
 * Fixed some Ruby 1.9 tempfile.rb compatibility problems.
 * Fixed some compilation problems on some ARM Linux platforms.
 * [Apache] Suppress bogus mod_xsendfile-related error messages.
   When mod_xsendfile is being used, Phusion Passenger might print
   bogus error messages like "EPIPE" or "Apache stopped forwarding
   the backend's response" to the log file. These messages are
   normal, are harmless and can be safely ignored, but they pollute
   the log file. So in this release we've added code to suppress
   these messages when mod_xsendfile is being used. Issue #474.
 * [Nginx] Fixed "passenger_user_switching off" permission problems
   If Nginx is running as root and passenger_user_switching is turned
   off, then Phusion Passenger would fail to initialize because of
   a permission problem. This has been fixed. Issue #458.
 * [Nginx] Nginx >= 0.8.38 is now supported.
   Thanks to Sergey A. Osokin for reporting the problem.
 * [Nginx] passenger-install-nginx-module upgraded
    It now defaults to installing Nginx 0.7.65 instead of 0.7.64.


Release 2.2.11
--------------

 * This release fixes a regression that appeared in 2.2.10 which only
   affects Apache. When under high load, Apache might freeze and stop
   responding to requests. It is caused by a race condition which is
   why it escaped our last release testing.
   
   This problem does not affect Nginx; you only have to upgrade if
   you're using Apache.
   
   http://groups.google.com/group/phusion-passenger/t/d5bb2f17c8446ea0


Release 2.2.10
--------------

 * Fixed some Bundler compatibility problems.
 * Fixed some file descriptor passing problems, which previously
   could lead to mysterious crashes.
 * Fixed some compilation problems on newer GCC versions. Issue #430.
 * Support #size method in rack.input.



Release 2.2.9
-------------

 * Fixed compatibility with Rails 3.
   Actually, previous Phusion Passenger releases were already compatible
   with Rails 3, depending on the spawn method that would be invoked. Here's
   the story:
   
   Since Phusion Passenger 2.2.8, when the file config.ru exists, Phusion
   Passenger will treat the app as a Rack app, not as a Rails app. This is
   in contrast to earlier versions which gave Rails detection more priority
   than Rack detection. Phusion Passenger loads Rack apps and Rails apps in
   different ways. The Rails loader was not compatible with Rails 3, which
   is what we've fixed in this release.
   
   That said, a Rails 3 app would have worked out-of-the-box on Phusion
   Passenger 2.2.8 as well because Rails 3 apps include a config.ru file
   by default, causing Phusion Passenger 2.2.8 to use the Rack loader.
   Earlier versions of Phusion Passenger would just completely bail out
   because they'd use the Rails loader.
   
   That said, with 2.2.9 there are still some caveats:
   - Smart spawning (the mechanism with which REE's 33% memory reduction
     is implemented) is *not* supported for Rack apps. This means that if
     you want to utilize smart spawning with Rails 3, then you should
     remove your config.ru file.
   - Rails 3 depends on Rack 1.1.0. You must have Rack 1.1.0 installed as
     a gem, even if you've bundled it with the gem bundler. This is because
     Phusion Passenger itself depends on Rack.
   
   Both of these caveats are temporary. We have plans to solve both of these
   properly in the future.
 * What's up with the Gem Bundler?
   There has been some reports that Phusion Passenger is not compatible with
   Yehuda Katz's gem bundler (http://github.com/wycats/bundler). This might
   have been true for an earlier version of the gem bundler, but the latest
   version seems to work fine. Please note that you need to insert the
   following snippet in config/preinitializer.rb, as instructed by the gem
   bundler's README:
   
     require "#{RAILS_ROOT}/vendor/gems/environment"
   
   The Rails::Boot monkey patching code as posted at
   http://yehudakatz.com/2009/11/03/using-the-new-gem-bundler-today/
   does not seem to be required anymore.
 * Fixed support for ActiveRecord subclasses that connect to another database.
   ActiveRecord subclasses that connect to a database other than the default
   one did not have their connection correctly cleared after forking.
   This can result in weird errors along the lines of "Lost connection to
   MySQL server during query". Issue #429.
 * [Nginx] Fixed PCRE URL.
   passenger-install-nginx-module downloads PCRE 7.8 if PCRE is not already
   installed. However PCRE 7.8 has been removed from their FTP server,
   so we've updated the URL to point to the latest version, 8.0.


Release 2.2.8
-------------

 * [Nginx] Fixed some signal handling problems.
   Restarting Nginx on OS X with SIGHUP can sometimes take a long time or
   even fail completely. This is because of some signal handling problems,
   which have now been fixed.
 * [Nginx] Added OpenSSL as dependency.
   OpenSSL is required in order to install Nginx, but this was not checked
   by passenger-install-nginx-module. As a result,
   passenger-install-nginx-module fails on e.g. out-of-the-box Ubuntu
   installations until the user manually installs OpenSSL. Issue #422.
 * [Nginx] Fixed support for internal redirects and subrequests.
   It is now possible to, for example, point X-Accel-Redirects to Phusion
   Passenger-served URLs. Patch contributed by W. Andrew Loe III: issue #433.
 * [Apache] Fixed a GnuTLS compatibility issue.
   mod_gnutls can cause Phusion Passenger to crash because of an unchecked
   NULL pointer. This problem has now been fixed: issue #391.
 * Fixed thread creation issue on Intel Itanium platforms.
   This fixes issue #427.
 * Fixed compilation problems on Linux running on the Renesas SH4 CPU.
   Patch contributed by iwamatsu: issue #428.
 * The Rack library has been unvendored.
   The original reason for vendoring was to work around broken Rails
   applications that explicitly specify Rack as a gem dependency. We've
   found a better workaround that does not require vendoring Rack.
   This also fixes a compatibility problem with Rails 3, because Rails
   3 depends on a newer Rack version than the one we had vendored.
   Issue #432.
 * Fixed compatibility with Ruby 1.9.1 patchlevel >= 152
   Ruby 1.9.1 patchlevel >= 152 has a bug in its tempfile library. If you've
   seen an error message along the lines of

      *** Exception IOError in Passenger RequestHandler (closed stream)
   
   then this is a Ruby bug at work. This bug has been fixed in Ruby 1.9.2,
   but Ruby 1.9.1 still contains this bug. We've added a workaround so that
   the bug is not triggered with this Ruby version. Issue #432.


Release 2.2.7
-------------

 * Removed forgotten debugging code in passenger-install-apache2-module,
   which caused it not to compile anything.


Release 2.2.6
-------------

 * Some /tmp cleaner programs such as tmpwatch try to remove subdirectories
   in /tmp/passenger.xxx after a while because they think those
   subdirectories are unused. This could cause Phusion Passenger to
   malfunction, requiring a web server restart. Measures have now been
   taken to prevent those tmp cleaner programs from removing anything
   in /tmp/passenger.xxx. Issue #365.
 * When autodetecting the application type, Rack is now given more priority
   than Rails. This allows one to drop a config.ru file in a Rails directory
   and have it detected as a Rack application instead of a Rails application.
   Patch contributed by Sam Pohlenz: issue #338.
 * The default socket backlog has been increased from 'SOMAXCONN' (which
   is 128 on most platforms) to 1024. This should fix most
   'helper_server.sock failed: Resource temporarily unavailable'
   errors.
 * Fixed compilation problems on Solaris. Issue #369 and issue #379.
 * Fixed crashes on PowerPC.
 * Some Ruby 1.9 compatibility fixes. Issue #398.
 * The installer now displays correct dependency installation instructions
   for Mandriva Linux.
 * [Apache] The location of the 'apxs' and 'apr-config' commands can now
   also be passed to the installer through the --apxs-path and
   --apr-config-path parameters, in addition to the $APXS2 and $APR_CONFIG
   environment variables. Issue #3.
 * [Nginx] Various problems that only occur on 64-bit platforms have been fixed.
 * [Nginx] The installer now installs Nginx 0.7.64 by default.


Release 2.2.5
-------------

 * [Apache] Small file uploads are now buffered; fixes potential DoS attack
   Phusion Passenger buffers large file uploads to temp files so that it
   doesn't block applications while an upload is in progress, but it sent
   small uploads directly to the application without buffering it. This could
   result in a potential DoS attack: the client can send many small, incomplete
   file uploads to the server, and this would block all application processes
   until a timeout occurs. In order to solve this problem, Phusion Passenger
   now buffers small file uploads in memory. Bug #356.

 * [Apache] Fixed support for mod_rewrite passthrough rules
   Mod_rewrite passthrough rules were not properly supported because of a bug
   fix for supporting encoded slashes (%2f) in URLs. Unfortunately, due to
   bugs/limitations in Apache, we can support either encoded slashes or
   mod_rewrite passthrough rules, but not both; supporting one will break the
   other.

   Support for mod_rewrite passthrough rules is now enabled by default; that
   is, support for encoded slashes is disabled by default. A new configuration
   option, "PassengerAllowEncodedSlashes", has been added. Turning this option
   on will enable support for encoded slashes and disable support for
   mod_rewrite passthrough rules.

   Issue #113 and issue #230.

 * [Apache] Added a configuration option for resolving symlinks in the document root path
   Phusion Passenger 2.2.0 and higher no longer resolves symlinks in
   the document root path in order to properly support Capistrano-style
   directory structures. The exact behavior is documented in the Users Guide,
   section "How Phusion Passenger detects whether a virtual host is a web
   application".

   However, some people relied on the old behavior. A new configuration option,
   PassengerResolveSymlinksInDocumentRoot, has been added to allow reverting
   back to the old behavior.

   Patch contributed by Locaweb (http://www.locaweb.com.br/).

 * [Apache] mod_env variables are now also passed through CGI environment headers
   Prior to version 2.2.3, environment variables set by mod_env are passed to
   the application as CGI environment headers, not through Ruby's ENV variable.
   In the last release we introduced support for setting ENV environment
   variables with mod_env, and got rid of the code for setting CGI environment
   headers. It turns out that some people relied on the old behavior, we so now
   environment variables set with mod_env are set in both ENV and in the CGI
   environment.
   
   Fixes bug #335.

 * [Apache] Fixed compilation problems on some Linux systems with older versions of Apache
   If you used to see compilation errors like this:

       ext/apache2/Configuration.cpp:554: error: expected primary-expression before '.' token

   then this version should compile properly.

 * [Apache] Fixed I/O timeouts for communication with backend processes
   Got rid of the code for enforcing I/O timeouts when reading from or writing to
   a backend process. This caused more problems than it solved.

 * [Nginx] Support for streaming responses (e.g. Comet or HTTP push)
   Buffering of backend responses is now disabled. This fixes support for
   streaming responses, something which the Apache version has supported
   for a while now. One can generate streaming responses in Ruby on Rails
   like this:

       render :text => lambda { |response, output|
           10_000.times do |i|
               output.write("hello #{i}!\n")
           end
       }

 * [Nginx] Installer now installs Nginx 0.7.61 by default
   Previously it installed 0.6.37 by default.

 * [Nginx] Fixed the installer's --extra-configure-flags flag when combined with --auto-download
   Arguments passed to --extra-configure-flags were not being passed to the
   Nginx configure script when --auto-download is given. This has been
   fixed: bug #349.

 * [Nginx] Fixed unnecessary download of PCRE
   The installer now checks whether PCRE is installed in /opt/local (e.g.
   MacPorts) as well before concluding that it isn't installed and going ahead
   with downloading PCRE.

 * Fixed STDERR capturing
   While spawning an application, Phusion Passenger captures any output written
   to STDERR so that it can show them later if the application failed to start.
   This turns out to be much more difficult than expected, with all kinds of
   corner cases that can mess up this feature.

   For example, if the Rails log file is not writable, then this can cause
   Rails to crash with a bizarre and unhelpful error message whenever it tries
   to write to STDERR:

       /!\ FAILSAFE /!\  Thu Aug 20 14:58:39 +1000 2009
       Status: 500 Internal Server Error
       undefined method `[]' for nil:NilClass

   Some applications reopen STDERR to a log file. This didn't work.

   Of all of these problems have been fixed now. (Bug #332)

 * Fixed some bugs in application sources preloading
   Rails >= 2.2 already preloads the application sources, in which case Phusion
   Passenger wasn't supposed to perform it's own preloading, but the Rails
   >= 2.2 detection code was bugged. This has been fixed.

   Rails < 2.2 doesn't preload the application sources by itself, but there
   should be a certain order with which the sources are preloaded, otherwise
   preloading could fail in some applications. We now enforce a specific load
   order: first models, then controllers, then helpers.

   Bug #359.
 
 * Fixed a few bugs in WSGI compliance
   PATH_INFO is supposed to be set to the request URI, but without the query
   string and without the base URI. This has been fixed: bug #360.

 * Fixed some Ruby 1.9-specific crashes caused by encoding issues. Bug #354.
 * Fixed loading of config/environment.rb on Ruby 1.9.2, because Ruby 1.9.2
   no longer has "." in the default load path. Patch by metaljastix, issue #368.
 * The Users Guide for Apache now mentions something about correct permissions
   for application directories.
 * Fixed compilation problems on IA-64 (bug #118). We also reduced the stack
   sizes for the threads by half, so Phusion Passenger should use even less
   virtual memory now.
 * Fixed compilation problems on Linux systems with ARM CPU.
 * Fixed a few compatibility problems with 64-bit OpenBSD.
 * Fixed a few typos and minor bugs.


Older releases
--------------
Please consult the blog posts on http://blog.phusion.nl/ for the information about older releases.<|MERGE_RESOLUTION|>--- conflicted
+++ resolved
@@ -1,13 +1,9 @@
 Release 5.0.3
 -------------
-<<<<<<< HEAD
- * Truncate paths in logging strings (to 3 chars) to reduce redundant info. Closes GH-1383.
-=======
 
  * [Standalone] When using the builtin engine, `passenger start` may crash during startup due to an initialization race condition. This has been fixed.
  * Fixes an overflow that resulted in a filedescriptor leak and stalled client connections. Closes GH-1412.
  * Truncates Passenger source code paths in logs (to 3 chars) to reduce redundant info. Closes GH-1383.
->>>>>>> abd0be48
 
 
 Release 5.0.2
